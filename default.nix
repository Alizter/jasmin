{ pkgs ? import <nixpkgs> {}
<<<<<<< HEAD
=======
, inCI ? false
, coqDeps ? !inCI
, ocamlDeps ? !inCI
, testDeps ? !inCI
, devTools ? !inCI
>>>>>>> f1aa1e0d
, enableFramePointers ? false
}:

with pkgs;
<<<<<<< HEAD
=======

let inherit (stdenv.lib) optionals; in
>>>>>>> f1aa1e0d

let coqPackages = coqPackages_8_9; in

let coqword = callPackage ./coqword.nix { inherit coqPackages; }; in

<<<<<<< HEAD
=======
let inherit (coqPackages.coq) ocamlPackages; in

>>>>>>> f1aa1e0d
let oP =
  if enableFramePointers
  then ocamlPackages.overrideScope' (self: super: {
    ocaml = super.ocaml.overrideAttrs (o: {
      configureFlags = o.configureFlags ++ [ "--enable-frame-pointers" ];
    });
  })
  else ocamlPackages
; in

if !lib.versionAtLeast oP.ocaml.version "4.08"
then throw "Jasmin requires OCaml ≥ 4.08"
else

stdenv.mkDerivation {
  name = "jasmin-0";
<<<<<<< HEAD
  src = ./.;
  buildInputs = [ coqPackages.coq coqword ]
    ++ (with python3Packages; [ python pyyaml ])
    ++ (with oP; [ ocaml findlib ocamlbuild
        (batteries.overrideAttrs (o: { doCheck = false; }))
         menhir merlin zarith mpfr camlidl apron ppl])
=======
  src = null;
  buildInputs = []
    ++ optionals coqDeps [ coqPackages.coq coqword ]
    ++ optionals testDeps ([ ocamlPackages.apron.out ] ++ (with python3Packages; [ python pyyaml ]))
    ++ optionals ocamlDeps ([ mpfr ppl ] ++ (with oP; [
         ocaml findlib ocamlbuild
         (batteries.overrideAttrs (o: { doCheck = false; }))
         menhir zarith camlidl apron yojson ]))
    ++ optionals devTools (with oP; [ merlin ])
>>>>>>> f1aa1e0d
    ;
}<|MERGE_RESOLUTION|>--- conflicted
+++ resolved
@@ -1,31 +1,22 @@
 { pkgs ? import <nixpkgs> {}
-<<<<<<< HEAD
-=======
 , inCI ? false
 , coqDeps ? !inCI
 , ocamlDeps ? !inCI
 , testDeps ? !inCI
 , devTools ? !inCI
->>>>>>> f1aa1e0d
 , enableFramePointers ? false
 }:
 
 with pkgs;
-<<<<<<< HEAD
-=======
 
 let inherit (stdenv.lib) optionals; in
->>>>>>> f1aa1e0d
 
 let coqPackages = coqPackages_8_9; in
 
 let coqword = callPackage ./coqword.nix { inherit coqPackages; }; in
 
-<<<<<<< HEAD
-=======
 let inherit (coqPackages.coq) ocamlPackages; in
 
->>>>>>> f1aa1e0d
 let oP =
   if enableFramePointers
   then ocamlPackages.overrideScope' (self: super: {
@@ -42,14 +33,6 @@
 
 stdenv.mkDerivation {
   name = "jasmin-0";
-<<<<<<< HEAD
-  src = ./.;
-  buildInputs = [ coqPackages.coq coqword ]
-    ++ (with python3Packages; [ python pyyaml ])
-    ++ (with oP; [ ocaml findlib ocamlbuild
-        (batteries.overrideAttrs (o: { doCheck = false; }))
-         menhir merlin zarith mpfr camlidl apron ppl])
-=======
   src = null;
   buildInputs = []
     ++ optionals coqDeps [ coqPackages.coq coqword ]
@@ -59,6 +42,5 @@
          (batteries.overrideAttrs (o: { doCheck = false; }))
          menhir zarith camlidl apron yojson ]))
     ++ optionals devTools (with oP; [ merlin ])
->>>>>>> f1aa1e0d
     ;
 }