require import AllCore IntDiv List Bool StdOrder.
        import IntOrder.

(* -------------------------------------------------------------------- *)

lemma modz_cmp m d : 0 < d => 0 <= m %% d < d.
proof. smt (edivzP). qed.

lemma divz_cmp d i n : 0 < d => 0 <= i < n * d => 0 <= i %/ d < n.
proof.
  by move=> hd [hi1 hi2]; rewrite divz_ge0 // hi1 /= ltz_divLR.
qed.

lemma mulz_cmp_r i m r : 0 < m => 0 <= i < r => 0 <= i * m < r * m.
proof.
  move=> h0m [h0i hir]; rewrite IntOrder.divr_ge0 //=; 1: by apply ltzW.
  by rewrite IntOrder.ltr_pmul2r.
qed.

lemma cmpW i d : 0 <= i < d => 0 <= i <= d.
proof. by move=> [h1 h2];split => // ?;apply ltzW. qed.

lemma le_modz m d : 0 <= m => m %% d <= m.
proof.
  move=> hm.
  have [ ->| [] hd]: d = 0 \/ d < 0 \/ 0 < d by smt().
  + by rewrite modz0.
  + by rewrite -modzN {2}(divz_eq m (-d)); smt (divz_ge0).
  by rewrite {2}(divz_eq m d); smt (divz_ge0).
qed.

lemma bound_abs (i j:int) : 0 <= i < j => 0 <= i < `|j| by smt().
hint solve 0 : bound_abs.

lemma gt0_pow2 (p:int) : 0 < 2^p.
<<<<<<< HEAD
proof. by apply expr_gt0. qed.
=======
proof. by rewrite IntOrder.expr_gt0. qed.
>>>>>>> f16cfeb3

lemma dvdmodz d m p : d %| m => d %| p => d %| (p%%m).
proof. move=> h1 h2; rewrite /(%|);rewrite modz_dvd //. qed.

lemma modz_add_carry k i d : 0 <= k < d => 0 <= i < d => d <= k + i =>
   (k + i)%% d = (k + i) - d.
proof.
  move=> hk hi hd; have [_ <- //]:= euclideUl d 1 ((k + i) - d) (k+i) _ _;last by smt().
  by rewrite -divz_eq; ring.
qed.

lemma modz_sub_carry k i d : 0 <= k < d => 0 <= i < d => k - i < 0 =>
   (k - i)%% d = d + (k - i).
  move=> hk hi hd; have [_ <- //]:= euclideUl d (-1) (d + (k - i)) (k-i) _ _;last by smt().
  by rewrite -divz_eq; ring.
qed.

lemma nosmt divz_mod_mul n p i: 0 <= p => 0 <= n =>
  (i %% (n*p)) %/ p = (i %/ p) %% n.
proof.
  move=> [hp | <- //]; move=> [hn | <- //].
  rewrite {2}(divz_eq i (n*p)) {2} (divz_eq (i %% (n * p)) p).
  pose i1 := i %% (n * p).
  have -> : (i %/ (n * p) * (n * p) + (i1 %/ p * p + i1 %% p)) =
         ((i %/ (n * p) * n + i1 %/ p) * p + i1 %% p) by ring.
  have hp0 : p <> 0 by smt().
  rewrite divzMDl 1:// (divz_small (i1%%p) p) 2:/=; 1: smt (edivzP).
  rewrite modzMDl modz_small 2://.
  apply bound_abs;apply divz_cmp => //.
  by apply modz_cmp => /#.
qed.

lemma nosmt divz_mod_div n p i: p %| n => 0 <= p => 0 <= n =>
  (i %% n) %/ p = (i %/ p) %% (n%/p).
proof.
  rewrite dvdz_eq => {2}<- hp hn;apply divz_mod_mul => //.
  by case: hp => [hp | <-//]; apply divz_ge0.
qed.

<<<<<<< HEAD
lemma modz_mod_pow2 i n k : 0 <= n => 0 <= k => i %% 2^n %% 2^k = i %% 2^(min n k).
proof.
  move=> hn hk;rewrite /min;case (n < k) => hnk.
  + rewrite (modz_small (i %% 2^n)) 2://.
    smt (modz_cmp gt0_pow2 ler_weexpn2l).
  rewrite modz_dvd 2://;1: by apply dvdz_exp2l => /#.
=======
lemma exp_abs (x n:int) : x ^ `|n| = x ^ n.
proof. by smt (exprV). qed.

lemma modz_mod_pow2 i n k : i %% 2^n %% 2^k = i %% 2^(min `|n| `|k|).
proof. 
  rewrite -(exp_abs 2 n) -(exp_abs 2 k).
  move: `|n| `|k| (IntOrder.normr_ge0 n) (IntOrder.normr_ge0 k) => {n k} n k hn hk.
  rewrite /min;case (n < k) => hnk.
  + by rewrite (modz_small (i %% 2^n)) 2://; smt (modz_cmp gt0_pow2 IntOrder.ler_weexpn2l).
  by rewrite modz_dvd 2://;1: by apply dvdz_exp2l => /#.
>>>>>>> f16cfeb3
qed.

(* FIXME: this is defined in IntDiv but with 0 <= i *)
lemma nosmt modz_pow2_div n p i: 0 <= p <= n =>
  (i %% 2^n) %/ 2^p = (i %/ 2^p) %% 2^(n-p).
proof.
  move=> [h1 h2];rewrite divz_mod_div.
  + by apply dvdz_exp2l.
  + by apply ltzW; apply gt0_pow2.
  + by apply ltzW; apply gt0_pow2.
  congr; have {1}->: n = (n - p) + p by ring.
<<<<<<< HEAD
  rewrite exprDn 1:/# 1:// mulzK //; smt (gt0_pow2).
=======
  by rewrite exprDn 1:/# 1:// mulzK 2://; smt (gt0_pow2).
>>>>>>> f16cfeb3
qed.

(* -------------------------------------------------------------------- *)
lemma powS_minus (x p:int) : 0 < p => x ^ p  = x * x ^ (p-1).
proof. smt (exprS). qed.

<<<<<<< HEAD
=======
hint simplify expr0@1.
>>>>>>> f16cfeb3
hint simplify powS_minus@1.

lemma pow2_0 : 2^0 = 1 by [].
lemma pow2_1 : 2^1 = 2   by [].
lemma pow2_2 : 2^2 = 4   by [].
lemma pow2_3 : 2^3 = 8   by [].
lemma pow2_4 : 2^4 = 16  by [].
lemma pow2_5 : 2^5 = 32  by [].
lemma pow2_6 : 2^6 = 64  by [].
lemma pow2_7 : 2^7 = 128 by [].
lemma pow2_8 : 2^8 = 256 by [].
lemma pow2_16 : 2^16 = 65536 by [].
lemma pow2_32 : 2 ^ 32 = 4294967296 by [].
lemma pow2_64 : 2 ^ 64 = 18446744073709551616 by [].
lemma pow2_128 : 2 ^ 128 = 340282366920938463463374607431768211456 by [].
lemma pow2_256 : 2 ^ 256 = 115792089237316195423570985008687907853269984665640564039457584007913129639936 by [].

hint simplify
  (pow2_0, pow2_1, pow2_2, pow2_3, pow2_4, pow2_5, pow2_6, pow2_7, pow2_8,
   pow2_16, pow2_32, pow2_64, pow2_128, pow2_256)@0.

(* -------------------------------------------------------------------- *)
lemma iotaS_minus :
  forall (i n : int), 0 < n => iota_ i n = i :: iota_ (i + 1) (n - 1).
proof. smt (iotaS). qed.

hint simplify (iota0, iotaS_minus)@0.

lemma nseqS_minus n (e:'a) : 0 < n => nseq n e = e :: nseq (n-1) e.
proof. smt (nseqS). qed.

hint simplify (nseq0, nseqS_minus)@0.

(* -------------------------------------------------------------------- *)
(* Allow to extend reduction rule with xor *)

lemma xor1b (b : bool) : true ^^ b = !b.
proof. by rewrite xorC xor_true. qed.

lemma xor0b (b : bool) : false ^^ b = b.
proof. by rewrite xorC xor_false. qed.

lemma nosmt xorK_simplify (b1 b2: bool) : b1 = b2 => b1 ^^ b2 = false.
proof. by move=> ->; apply xorK. qed.

hint simplify (xor1b, xor_true, xor0b, xor_false)@0.
hint simplify xorK_simplify@1.

(* -------------------------------------------------------------------- *)
(* extra stuff on list                                                  *)

op map2 ['a, 'b, 'c] (f:'a -> 'b -> 'c) (s:'a list) (t:'b list) =
  with s = "[]"   , t = "[]" => []
  with s = _ :: _ , t = "[]" => []
  with s = "[]"   , t = _ :: _ => []
  with s = x :: s', t = y :: t' => f x y :: map2 f s' t'.

lemma map2_zip (f:'a -> 'b -> 'c) s t :
  map2 f s t = map (fun (p:'a * 'b) => f p.`1 p.`2) (zip s t).
proof.
  by elim: s t => [ | s1 s hrec] [ | t1 t] //=;rewrite hrec.
qed.

op mapN ['a, 'b] (f:'a -> 'b) dfa (s:'a list) N =
  with s = "[]" =>
   if N <= 0 then [] else nseq N (f dfa)
  with s = x :: s' =>
    if N <= 0 then []
    else f x :: mapN f dfa s' (N-1).

op mapN2 ['a, 'b, 'c] (f:'a -> 'b -> 'c) dfa dfb (s:'a list) (t:'b list) N =
  with s = "[]"   , t = "[]"    =>
    if N <= 0 then [] else nseq N (f dfa dfb)

  with s = _ :: _ , t = "[]"    => mapN (fun x => f x dfb) dfa s N

  with s = "[]"   , t = _ :: _  => mapN (fun y => f dfa y) dfb t N

  with s = x :: s', t = y :: t' =>
    if N <= 0 then []
    else f x y :: mapN2 f dfa dfb s' t' (N-1).

lemma nth_mapN ['a, 'b] dfb (f:'a -> 'b) dfa (s:'a list) N i :
  0 <= i < N =>
  nth dfb (mapN f dfa s N) i = f (nth dfa s i).
proof.
  elim: s N i => /= [ | x s hrec] N i hiN;
    have -> /= : !(N <= 0)
      by apply ltzNge; case hiN; apply IntOrder.ler_lt_trans.
  + by rewrite nth_nseq.
  by case (i=0) => // ?; apply hrec => /#.
qed.

lemma nth_mapN2 ['a, 'b, 'c]
  (f:'a -> 'b -> 'c) dfa dfb dfc (s:'a list) (t:'b list) N i :
  0 <= i < N =>
  nth dfc (mapN2 f dfa dfb s t N) i = f (nth dfa s i) (nth dfb t i).
proof.
  elim: s t N i => [ | x s hrec] [ | y t] N i hiN /=;
    have -> /= : !(N <= 0)
      by apply ltzNge; case hiN; apply IntOrder.ler_lt_trans.
  + by rewrite nth_nseq.
  + by case (i=0) => // neqi; apply nth_mapN => /#.
  + by case (i=0) => // neqi; apply nth_mapN => /#.
  by case (i=0) => // ?;apply hrec => /#.
qed.

lemma map2_cat (f:'a -> 'b -> 'c) (l1 l2:'a list) (l1' l2':'b list):
  size l1 = size l1' =>
  map2 f (l1 ++ l2) (l1' ++ l2') = map2 f l1 l1' ++ map2 f l2 l2'.
proof. by move=> hs;rewrite !map2_zip zip_cat // map_cat. qed.

lemma map2C (f: 'a -> 'a -> 'b) (l1 l2:'a list) :
  (forall a1 a2, f a1 a2 = f a2 a1) =>
  map2 f l1 l2 = map2 f l2 l1.
proof.
  move=> hf; elim: l1 l2=> [ | a1 l1 hrec] [ | a2 l2] //=.
  by rewrite hf hrec.
qed.

lemma map2_take1 (f: 'a -> 'b -> 'c) (l1: 'a list) (l2: 'b list) :
  map2 f l1 l2 = map2 f (take (size l2) l1) l2.
proof.
  elim: l1 l2 => [ | a1 l1 hrec] [ | a2 l2] //=.
  have ->: ! 1 + size l2 <= 0 by smt(size_ge0).
  by rewrite hrec.
qed.

lemma map2_take2 (f: 'a -> 'b -> 'c) (l1: 'a list) (l2: 'b list) :
  map2 f l1 l2 = map2 f l1 (take (size l1) l2).
proof.
  elim: l1 l2 => [ | a1 l1 hrec] [ | a2 l2] //=.
  have ->: ! 1 + size l1 <= 0 by smt(size_ge0).
  by rewrite hrec.
qed.

lemma size_map2 (f:'a -> 'b -> 'c) (l1:'a list) l2 : size (map2 f l1 l2) = min (size l1) (size l2).
proof. by rewrite map2_zip size_map size_zip. qed.

lemma nth_map2 dfla dflb dflc (f:'a -> 'b -> 'c) (l1:'a list) l2 i:
  0 <= i < min (size l1) (size l2) =>
  nth dflc (map2 f l1 l2) i = f (nth dfla l1 i) (nth dflb l2 i).
proof.
  elim: l1 l2 i => [ | a l1 hrec] [ | b l2] i /=; 1..3:smt(size_ge0).
  case: (i=0) => [->> // | hi ?].
  apply hrec;smt().
qed.

(* FIXME: we can not do l1 = "[]", l2= _ => l2 *)
op _interleave (l1 l2: 'a list) =
 with l1 = "[]", l2= "[]" => []
 with l1 = "[]", l2= _::_ => l2
 with l1 = _::_, l2 = "[]" => l1
 with l1 = a1::l1', l2 = a2::l2' => a1::a2::_interleave l1' l2'.

(* ------------------------------------------------------------------- *)
(* Safety                                                              *)

op in_bound (x n:int) = 0 <= x /\ x < n.
op is_init (x : 'a option) = x <> None.

lemma is_init_Some (a:'a) : is_init (Some a).
proof. done. qed.

lemma in_bound_simplify x n :
    0 <= x < n => in_bound x n.
proof. done. qed.

hint simplify [eqtrue] is_init_Some.
hint simplify [eqtrue] in_bound_simplify.

(* -------------------------------------------------------------------- *)

lemma powm1_mod k n:
 (0 <= n <= k)%Int =>
 (2^k - 1) %% 2^n = 2^n - 1.
proof.
move=> ?.
have [i [Hi ->]]: exists i, 0<=i /\ k = n+i by exists (k-n); smt().
rewrite exprDn 1,2:/# mulzC (modzMDl (2^i) (-1) (2^n)) modNz //.
by apply gt0_pow2.
qed.

lemma nth_and i bs1 bs2:
 nth false (map2 (/\) bs1 bs2) i = (nth false bs1 i /\ nth false bs2 i).
proof.
rewrite map2_zip.
case: (i < 0) => ?; first by rewrite !nth_neg //.
case: (0 <= i < min (size bs1) (size bs2)) => ?.
 rewrite (nth_map (false,false)) /=.
  by rewrite size_zip.
 rewrite nth_zip_cond.
 by have ->: i < size (zip bs1 bs2) by rewrite size_zip /#.
rewrite nth_default; first by rewrite size_map size_zip /#.
case: (size bs1 < size bs2) => ?.
 have ->//: !nth false bs1 i.
 by rewrite nth_default /#.
have ->//: !nth false bs2 i.
by rewrite nth_default /#.
qed.

require import BitEncoding.
require import StdBigop.
import Bigint Bigint.BIA.

import BitEncoding.BS2Int.

lemma bs2int0P i bs:
 bs2int bs = 0 =>
 !(nth false bs i).
proof.
elim/last_ind : bs => // bs b /= IH.
rewrite bs2int_rcons.
move: (bs2int_ge0 bs) => ?.
<<<<<<< HEAD
have T2: 0 <= 2 ^ size bs * b2i b by smt(expr_gt0).
move=> H1.
have E1: bs2int bs = 0 by smt().
have: 2 ^ size bs * b2i b = 0 by smt().
rewrite Ring.IntID.mulf_eq0; move=> [?|]; first by smt(expr_gt0).
=======
have T2: 0 <= 2 ^ size bs * b2i b by smt(IntOrder.expr_ge0).
move=> H1.
have E1: bs2int bs = 0 by smt().
have: 2 ^ size bs * b2i b = 0 by smt().
rewrite Ring.IntID.mulf_eq0; move=> [?|]; first by smt(IntOrder.expr_gt0).
>>>>>>> f16cfeb3
rewrite b2i_eq0 => ?.
rewrite nth_rcons (IH E1) H0 /#.
qed.

lemma bs2int_cat bs1 bs2:
 bs2int (bs1 ++ bs2) = bs2int bs1 + 2^(size bs1) * bs2int bs2.
proof.
move: (size_ge0 bs1) => Hsize1.
move: (size_ge0 bs2) => Hsize2.
rewrite /bs2int (range_cat (size bs1)) //.
 by rewrite size_cat /#.
rewrite big_cat; congr.
 apply eq_big_int => /> *.
 by rewrite nth_cat H0.
rewrite mulr_sumr /=.
have ->: range (size bs1) (size (bs1 ++ bs2)) = range (size bs1+0) (size bs2+size bs1).
 by rewrite addz0 addzC size_cat.
rewrite range_addr big_map /(\o) /=.
apply eq_big_int => /> *.
<<<<<<< HEAD
rewrite exprDn // mulzA nth_cat.
have ->: size bs1 + i < size bs1 = false by smt().
rewrite /=; do 4! congr.
smt().
=======
by rewrite exprDn // mulzA nth_cat /#.
>>>>>>> f16cfeb3
qed.

lemma bs2int_cons x xs:
  bs2int (x::xs) = b2i x + 2 * bs2int xs.
proof.
have ->: x::xs = [x]++xs by done.
<<<<<<< HEAD
rewrite bs2int_cat /=; congr.
by rewrite /bs2int /= big_int1.
qed.

lemma bs2int_nseq b k: 
  bs2int (nseq k b) = if b /\ 0 <= k then 2^k - 1 else 0.
proof.
case: (0 <= k) => /= hk; last by rewrite nseq0_le 1:/# /bs2int /= big_geq //.
elim: k hk b => [| n Hn IH] b /=.
+ by rewrite bs2int_nil.
rewrite nseqS // bs2int_cons ; case: b => ?.
 rewrite b2i1 exprDn // pow2_1 /= (IH true) /=.
 by ring.
=======
rewrite bs2int_cat /bs2int /=; congr.
by rewrite rangeS /= big_seq1.
qed.

lemma bs2int_nseq b k:
  0 <= k =>
  bs2int (nseq k b) = if b then 2^k - 1 else 0.
proof.
move=> hk; elim/intind: k hk b => /=. 
+ by rewrite bs2int_nil. 
move=> n Hn IH b.
rewrite nseqS // bs2int_cons ; case: b => ?.
+ by rewrite b2i1 exprDn // pow2_1 /= (IH true) /=; ring.
>>>>>>> f16cfeb3
by rewrite (IH false) b2i0; ring.
qed.

lemma bs2int_pad sz bs:
<<<<<<< HEAD
 bs2int bs = bs2int (bs ++ nseq sz false).
proof. by rewrite bs2int_cat (bs2int_nseq false). qed.
=======
 bs2int bs = bs2int (bs ++ nseq (sz - size bs) false).
proof. 
  case: (sz -  size bs <= 0) => hle.
  + by rewrite nseq0_le 1:// cats0.
  by rewrite bs2int_cat (bs2int_nseq false) /#. 
qed.
>>>>>>> f16cfeb3

lemma bs2int_and0 i bs1 bs2:
 bs2int (map2 (/\) bs1 bs2) = 0 =>
 !(nth false bs1 i /\ nth false bs2 i).
proof. by move=> /bs2int0P ?; move: (H i); rewrite nth_and. qed.

lemma bs2int_xor_sub bs1 bs2:
 size bs1 = size bs2 =>
 bs2int (map2 (/\) (map [!] bs1) bs2) = 0 =>
 bs2int (map2 (^^) bs1 bs2) = bs2int bs1 - bs2int bs2.
proof.
move=> Esz.
have Esz2: min (size bs1) (size bs2) = size bs2 by smt().
move=> ?.
rewrite /bs2int !Esz !size_map2 !Esz2 sumrN !sumrD.
apply eq_big_int => ? /=.
move=> ?; rewrite !map2_zip.
<<<<<<< HEAD
rewrite (nth_map (false,false)) /=; first by rewrite size_zip Esz /#.
=======
rewrite (nth_map (false,false)) /=; first by rewrite size_zip Esz2. 
>>>>>>> f16cfeb3
rewrite nth_zip //=.
case: (nth false bs1 i); case: (nth false bs2 i) => //=.
move=> *.
move/(bs2int_and0 i): H.
by rewrite (nth_map false) ?Esz // H2 H1.
qed.

lemma bs2int_or_add bs1 bs2:
 size bs1 = size bs2 =>
 bs2int (map2 (/\) bs1 bs2) = 0 =>
 bs2int (map2 (\/) bs1 bs2) = bs2int bs1 + bs2int bs2.
proof.
move=> Esz.
have Esz2: min (size bs1) (size bs2) = size bs2 by smt().
move=> ?.
rewrite /bs2int !Esz !size_map2 !Esz2 !sumrD.
apply eq_big_int => ? /=.
move=> ?; rewrite !map2_zip.
<<<<<<< HEAD
rewrite (nth_map (false,false)) /=; first by rewrite size_zip Esz /#.
=======
rewrite (nth_map (false,false)) /=; first by rewrite size_zip Esz2.
>>>>>>> f16cfeb3
rewrite nth_zip //=.
case: (nth false bs1 i); case: (nth false bs2 i) => //=.
move=> *.
move/(bs2int_and0 i): H.
by rewrite H2 H1.
qed.

lemma bs2int_add_disjoint bs1 bs2 modulus:
 size bs1 = size bs2 =>
 modulus = 2^(size bs2) =>
 bs2int (map2 (/\) bs1 bs2) = 0 =>
 bs2int bs1 + bs2int bs2 < modulus.
proof.
move=> Esz.
have Esz2: min (size bs1) (size bs2) = size bs2 by smt().
move=> ??.
rewrite -bs2int_or_add // H.
have:= bs2int_le2Xs (map2 (\/) bs1 bs2).
<<<<<<< HEAD
by rewrite size_map2 Esz /#.
=======
by rewrite size_map2 Esz2.
>>>>>>> f16cfeb3
qed.

lemma bs2int_sub_common bs1 bs2:
 size bs1 = size bs2 =>
 bs2int (map2 (/\) (map [!] bs1) bs2) = 0 =>
 0 <= bs2int bs1 - bs2int bs2.
proof.
move=> Esz.
have Esz2: min (size bs1) (size bs2) = size bs2 by smt().
move=> ?.
rewrite -bs2int_xor_sub //.
by apply bs2int_ge0.
qed.
<|MERGE_RESOLUTION|>--- conflicted
+++ resolved
@@ -33,11 +33,7 @@
 hint solve 0 : bound_abs.
 
 lemma gt0_pow2 (p:int) : 0 < 2^p.
-<<<<<<< HEAD
 proof. by apply expr_gt0. qed.
-=======
-proof. by rewrite IntOrder.expr_gt0. qed.
->>>>>>> f16cfeb3
 
 lemma dvdmodz d m p : d %| m => d %| p => d %| (p%%m).
 proof. move=> h1 h2; rewrite /(%|);rewrite modz_dvd //. qed.
@@ -77,25 +73,12 @@
   by case: hp => [hp | <-//]; apply divz_ge0.
 qed.
 
-<<<<<<< HEAD
 lemma modz_mod_pow2 i n k : 0 <= n => 0 <= k => i %% 2^n %% 2^k = i %% 2^(min n k).
 proof.
   move=> hn hk;rewrite /min;case (n < k) => hnk.
   + rewrite (modz_small (i %% 2^n)) 2://.
     smt (modz_cmp gt0_pow2 ler_weexpn2l).
   rewrite modz_dvd 2://;1: by apply dvdz_exp2l => /#.
-=======
-lemma exp_abs (x n:int) : x ^ `|n| = x ^ n.
-proof. by smt (exprV). qed.
-
-lemma modz_mod_pow2 i n k : i %% 2^n %% 2^k = i %% 2^(min `|n| `|k|).
-proof. 
-  rewrite -(exp_abs 2 n) -(exp_abs 2 k).
-  move: `|n| `|k| (IntOrder.normr_ge0 n) (IntOrder.normr_ge0 k) => {n k} n k hn hk.
-  rewrite /min;case (n < k) => hnk.
-  + by rewrite (modz_small (i %% 2^n)) 2://; smt (modz_cmp gt0_pow2 IntOrder.ler_weexpn2l).
-  by rewrite modz_dvd 2://;1: by apply dvdz_exp2l => /#.
->>>>>>> f16cfeb3
 qed.
 
 (* FIXME: this is defined in IntDiv but with 0 <= i *)
@@ -107,21 +90,13 @@
   + by apply ltzW; apply gt0_pow2.
   + by apply ltzW; apply gt0_pow2.
   congr; have {1}->: n = (n - p) + p by ring.
-<<<<<<< HEAD
   rewrite exprDn 1:/# 1:// mulzK //; smt (gt0_pow2).
-=======
-  by rewrite exprDn 1:/# 1:// mulzK 2://; smt (gt0_pow2).
->>>>>>> f16cfeb3
 qed.
 
 (* -------------------------------------------------------------------- *)
 lemma powS_minus (x p:int) : 0 < p => x ^ p  = x * x ^ (p-1).
 proof. smt (exprS). qed.
 
-<<<<<<< HEAD
-=======
-hint simplify expr0@1.
->>>>>>> f16cfeb3
 hint simplify powS_minus@1.
 
 lemma pow2_0 : 2^0 = 1 by [].
@@ -336,19 +311,11 @@
 elim/last_ind : bs => // bs b /= IH.
 rewrite bs2int_rcons.
 move: (bs2int_ge0 bs) => ?.
-<<<<<<< HEAD
 have T2: 0 <= 2 ^ size bs * b2i b by smt(expr_gt0).
 move=> H1.
 have E1: bs2int bs = 0 by smt().
 have: 2 ^ size bs * b2i b = 0 by smt().
 rewrite Ring.IntID.mulf_eq0; move=> [?|]; first by smt(expr_gt0).
-=======
-have T2: 0 <= 2 ^ size bs * b2i b by smt(IntOrder.expr_ge0).
-move=> H1.
-have E1: bs2int bs = 0 by smt().
-have: 2 ^ size bs * b2i b = 0 by smt().
-rewrite Ring.IntID.mulf_eq0; move=> [?|]; first by smt(IntOrder.expr_gt0).
->>>>>>> f16cfeb3
 rewrite b2i_eq0 => ?.
 rewrite nth_rcons (IH E1) H0 /#.
 qed.
@@ -368,21 +335,16 @@
  by rewrite addz0 addzC size_cat.
 rewrite range_addr big_map /(\o) /=.
 apply eq_big_int => /> *.
-<<<<<<< HEAD
 rewrite exprDn // mulzA nth_cat.
 have ->: size bs1 + i < size bs1 = false by smt().
 rewrite /=; do 4! congr.
 smt().
-=======
-by rewrite exprDn // mulzA nth_cat /#.
->>>>>>> f16cfeb3
 qed.
 
 lemma bs2int_cons x xs:
   bs2int (x::xs) = b2i x + 2 * bs2int xs.
 proof.
 have ->: x::xs = [x]++xs by done.
-<<<<<<< HEAD
 rewrite bs2int_cat /=; congr.
 by rewrite /bs2int /= big_int1.
 qed.
@@ -394,38 +356,14 @@
 elim: k hk b => [| n Hn IH] b /=.
 + by rewrite bs2int_nil.
 rewrite nseqS // bs2int_cons ; case: b => ?.
- rewrite b2i1 exprDn // pow2_1 /= (IH true) /=.
- by ring.
-=======
-rewrite bs2int_cat /bs2int /=; congr.
-by rewrite rangeS /= big_seq1.
-qed.
-
-lemma bs2int_nseq b k:
-  0 <= k =>
-  bs2int (nseq k b) = if b then 2^k - 1 else 0.
-proof.
-move=> hk; elim/intind: k hk b => /=. 
-+ by rewrite bs2int_nil. 
-move=> n Hn IH b.
-rewrite nseqS // bs2int_cons ; case: b => ?.
-+ by rewrite b2i1 exprDn // pow2_1 /= (IH true) /=; ring.
->>>>>>> f16cfeb3
++ rewrite b2i1 exprDn // pow2_1 /= (IH true) /=.
+  by ring.
 by rewrite (IH false) b2i0; ring.
 qed.
 
 lemma bs2int_pad sz bs:
-<<<<<<< HEAD
  bs2int bs = bs2int (bs ++ nseq sz false).
 proof. by rewrite bs2int_cat (bs2int_nseq false). qed.
-=======
- bs2int bs = bs2int (bs ++ nseq (sz - size bs) false).
-proof. 
-  case: (sz -  size bs <= 0) => hle.
-  + by rewrite nseq0_le 1:// cats0.
-  by rewrite bs2int_cat (bs2int_nseq false) /#. 
-qed.
->>>>>>> f16cfeb3
 
 lemma bs2int_and0 i bs1 bs2:
  bs2int (map2 (/\) bs1 bs2) = 0 =>
@@ -443,11 +381,7 @@
 rewrite /bs2int !Esz !size_map2 !Esz2 sumrN !sumrD.
 apply eq_big_int => ? /=.
 move=> ?; rewrite !map2_zip.
-<<<<<<< HEAD
 rewrite (nth_map (false,false)) /=; first by rewrite size_zip Esz /#.
-=======
-rewrite (nth_map (false,false)) /=; first by rewrite size_zip Esz2. 
->>>>>>> f16cfeb3
 rewrite nth_zip //=.
 case: (nth false bs1 i); case: (nth false bs2 i) => //=.
 move=> *.
@@ -466,11 +400,7 @@
 rewrite /bs2int !Esz !size_map2 !Esz2 !sumrD.
 apply eq_big_int => ? /=.
 move=> ?; rewrite !map2_zip.
-<<<<<<< HEAD
 rewrite (nth_map (false,false)) /=; first by rewrite size_zip Esz /#.
-=======
-rewrite (nth_map (false,false)) /=; first by rewrite size_zip Esz2.
->>>>>>> f16cfeb3
 rewrite nth_zip //=.
 case: (nth false bs1 i); case: (nth false bs2 i) => //=.
 move=> *.
@@ -489,11 +419,7 @@
 move=> ??.
 rewrite -bs2int_or_add // H.
 have:= bs2int_le2Xs (map2 (\/) bs1 bs2).
-<<<<<<< HEAD
-by rewrite size_map2 Esz /#.
-=======
 by rewrite size_map2 Esz2.
->>>>>>> f16cfeb3
 qed.
 
 lemma bs2int_sub_common bs1 bs2:
