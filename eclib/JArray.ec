--- conflicted
+++ resolved
@@ -223,17 +223,10 @@
   proof.
     rewrite to_listE map2E map2_zip init_of_list /=;congr.
     apply (eq_from_nth dfl).
-<<<<<<< HEAD
     + by rewrite !size_map size_zip !size_map /#.
     move=> i; rewrite size_map => hi.
     rewrite (nth_map 0) 1:// (nth_map (dfl,dfl)).
     + rewrite size_zip !size_map /#.
-=======
-    + by rewrite !size_map size_zip !size_map StdOrder.IntOrder.minrE. 
-    move=> i; rewrite size_map => hi.
-    rewrite (nth_map 0) 1:// (nth_map (dfl,dfl)).
-    + by rewrite size_zip StdOrder.IntOrder.minrE /= !size_map.
->>>>>>> f16cfeb3
     by rewrite /= nth_zip ?size_map // !(nth_map 0).
   qed.
 
