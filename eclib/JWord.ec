(* -------------------------------------------------------------------- *)
require import AllCore BitEncoding IntDiv SmtMap List StdOrder BitEncoding Bool.
(*---*) import Ring.IntID IntOrder BS2Int.
require import JUtils JArray.

(* -------------------------------------------------------------------- *)
op undefined_flag : bool.

op rflags_of_mul (ov : bool) =
  let OF = ov in
  let CF = ov in
  let SF = undefined_flag in
  let PF = undefined_flag in
  let ZF = undefined_flag in
  (OF, CF, SF, PF, ZF).

op rflags_undefined = 
  let OF = undefined_flag in
  let CF = undefined_flag in
  let SF = undefined_flag in 
  let PF = undefined_flag in
  let ZF = undefined_flag in
  (OF, CF, SF, PF, ZF).

op flags_w (fs:bool * bool * bool * bool * bool) (w : 't) = 
  let (OF, CF, SF, PF, ZF) = fs in
  (OF, CF, SF, PF, ZF, w).

op flags_w2 (fs:bool * bool * bool * bool * bool) (w1 w2: 't) = 
  let (OF, CF, SF, PF, ZF) = fs in
  (OF, CF, SF, PF, ZF, w1, w2).

(* -------------------------------------------------------------------- *)

abstract theory BitWord.

op size : {int | 0 < size} as gt0_size.

clone FinType as Alphabet with
  type t    <- bool,
  op   enum <- [true; false],
  op   card <- 2.

clone include MonoArray with
  type elem <- bool,
  op dfl <- false,
  op size <- size
  rename "of_list"  as "bits2w"
         "to_list"  as "w2bits"
         "^tP$"     as "wordP"
         "sub"      as "bits"
  proof ge0_size by (apply ltzW; apply gt0_size).

(* -------------------------------------------------------------------- *)
abbrev modulus = 2 ^ size.

abbrev max_uint = modulus - 1.
lemma max_uintS: max_uint + 1 = modulus by done.

lemma ge2_modulus : 2 <= modulus.
proof.
<<<<<<< HEAD
  rewrite powS_minus ?gt0_size; smt (gt0_size expr_gt0).
=======
  rewrite powS_minus ?gt0_size; smt (gt0_size gt0_pow2).
>>>>>>> f16cfeb3
qed.

lemma gt0_modulus : 0 < modulus.
proof. smt (ge2_modulus). qed.

lemma ge0_modulus : 0 <= modulus.
proof. smt (ge2_modulus). qed.

lemma max_size : max 0 size = size.
proof. by rewrite /max gt0_size. qed.

hint exact : ge0_size gt0_size gt0_modulus ge2_modulus ge0_modulus max_size.

(* --------------------------------------------------------------------- *)
(* Conversions with int                                                  *)

op of_int (x:int) : t =
  bits2w (int2bs size (x %% modulus))
axiomatized by of_intE.

op to_uint (w:t) =
  bs2int (w2bits w)
axiomatized by to_uintE.

op smod (i:int) =
  if 2^(size - 1) <= i then i - modulus
  else i.

op to_sint (w:t) : int = smod (to_uint w)
axiomatized by to_sintE.

abbrev zero = of_int 0.
abbrev one  = of_int 1.

lemma to_uint_cmp (x : t) : 0 <= to_uint x < modulus.
proof.
  by rewrite to_uintE bs2int_ge0 -(size_w2bits x) bs2int_le2Xs.
qed.

lemma of_uintK (x : int) : to_uint (of_int x) = x %% modulus.
proof.
  by rewrite to_uintE of_intE bits2wK 1:size_int2bs // int2bsK // modz_cmp.
qed.

lemma to_uintK : cancel to_uint of_int.
proof.
  move=> w; rewrite to_uintE of_intE.
  rewrite modz_small.
  + by rewrite bs2int_ge0 ger0_norm // -(size_w2bits w) bs2int_le2Xs.
  by rewrite -(size_w2bits w) bs2intK w2bitsK.
qed.

lemma to_uintK' (x: t) : of_int (to_uint x) = x.
proof. by apply to_uintK. qed.

(*hint simplify of_uintK@1. *)
hint simplify to_uintK'@0.

lemma of_sintK (x:int) :
   to_sint (of_int x) = smod (x %% modulus).
proof. by rewrite to_sintE of_uintK. qed.

lemma to_uint_mod (x : t) : to_uint x %% modulus = to_uint x.
proof. by rewrite modz_small // ger0_norm // to_uint_cmp. qed.

lemma of_int_mod (x : int) : of_int (x %% modulus) = of_int x.
proof. by apply/(can_inj _ _ to_uintK); rewrite !of_uintK modz_mod. qed.

lemma of_int_mod_red (x:int): !(0 <= x < modulus) => of_int x = of_int (x %% modulus).
proof. by rewrite of_int_mod. qed.

hint simplify of_int_mod_red.

lemma to_uint_small i : 0 <= i < modulus => to_uint (of_int i) = i.
proof. by move=> h; rewrite of_uintK modz_small;solve. qed.

lemma to_uint0 : to_uint (of_int 0) = 0 by [].
lemma to_uint1 : to_uint (of_int 1) = 1 by [].

hint simplify (to_uint0, to_uint1)@0.
hint simplify to_uint_small@1.

lemma word_modeqP (x y : t) :
  to_uint x %% modulus = to_uint y %% modulus => x = y.
proof.
move=> eq_mod; rewrite -(to_uintK x) -(to_uint_mod x).
by rewrite eq_mod to_uint_mod.
qed.

lemma to_uint_eq (x y:t) :  (x = y) <=> (to_uint x = to_uint y).
proof. by rewrite Core.inj_eq // (Core.can_inj _ _  to_uintK). qed.

(* -------------------------------------------------------------------- *)
op int_bit x i = (x%%modulus) %/ 2 ^ i %% 2 <> 0.

lemma of_intwE x i :
   (of_int x).[i] = (0 <= i < size /\ int_bit x i).
proof.
  rewrite of_intE; case (0 <= i < size) => /= hi; last by rewrite get_out.
  by rewrite get_bits2w // nth_mkseq.
qed.

lemma zerowE i: zero.[i] = false.
proof. by rewrite of_intwE /int_bit. qed.
hint simplify zerowE.

<<<<<<< HEAD
lemma of_int_powm1 p i : 0 <= p =>
  (of_int (2^p - 1)).[i] = (0 <= i < size /\ i < p).
proof.
  move=> hp; case: (0 <= i < size) => [[h0i his] | hi]; last by rewrite get_out.
=======
lemma of_int_powm1 p i :
  0 <= p => 
  (of_int (2^p - 1)).[i] = (0 <= i < size /\ i < p).
proof.
  case: (0 <= i < size) => [[h0i his] /= hp | hi]; last by rewrite get_out.
>>>>>>> f16cfeb3
  have aux : forall p, 0 <= p <= size => (of_int (2 ^ p - 1)).[i] = (true /\ i < p).
  + move=> {p hp} p hp.
    rewrite of_intwE 1:// /int_bit /= (modz_small (2 ^ p - 1)).
    + smt (gt0_pow2 ler_weexpn2l).
    case (i < p) => hip /=.
    + have -> : p = ((p - i - 1) + 1) + i by ring.
      rewrite h0i his exprDn // 1:/# divzMDl; 1: smt (gt0_pow2).
<<<<<<< HEAD
      rewrite exprDn 1:/# //= modzMDl divNz // gt0_pow2.
=======
      by rewrite exprDn 1:/# //= modzMDl divNz // gt0_pow2.
>>>>>>> f16cfeb3
    by rewrite divz_small //; smt (gt0_pow2 ler_weexpn2l).
  case : (p <= size) => hps; 1: by apply aux.
  rewrite (_:i < p) 1:/# -of_int_mod.
  have -> : p = (p-size) + size by ring.
  rewrite exprDn 1:/# 1://.
  by rewrite modzMDl -(modzMDl 1 (-1) modulus) /= of_int_mod aux 1:// his.
qed.

lemma get_to_uint w i : w.[i] = (0 <= i < size /\ to_uint w %/ 2 ^ i %% 2 <> 0).
proof.
  case : (0 <= i < size) => hi;last by rewrite get_out.
  rewrite -{1}(to_uintK w) of_intwE hi /int_bit (modz_small _ modulus) 2://.
  by apply bound_abs; apply to_uint_cmp.
qed.

lemma b2i_get w i : 0 <= i => b2i w.[i] = to_uint w %/ 2 ^ i %% 2.
proof.
  move=> hi;rewrite get_to_uint hi.
  case (i < size) => his //=; 1: smt (modz_cmp).
  rewrite divz_small //; apply bound_abs.
  smt (to_uint_cmp ler_weexpn2l ge0_size).
qed.

lemma bits_divmod w i j: 0 <= i => 0 <= j => bs2int (bits w i j) = ((to_uint w) %/ 2^i) %% 2^j.
proof.
  move => hi; rewrite /bits.
  elim /intind: j.
  + by rewrite mkseq0 bs2int_nil /=.
  move=> j hj hrec; rewrite mkseqS 1:// bs2int_rcons.
<<<<<<< HEAD
  rewrite size_mkseq ler_maxr 1:// /= hrec.
  have {2}->:= modz_pow_split (i+j+1) (i+j) (to_uint w) 2 _; 1: smt().
  have hij1 : 2 ^ (i + j + 1) = 2^(j+1) * 2^i.
  + rewrite -exprDn 1:/# 1://;congr;ring.
  have hij : 2 ^ (i + j) = 2^j * 2^i.
  + rewrite -exprDn 1:/# 1://;congr;ring.
=======
  rewrite size_mkseq ler_maxr 1:// /= hrec. 
  have {2}->:= modz_pow_split (i+j+1) (i+j) (to_uint w) 2 _; 1: smt().
  have hij1 : 2 ^ (i + j + 1) = 2^(j+1) * 2^i.
  + by rewrite -exprDn 1:/# 1://;congr;ring.
  have hij : 2 ^ (i + j) = 2^j * 2^i.
  + by rewrite -exprDn 1:/# 1://;congr;ring.
>>>>>>> f16cfeb3
  have h2i0 : 2 ^ i <> 0 by smt (gt0_pow2).
  rewrite -addzA {2}hij1 -mulzA divzMDl 1://.
  rewrite {2}hij -mulzA divzMDl 1://.
  rewrite modzMDl !modz_pow2_div; 1,2:smt().
  have -> : i + j + 1 - (i + j) = 1 by ring.
  have -> : i + j - i = j by ring.
  rewrite (exprDn 2 j 1) 1,2:// pow2_1 (modz_small _ (2^j * 2)).
<<<<<<< HEAD
  + apply bound_abs; split.
     smt (modz_cmp to_uint_cmp gt0_pow2).
    move=> ?.
    rewrite -hrec.
    smt (modz_cmp to_uint_cmp gt0_pow2).
=======
  + apply bound_abs; split => [|?]; 1: smt (modz_cmp to_uint_cmp gt0_pow2).
    by rewrite -hrec; smt (modz_cmp to_uint_cmp gt0_pow2).
>>>>>>> f16cfeb3
  by rewrite addzC mulzC b2i_get 1:/#.
qed.

lemma bitsE w k len : bits w k len = mkseq (fun (i:int) => w.[k+i]) len.
proof. done. qed.

lemma to_uintRL (w:t) (x:int) : to_uint w = x %% 2^size => w = of_int x.
proof.
  by move=> h;rewrite -of_int_mod; apply: (canRL _ _ _ _ to_uintK).
qed.

lemma to_uint_bits w : to_uint w = bs2int (bits w 0 size).
proof. by rewrite to_uintE /w2bits /bits. qed.

(* -------------------------------------------------------------------- *)
op zerow = zero.

op onew  = of_int (modulus - 1)
axiomatized by oneE.

op (+^) : t -> t -> t = map2 (^^)
axiomatized by xorE.

op andw : t -> t -> t = map2 (/\)
axiomatized by andE.

op oppw (w : t): t = w.

op invw : t -> t = map ([!])
axiomatized by invE.

op orw : t -> t -> t = map2 (\/)
axiomatized by orE.

(* -------------------------------------------------------------------- *)

lemma zerowiE i: zerow.[i] = false.
proof. apply zerowE. qed.

lemma onewE i: onew.[i] = (0 <= i < size).
proof.
  rewrite oneE; case (0 <= i < size) => hi; 2:by rewrite get_out.
  by rewrite of_int_powm1 //= 1:/# hi.
qed.

lemma xorwE w1 w2 i: (w1 +^ w2).[i] = w1.[i] ^^ w2.[i].
proof.
  by rewrite xorE; case (0 <= i < size) => hi;[ rewrite map2iE | rewrite !get_out].
qed.

lemma andwE (w1 w2:t) i: (andw w1 w2).[i] = (w1.[i] /\ w2.[i]).
proof.
  by rewrite andE; case (0 <= i < size) => hi;[ rewrite map2iE | rewrite !get_out].
qed.

lemma orwE (w1 w2:t) i: (orw w1 w2).[i] = (w1.[i] \/ w2.[i]).
proof.
  by rewrite orE; case (0 <= i < size) => hi;[ rewrite map2iE | rewrite !get_out].
qed.

lemma invwE (w:t) i:
  (invw w).[i] = (0 <= i < size /\ !w.[i]).
proof. by rewrite invE mapE initE;case (0 <= i < _). qed.

lemma oppwE (w:t) i: (oppw w).[i] = w.[i].
proof. by []. qed.

hint rewrite bwordE : zerowE zerowiE onewE xorwE andwE invwE.
hint simplify (zerowE, zerowiE, onewE, xorwE, andwE, invwE, orwE).

(* -------------------------------------------------------------------- *)
lemma onew_neq0: onew <> zerow.
proof.
  apply/negP=> /wordP/(_ 0) /=.
  by rewrite negb_imply neqF.
qed.

lemma xorw0: right_id zero (+^).
proof. by move=> w; apply/wordP=> i _. qed.

lemma xorwA: associative (+^).
proof. by move=> w1 w2 w3; apply/wordP=> i _; rewrite !bwordE xorA. qed.

lemma xorwC: commutative (+^).
proof. by move=> w1 w2; apply/wordP=> i _; rewrite !bwordE xorC. qed.

lemma xorwK: forall x, x +^ x = zero.
proof. by move=> w; apply/wordP=> i _; rewrite !bwordE. qed.

lemma andw1: right_id onew andw.
proof. by move=> w; apply/wordP=> i h; rewrite !bwordE h. qed.

lemma andwA: associative andw.
proof. by move=> w1 w2 w3; apply/wordP=> i h; rewrite !bwordE andbA. qed.

lemma andwC: commutative andw.
proof. by move=> w1 w2; apply/wordP=> i h; rewrite !bwordE andbC. qed.

lemma andwDl: left_distributive andw (+^).
proof. move=> w1 w2 w3; apply/wordP=> i h; rewrite !bwordE /#. qed.

lemma andwK: idempotent andw.
proof. by move=> x; apply/wordP=> i h; rewrite !bwordE andbb. qed.

(* -------------------------------------------------------------------- *)
instance bring with t
  op rzero = zerow
  op rone  = onew
  op add   = (+^)
  op mul   = andw
  op opp   = oppw

  proof oner_neq0 by apply/onew_neq0
  proof addr0     by apply/xorw0
  proof addrA     by (move=> w1 w2 w3; rewrite xorwA)
  proof addrC     by apply/xorwC
  proof addrK     by apply/xorwK
  proof mulr1     by apply andw1
  proof mulrA     by (move=> w1 w2 w3; rewrite andwA)
  proof mulrC     by apply/andwC
  proof mulrDl    by apply/andwDl
  proof mulrK     by apply/andwK
  proof oppr_id   by trivial.

pred unitw (w:t) = w = onew.
op iandw (w:t) = if w = onew then onew else w.

clone Ring.ComRing as WRing with
   type t <- t,
   op zeror <- zero,
   op ( + ) <- (+^),
   op [ - ] <- oppw,
   op oner  <- onew,
   op ( * ) <- andw,
   op invr  <- iandw,
   pred unit <- unitw
proof *.
realize addrA.     proof. apply xorwA. qed.
realize addrC.     proof. apply xorwC. qed.
realize add0r.     proof. move=> ?;ring. qed.
realize addNr.     proof. move=> ?;ring. qed.
realize oner_neq0. proof. apply onew_neq0. qed.
realize mulrA.     proof. apply andwA. qed.
realize mulrC.     proof. apply andwC. qed.
realize mul1r.     proof. move=> ?;ring. qed.
realize mulrDl.    proof. apply andwDl. qed.
realize mulVr.     proof. move=> ?;rewrite /unitw /iandw => -> /=;ring. qed.
realize unitout.   proof. by move=> x;rewrite /unitw /iandw => ->. qed.

realize unitP.
proof.
move=> x y; rewrite /unitw !wordP => + i Hi -/(_ i Hi).
by rewrite andwE onewE Hi /#.
qed.

lemma xor0w w : of_int 0 +^ w = w.
proof. by apply WRing.add0r. qed.

lemma xorw0_s w : w +^ of_int 0 = w.
proof. by apply WRing.addr0. qed.

lemma xorw1 w : w +^ onew = invw w.
proof. by apply wordP => i hi /=; case (0 <= i < size). qed.

lemma xor1w w : onew +^ w = invw w.
proof. by apply wordP => i hi /=; case (0 <= i < size). qed.

lemma and0w w : andw (of_int 0) w = of_int 0.
proof. by apply WRing.mul0r. qed.

lemma andw0 w : andw w (of_int 0) = of_int 0.
proof. by apply WRing.mulr0. qed.

lemma and1w w : andw onew w = w.
proof. by apply WRing.mul1r. qed.

lemma andw1_s w : andw w onew = w.
proof. by apply WRing.mulr1. qed.

lemma orw0 w : orw w zero = w.
proof. by apply wordP => i hi. qed.

lemma or0w w : orw zero w = w.
proof. by apply wordP => i hi. qed.

lemma orw1 w : orw w onew = onew.
proof. by apply wordP => i hi /=; case (0 <= i < size). qed.

lemma or1w w : orw onew w = onew.
proof. by apply wordP => i hi /=; case (0 <= i < size). qed.

lemma orwK w : orw w w = w.
proof. by apply wordP => i hi /=; case (w.[i]). qed.

lemma xorwK_s w1 w2 : w1 = w2 => (w1 +^ w2) = zero.
proof. move=> ->;apply xorwK. qed.

lemma andwK_s w1 w2 : w1 = w2 => andw w1 w2 = w1.
proof. move=> ->;apply andwK. qed.

lemma orwK_s w1 w2 : w1 = w2 => orw w1 w2 = w1.
proof. move=> ->;apply orwK. qed.

lemma andw_invw w: andw w (invw w) = zerow.
proof. by rewrite -xorw1; ring. qed.

lemma nosmt orw_xorw w1 w2: orw w1 w2 = w1 +^ w2 +^ (andw w1 w2).
proof.
apply wordP => i Hi.
rewrite orE !xorE andE !map2iE //.
by case: w1.[i]; case: w2.[i].
qed.

lemma nosmt andw_orwDl: left_distributive andw orw.
proof.
by move=> x y z; rewrite !orw_xorw; ring.
qed.

lemma nosmt andw_orwDr: right_distributive andw orw.
proof.
by move=> x y z; rewrite !orw_xorw; ring.
qed.

lemma nosmt orw_andwDl: left_distributive orw andw.
proof.
by move=> x y z; rewrite !orw_xorw; ring.
qed.

lemma nosmt orw_andwDr: right_distributive orw andw.
proof.
by move=> x y z; rewrite !orw_xorw; ring.
qed.

lemma orwC x y: orw x y = orw y x.
proof. by rewrite orw_xorw andwC (xorwC x) -orw_xorw. qed.

lemma xorw_invw w: w +^ (invw w) = onew.
proof.
apply wordP => i Hi.
rewrite xorE !map2iE // onewE invwE !Hi /=.
by case: w.[i].
qed.

lemma orw_invw w: orw w (invw w) = onew.
proof. by rewrite orw_xorw andw_invw -xorwA xorw0_s xorw_invw. qed.

hint simplify (xor0w, xorw0_s, xorw1, xor1w,
               and0w, andw0, and1w, andw1_s,
               or0w, orw0, orw1, or1w,
               xorwK_s, andwK_s, orwK_s).

(* --------------------------------------------------------------------- *)
(* Arimethic operations                                                  *)

op ulift1 (f : int -> int) (w : t) =
  of_int (f (to_uint w)).

op ulift2 (f : int -> int -> int) (w1 w2 : t) =
  of_int (f (to_uint w1) (to_uint w2)).

op slift2 (f : int -> int -> int) (w1 w2 : t) =
  of_int (f (to_uint w1) (to_uint w2)).

op ( + ) = ulift2 Int.( + ) axiomatized by addE.
op ([-]) = ulift1 Int.([-]) axiomatized by oppE.
op ( * ) = ulift2 Int.( * ) axiomatized by mulE.

op (\udiv) = ulift2 IntDiv.( %/) axiomatized by udivE.
op (\umod) = ulift2 IntDiv.( %/) axiomatized by umodE.

(* TODO check this *)
op (\sdiv) = slift2 IntDiv.( %/) axiomatized by sdivE.
op (\smod) = slift2 IntDiv.( %/) axiomatized by smodE.

(* --------------------------------------------------------------------- *)
(* Comparisons                                                           *)

op (\ule) (x y : t) = (to_uint x) <= (to_uint y) axiomatized by uleE.
op (\ult) (x y : t) = (to_uint x) <  (to_uint y) axiomatized by ultE.

op (\sle) (x y : t) = (to_sint x) <= (to_sint y) axiomatized by sleE.
op (\slt) (x y : t) = (to_sint x) <  (to_sint y) axiomatized by sltE.

lemma ult_of_int x y :
   (of_int x \ult of_int y) = (x %% modulus < y %% modulus).
proof. by rewrite ultE /= !of_uintK. qed.

lemma ule_of_int x y :
   (of_int x \ule of_int y) = (x %% modulus <= y %% modulus).
proof. by rewrite uleE /= !of_uintK. qed.

lemma uleNgt x y : x \ule y <=> ! y \ult x.
proof. by rewrite ultE uleE lerNgt. qed.

lemma ultNge x y: x \ult y <=> ! y \ule x.
proof. by rewrite ultE uleE ltzNge. qed.

lemma ult_of_int_true x y :
   (x %% modulus < y %% modulus) => (of_int x \ult of_int y) = true.
proof. by rewrite ult_of_int => ->. qed.

lemma ult_of_int_false x y :
   !(x %% modulus < y %% modulus) => (of_int x \ult of_int y) = false.
proof. by rewrite ult_of_int => ->. qed.

lemma ule_of_int_true x y :
   (x %% modulus <= y %% modulus) => (of_int x \ule of_int y) = true.
proof. by rewrite ule_of_int => ->. qed.

lemma ule_of_int_false x y :
   !(x %% modulus <= y %% modulus) => (of_int x \ule of_int y) = false.
proof. by rewrite ule_of_int => ->. qed.

hint simplify (ult_of_int_true, ult_of_int_false, ule_of_int_true, ule_of_int_false).

(* --------------------------------------------------------------------- *)
(* ComRing                                                               *)

op is_inverse (w wi: t) = wi * w = of_int 1.
op unit (w:t) = exists wi, is_inverse w wi.
op invr (w:t) = Logic.choiceb (is_inverse w) w.

lemma of_intN (x : int) : of_int (-x) = - of_int x.
proof.
rewrite oppE /ulift1 /=; apply/word_modeqP=> /=.
by rewrite !of_uintK !modz_mod modzNm.
qed.

lemma to_uintN (x : t) : to_uint (-x) = (- to_uint x) %% modulus.
proof. by rewrite oppE /ulift1 of_uintK. qed.

lemma of_intD (x y : int) : of_int (x + y) = of_int x + of_int y.
proof.
rewrite addE /ulift2 /=; apply/word_modeqP=> /=.
by rewrite !of_uintK !modz_mod !(modzDml, modzDmr).
qed.

lemma to_uintD (x y : t) : to_uint (x + y) = (to_uint x + to_uint y) %% modulus.
proof. by rewrite addE /ulift2 of_uintK. qed.

lemma of_intM (x y : int) : of_int x * of_int y = of_int (x * y).
proof.
rewrite mulE /ulift2 /=; apply/word_modeqP=> /=.
by rewrite !of_uintK !modz_mod !(modzMml, modzMmr).
qed.

lemma to_uintM (x y : t) : to_uint (x * y) = (to_uint x * to_uint y) %% modulus.
proof. by rewrite mulE /ulift2 !of_uintK. qed.

lemma to_uintD_small (x y : t) : to_uint x + to_uint y < modulus =>
  to_uint (x + y) = to_uint x + to_uint y.
proof.
  move=> h;rewrite to_uintD modz_small 2://; smt (to_uint_cmp).
qed.

lemma to_uintM_small (x y : t) : to_uint x * to_uint y < modulus =>
  to_uint (x * y) = (to_uint x * to_uint y).
proof.
  move=> h;rewrite to_uintM modz_small 2://; smt (to_uint_cmp).
qed.

clone export Ring.ComRing as WRingA with
   type t <- t,
   op zeror <- of_int 0,
   op ( + ) <- BitWord.( + ),
   op [ - ] <- BitWord.([-]),
   op oner  <- of_int 1,
   op ( * ) <- BitWord.( * ),
   op invr  <- invr,
   pred unit  <- BitWord.unit proof *.

realize addrA.
proof.
  move=> x y z; rewrite addE /ulift2 !to_uintD -of_int_mod modzDmr.
  by rewrite -(of_int_mod (_ + to_uint z)) modzDml addrA.
qed.

realize addrC.
proof. by move=> x y; rewrite !addE /ulift2 addzC. qed.

realize add0r.
proof. by move=> x; rewrite addE /ulift2; cbv delta. qed.

realize addNr.
proof.
  move=> x; rewrite addE oppE /ulift2 /ulift1 of_uintK.
  by rewrite -of_int_mod modzDml addNz.
qed.

realize oner_neq0.
proof.
  apply /negP => heq.
  have := of_uintK 1; rewrite heq of_uintK mod0z.
  rewrite modz_small //;smt (ge2_modulus).
qed.

realize mulrA.
 move=> x y z; rewrite mulE /ulift2 !to_uintM -of_int_mod modzMmr.
  by rewrite -(of_int_mod (_ * to_uint z)) modzMml mulrA.
qed.

realize mulrC.
proof. by move=> x y; rewrite !mulE /ulift2 mulzC. qed.

realize mul1r.
proof. by move=> x; rewrite mulE /ulift2 to_uint1. qed.

realize mulrDl.
proof.
  move=> x y z; rewrite !addE !mulE /ulift2.
  rewrite !of_uintK -of_int_mod modzMml eq_sym.
  by rewrite -of_int_mod modzDml modzDmr mulrDl.
qed.

realize mulVr.
proof. by move=> x /choicebP /= ->. qed.

realize unitP.
proof. by move=> w wi hinv;exists wi. qed.

realize unitout.
proof. by move=> x /negb_exists /=; apply choiceb_dfl. qed.

abbrev (^) = WRingA.exp.

lemma ofintS (n : int) : 0 <= n => of_int (n + 1) = of_int 1 + of_int n.
proof. by rewrite of_intD addrC. qed.

lemma to_uintB (x y: t) : y \ule x => to_uint (x - y) = to_uint x - to_uint y.
proof.
  rewrite uleE=> hle.
  rewrite to_uintD to_uintN modzDmr modz_small //; smt (to_uint_cmp).
qed.

(* Add simplification rule for rewriting *)
(* FIXME add direction for hint simplify *)
lemma of_intN' (x : int) : - of_int x = of_int (-x).
proof. by rewrite of_intN. qed.

lemma of_intS (x y : int) : of_int (x - y) = of_int x - of_int y.
proof. by rewrite of_intD of_intN. qed.

lemma of_intS' (x y : int) : of_int x - of_int y = of_int (x - y).
proof. by rewrite of_intS. qed.

lemma of_intD' (x y : int) : of_int x + of_int y = of_int (x + y).
proof. by rewrite of_intD. qed.

lemma of_intM' (x y : int) : of_int x * of_int y = of_int (x * y).
proof. by rewrite of_intM. qed.

hint simplify (of_intS', of_intM')@0.
hint simplify (of_intD')@1.

lemma addr0_s w : w + of_int 0 = w.
proof. by apply addr0. qed.

lemma add0r_s w : of_int 0 + w = w.
proof. by apply add0r. qed.

lemma mulr1_s w : w * of_int 1 = w.
proof. by apply mulr1. qed.

lemma mul1r_s w : of_int 1 * w = w.
proof. by apply mul1r. qed.

lemma mulr0_s w : w * of_int 0 = of_int 0.
proof. by apply mulr0. qed.

lemma mul0r_s w : of_int 0 * w = of_int 0.
proof. by apply mul0r. qed.

lemma addA_ofint w i j : w + of_int i + of_int j = w + of_int (i + j).
proof. by rewrite -addrA. qed.

lemma addS_ofint w i j : w + of_int i - of_int j = w + of_int (i - j).
proof. by rewrite -addrA -of_intS. qed.

hint simplify (addr0_s, add0r_s, mul1r_s, mulr1_s, mul0r_s, mulr0_s, addA_ofint).



(* --------------------------------------------------------------------- *)
(* Ring tactic                                                           *)

op zerow_ring = of_int 0.
op onew_ring  = of_int 1.

instance ring with t
  op rzero = BitWord.zerow_ring
  op rone  = BitWord.onew_ring
  op add   = BitWord.( + )
  op opp   = BitWord.([-])
  op mul   = BitWord.( * )
  op expr  = WRingA.exp
  op ofint = BitWord.of_int

  proof oner_neq0 by apply oner_neq0
  proof addr0     by apply addr0
  proof addrA     by apply addrA
  proof addrC     by apply addrC
  proof addrN     by apply addrN
  proof mulr1     by apply mulr1
  proof mulrA     by apply mulrA
  proof mulrC     by apply mulrC
  proof mulrDl    by apply mulrDl
  proof expr0     by apply expr0
  proof exprS     by apply exprS
  proof ofint0    by done
  proof ofint1    by done
  proof ofintS    by apply ofintS
  proof ofintN    by apply of_intN.

(* --------------------------------------------------------------------- *)
(* Exact arithmetic operations                                           *)
(*
op subc : t -> t -> bool -> bool * t.
op addc : t -> t -> bool -> bool * t.
op mulu : t -> t -> t * t.
*)

op borrow_sub x y b = to_uint x < to_uint y + b2i b.

op subc (x y:t) (b: bool): bool * t = (borrow_sub x y b, x-(y+of_int (b2i b)))
 axiomatized by subcE.

lemma subcP x y c:
 let (c',z) = subc x y c
 in to_uint z - modulus * b2i c' = to_uint x - (to_uint y + b2i c).
proof.
rewrite subcE /borrow_sub /=.
case: (to_uint y + b2i c = modulus) => ?.
 rewrite to_uintD.
 have -> /=: to_uint (- (y + of_int (b2i c))) = 0.
  rewrite to_uintN to_uintD of_uintK (modz_small (b2i c)).
   by apply bound_abs; smt(ge2_modulus).
  by rewrite H modzz /=.
 rewrite H modz_small.
  by apply bound_abs; apply to_uint_cmp.
 have ->: to_uint x < modulus by smt(to_uint_cmp).
 smt().
case: (to_uint x < to_uint y + b2i c) => ?/=.
 have E: to_uint y + b2i c = to_uint (y + of_int (b2i c)).
  rewrite to_uintD_small.
   rewrite !of_uintK modz_small; first by  apply bound_abs; smt(ge2_modulus).
   by case: c => /=?; smt(to_uint_cmp).
  by rewrite of_uintK modz_small //; apply bound_abs; smt(ge2_modulus).
 rewrite E b2i1 /= eqr_sub.
 have ->: x - (y + of_int (b2i c)) = -((y + of_int (b2i c)) - x) by ring.
 rewrite to_uintN -modzDl modz_small.
  have ?: 0 < to_uint (y + of_int (b2i c) - x) <= `|modulus|.
   rewrite to_uintB; first by rewrite uleE -E; smt().
   rewrite -E; smt(to_uint_cmp).
  smt(to_uint_cmp).
 rewrite to_uintB; first by rewrite uleE -E; smt().
 smt(to_uint_cmp).
rewrite b2i0 /= to_uintB.
 rewrite uleE to_uintD_small.
  by rewrite of_uintK modz_small; smt(to_uint_cmp ge2_modulus).
 rewrite of_uintK modz_small; first smt(ge2_modulus).
 smt(ge2_modulus to_uint_cmp).
by rewrite to_uintD of_uintK !modz_small; smt(ge2_modulus to_uint_cmp).
qed.

abbrev subc_borrow x y c = (subc x y c).`1.

op carry_add x y c = modulus <= to_uint x + to_uint y + b2i c.

lemma carry_addC x y c: carry_add x y c = carry_add y x c.
proof. by rewrite /carry_add (addzC (to_uint x)). qed.

op addc (x y: t) (c: bool) : bool * t = (carry_add x y c, x+y+of_int (b2i c))
 axiomatized by addcE.

lemma addcP x y c:
 let (c',z) = addc x y c
 in to_uint z + modulus * b2i c' = to_uint x + to_uint y + b2i c.
proof.
rewrite addcE !addE /ulift2 /= !of_uintK /= modzDmr modzDml /carry_add.
have /= ?: to_uint x + to_uint y + b2i c < 2*modulus.
 by move: (to_uint_cmp x) (to_uint_cmp y); smt().
case: (modulus <= to_uint x + to_uint y + b2i c) => /= ?.
 have {1}->: to_uint x + to_uint y + b2i c = to_uint x + to_uint y + b2i c - modulus + modulus
  by ring.
 rewrite b2i1 modzDr modz_small.
  by apply bound_abs; smt(to_uint_cmp bound_abs).
 by ring.
by rewrite modz_small; smt(to_uint_cmp bound_abs).
qed.

abbrev addc_carry x y c = (addc x y c).`1.

op mulhi (x y: t) : t =
 of_int ((to_uint x * to_uint y) %/ modulus).

lemma mulhiP (x y: t):
 to_uint (x*y) + modulus * to_uint (mulhi x y) = to_uint x * to_uint y.
proof.
have [??] := (to_uint_cmp x).
have [??] := (to_uint_cmp y).
rewrite to_uintM to_uint_small.
 apply divz_cmp; first smt().
 split; first smt().
 by move=> _; apply ltr_pmul.
by rewrite {3}(divz_eq (to_uint x * to_uint y) modulus) /#.
qed.

lemma mulhi0 (x y: t):
 to_uint x* to_uint y < modulus => to_uint (mulhi x y) = 0.
proof.
move=> ?; rewrite /mulhi divz_small //; apply bound_abs.
split=> //; smt (to_uint_cmp).
qed.

op mulu (x y: t): t * t = (mulhi x y, x*y) axiomatized by muluE.

(* --------------------------------------------------------------------- *)
(* Bitwize operations                                                    *)

abbrev (`&`) = andw.
abbrev (`|`) = orw.
abbrev (`^`) = (+^).

op (`>>>`) (x : t) (i : int) =
  init (fun j => x.[j + i])
axiomatized by wlsrE.

op (`<<<`) (x : t) (i : int) =
  init (fun j => x.[j - i])
axiomatized by wlslE.

op sar (x:t) (i:int) =
  init (fun j => x.[min (size- 1) (j + i)])
axiomatized by sarE.

lemma shlwE w k i : (w `<<<` k).[i] = (0 <= i < size && w.[i - k]).
proof. by rewrite wlslE initE. qed.

lemma shrwE w k i : (w `>>>` k).[i] = (0 <= i < size && w.[i + k]).
proof. by rewrite wlsrE initE. qed.
hint simplify (shrwE, shlwE).

lemma int_bitMP i j k : 0 <= k => 0 <= j < size =>
  int_bit (i * 2 ^ k) j = (0 <= j - k < size /\ int_bit i (j - k)).
proof.
  move=> hk [h0j hjs];rewrite /int_bit modz_pow2_div 1:/# modz_dvd.
  + by have /= := dvdz_exp2l 2 1; apply => /#.
  case: (0 <= j - k < size) => [ [hjk1 hjk2] | hjk]  /=;last first.
  + have hlt : (j < k) by smt().
    have ->: k = (k-j-1) + 1 + j by ring.
    rewrite exprDn 1:/# 1:// -mulzA mulzK; 1: smt (gt0_pow2).
    by rewrite exprDn 1:/# //= -mulzA modzMl.
  rewrite (modz_pow2_div size) 1:/# modz_dvd.
<<<<<<< HEAD
  + have /= := (dvdz_exp2l 2 1); apply => /#.
=======
  + by have /= := dvdz_exp2l 2 1; apply => /#.
>>>>>>> f16cfeb3
  have {1}-> : j = (j - k) + k by ring.
  by rewrite exprDn 1,2:// divzMpr 1:gt0_pow2.
qed.

lemma int_bitDP i j k : 0 <= i < modulus => 0 <= k => 0 <= j < size =>
  int_bit (i %/ 2 ^ k) j = (0 <= j + k < size /\ int_bit i (j + k)).
proof.
  move=> hi hk [h0j hjs];rewrite /int_bit.
  rewrite !(modz_small _ modulus); 1,2: apply bound_abs; 2:done.
  + by apply divz_cmp; [apply gt0_pow2 | smt (gt0_pow2)].
  case: (0 <= j + k < size) => hjk.
  + have {1}->:= divz_eq i (2^(j+k)).
    have {1}->:= divz_eq (i %% 2 ^ (j + k)) (2^k).
    pose id := i %/ 2 ^ (j + k). pose im := i %% 2 ^ (j + k).
    have -> : id * 2 ^ (j + k) + (im %/ 2 ^ k * 2 ^ k + im %% 2 ^ k) =
           (id * 2^j + im %/ 2 ^ k) * 2^k + im %% 2 ^ k.
    + by rewrite exprDn 1,2://;ring.
    rewrite divzMDl. smt (gt0_pow2).
    rewrite (divz_small (im %% 2 ^ k) (2 ^ k)).
    + apply bound_abs;apply modz_cmp;apply gt0_pow2.
    rewrite /= divzMDl. smt (gt0_pow2).
    rewrite (divz_small (im %/ 2 ^ k) (2 ^ j)) 2://.
    apply bound_abs; apply divz_cmp; 1:by apply gt0_pow2.
    by rewrite -exprDn 1,2://;apply modz_cmp;apply gt0_pow2.
  rewrite /= (divz_small (i %/ 2 ^ k) (2 ^ j)) 2://.
  apply bound_abs;apply divz_cmp; 1: by apply gt0_pow2.
  rewrite -exprDn 1,2://;smt (ler_weexpn2l).
qed.

lemma shlMP i k : 0 <= k => (of_int i `<<<` k) = of_int (i * 2^k).
proof.
  by move=> hk;apply wordP => j hj; rewrite shlwE !of_intwE hj /= -int_bitMP.
qed.

lemma shrDP i k : 0 <= k => (of_int i `>>>` k) = of_int (i %% modulus %/ 2^k).
proof.
  move=> hk;rewrite -(of_int_mod i).
  apply wordP => j hj; rewrite shrwE !of_intwE hj /= -int_bitDP //.
  by apply modz_cmp.
qed.

lemma to_uint_shl (w:t) i :
  0 <= i => to_uint (w `<<<` i) = (to_uint w * 2^ i) %% modulus.
proof.
  by move=> hi; rewrite -{1}(to_uintK w) shlMP 1:// of_uintK.
qed.

lemma to_uint_shr (w:t) i :
  0 <= i => to_uint (w `>>>` i) = to_uint w %/ 2^ i.
proof.
  move=> hi;rewrite -{1}(to_uintK w) shrDP 1:// of_uintK.
  rewrite (modz_small (to_uint w)).
  + by apply bound_abs; apply to_uint_cmp.
  rewrite modz_small 2://.
  apply bound_abs; apply divz_cmp; [apply gt0_pow2 | ].
  smt (to_uint_cmp gt0_pow2).
qed.

lemma shrw_shlw w i : w `>>>` i = w `<<<` (-i).
proof. by apply wordP => k hk /=. qed.

lemma shrw_add w i j : 0 <= i => 0 <= j => w `>>>` i `>>>` j = w `>>>` (i + j).
proof.
  move=> hi hj; apply wordP => k hk /=;rewrite hk /=.
  case : (0 <= k + j < size) => hkj /=; 1:congr;ring.
  by rewrite get_out 1:/#.
qed.

lemma shrw_out w i : size <= i => w `>>>` i = zero.
proof.
  by move=> hi;apply wordP => k hk/=; rewrite get_out 1:/#.
qed.
hint simplify (shrw_add, shrw_out).

lemma shlw_add w i j : 0 <= i => 0 <= j => w `<<<` i `<<<` j = w `<<<` (i + j).
proof.
  move=> hi hj; apply wordP => k hk /=;rewrite hk /=.
  case : (0 <= k - j < size) => hkj /=; 1:congr;ring.
  by rewrite get_out 1:/#.
qed.

lemma shlw_out w i : size <= i => w `<<<` i = zero.
proof.
  by move=> hi;apply wordP => k hk/=; rewrite get_out 1:/#.
qed.
hint simplify (shlw_add, shlw_out).

lemma shrw_map2 f w1 w2 i : f false false = false =>
   (map2 f) (w1 `>>>` i) (w2 `>>>` i) = (map2 f w1 w2) `>>>` i.
proof.
  move=> hf;apply wordP => k hk.
  rewrite map2iE // !shrwE hk.
  case: (0 <= k + i < size) => hki; 1: by rewrite map2iE.
  by rewrite !get_out.
qed.

lemma shlw_map2 f w1 w2 i : f false false = false =>
   (map2 f) (w1 `<<<` i) (w2 `<<<` i) = (map2 f w1 w2) `<<<` i.
proof.
  move=> hf;apply wordP => k hk.
  rewrite map2iE // !shlwE hk.
  case: (0 <= k - i < size) => hki; 1: by rewrite map2iE.
  by rewrite !get_out.
qed.

lemma shrw_and w1 w2 i : (w1 `>>>` i) `&` (w2 `>>>` i) = (w1 `&` w2) `>>>` i.
proof. by rewrite andE shrw_map2. qed.

lemma shrw_xor w1 w2 i : (w1 `>>>` i) `^` (w2 `>>>` i) = (w1 `^` w2) `>>>` i.
proof. by rewrite xorE shrw_map2. qed.

lemma shrw_or w1 w2 i : (w1 `>>>` i) `|` (w2 `>>>` i) = (w1 `|` w2) `>>>` i.
proof. by rewrite orE shrw_map2. qed.

lemma shlw_and w1 w2 i : (w1 `<<<` i) `&` (w2 `<<<` i) = (w1 `&` w2) `<<<` i.
proof. by rewrite andE shlw_map2. qed.

lemma shlw_xor w1 w2 i : (w1 `<<<` i) `^` (w2 `<<<` i) = (w1 `^` w2) `<<<` i.
proof. by rewrite xorE shlw_map2. qed.

lemma shlw_or w1 w2 i : (w1 `<<<` i) `|` (w2 `<<<` i) = (w1 `|` w2) `<<<` i.
proof. by rewrite orE shlw_map2. qed.

hint simplify (shrw_and, shrw_xor, shrw_or, shlw_and, shlw_xor, shlw_or).

op ror (x : t) (i : int) =
  init (fun j => x.[(j + i) %% size])
axiomatized by rorE.

op rol (x : t) (i : int) =
  init (fun j => x.[(j - i) %% size])
axiomatized by rolE.

lemma rorwE w k i :
  (ror w k).[i] = if (0 <= i < size) then w.[(i+k) %% size] else false.
proof. by rewrite rorE initE. qed.

lemma rolwE w k i :
  (rol w k).[i] = if (0 <= i < size) then w.[(i-k) %% size] else false.
proof. by rewrite rolE initE. qed.

hint simplify (rorwE, rolwE).

lemma rol_xor w i : 0 <= i < size =>
  rol w i = (w `<<<` i) `^` (w `>>>` (size - i)).
proof.
  move=> hi; apply wordP => k hk /=.
  rewrite hk /=.
  case (0 <= k - i < size) => hki.
  + rewrite modz_small; 1: by apply bound_abs.
    by rewrite (get_out _ (k + (size - i))) 1:/#.
  rewrite modz_sub_carry // 1:/# (get_out _ _ hki) /=.
  by congr;ring.
qed.

lemma rol_xor_simplify w1 w2 i si:
   w1 = w2 => si = size - i => 0 <= i < size =>
   (w1 `<<<` i) `^` (w2 `>>>` si) = rol w1 i.
proof. by move=> 2!-> hi;rewrite rol_xor. qed.

(* --------------------------------------------------------------------- *)
(* Like between bitwize operations and arithmetic operations             *)

lemma and_mod k w :
  0 <= k =>
    w `&` of_int (2^k - 1) = of_int (to_uint w %% 2^k).
proof.
  move=> hk;apply wordP => i hi /=.
<<<<<<< HEAD
  rewrite of_int_powm1 // of_intwE hi /= /int_bit.
=======
  rewrite of_int_powm1 1:// of_intwE hi /= /int_bit.
>>>>>>> f16cfeb3
  rewrite (modz_small _ modulus).
  + apply bound_abs; smt (le_modz modz_cmp to_uint_cmp gt0_pow2).
  case (i < k) => hik /=.
  + rewrite modz_pow2_div 1:/# modz_dvd.
    + by have /= := dvdz_exp2l 2 1; apply => /#.
    by rewrite get_to_uint hi.
  rewrite divz_small 2://; smt (gt0_pow2 modz_cmp ler_weexpn2l).
qed.

lemma to_uint_and_mod k w :
  0 <= k =>
    to_uint (w `&` of_int (2^k - 1)) = to_uint w %% 2^k.
proof.
  move=> hk ; rewrite and_mod 1:// of_uintK modz_small //.
  apply bound_abs; smt (le_modz to_uint_cmp gt0_pow2 modz_cmp).
qed.

lemma nosmt to_uintNE w:
 to_uint (-w) = (modulus - to_uint w) %% modulus.
proof.
rewrite to_uintN.
by have /= ->:= (modzMDl 1).
qed.

lemma nosmt of_intNE (n:int):
  of_int (-n) = of_int (modulus - n).
proof.
rewrite of_intN.
apply word_modeqP; congr.
rewrite to_uintN !of_uintK modzNm.
by have /= ->:= (modzMDl 1).
qed.

lemma of_int_modulus: of_int modulus = BitWord.zero.
proof. rewrite !of_intE modzz modz_small; smt(gt0_modulus). qed.

lemma to_uint_onew: to_uint onew = max_uint.
proof. by rewrite oneE of_uintK modz_small //; smt(ge2_modulus). qed.

lemma onewS: onew + BitWord.one = BitWord.zero.
proof.
apply word_modeqP; congr.
by rewrite to_uintD to_uint0 to_uint_onew to_uint1 max_uintS modzz.
qed.

lemma map2_w2bits_w2bits f w1 w2 : map2 f (w2bits w1) (w2bits w2) = w2bits (map2 f w1  w2).
proof. by rewrite map2_w2bits bits2wK // size_map2 minrE !size_w2bits. qed.

lemma map_w2bits_w2bits f w : map f (w2bits w) = w2bits (map f w).
proof. by rewrite map_w2bits bits2wK 2:// size_map size_w2bits. qed.

lemma nosmt to_uintD_disjoint w1 w2:
 w1 `&` w2 = BitWord.zero =>
 to_uint (w1 + w2) = to_uint w1 + to_uint w2.
proof.
move=> H; have ?: to_uint (w1 `&` w2) = 0 by smt(to_uint0).
rewrite to_uintD_small //.
move: H0; rewrite !to_uintE.
rewrite andE => ?.
apply bs2int_add_disjoint.
<<<<<<< HEAD
  by rewrite !size_map !size_iota.
 by rewrite !size_map !size_iota ler_maxr.
rewrite -H0; congr.
rewrite map2_w2bits bits2wK //.
by rewrite size_map2 !size_w2bits /#.
=======
+ by rewrite !size_map !size_iota.
+ by rewrite !size_map !size_iota ler_maxr.
by rewrite -H0 map2_w2bits_w2bits.
>>>>>>> f16cfeb3
qed.

lemma nosmt orw_disjoint w1 w2:
 w1 `&` w2 = BitWord.zero => w1 `|` w2 = w1 + w2.
proof.
move=> H; have ?: to_uint (w1 `&` w2) = 0 by smt(to_uint0).
apply word_modeqP; congr.
rewrite to_uintD_disjoint //.
move: H0; rewrite !to_uintE andE => ?.
<<<<<<< HEAD
rewrite orE.
rewrite -bs2int_or_add ?size_mkseq //.
 rewrite -H0.
 rewrite map2_w2bits bits2wK.
  by rewrite size_map2 !size_w2bits /#.
 done.
rewrite map2_w2bits bits2wK.
 by rewrite size_map2!size_w2bits /#.
done.
=======
by rewrite orE -bs2int_or_add ?size_mkseq // 1:-H0 map2_w2bits_w2bits.
>>>>>>> f16cfeb3
qed.

lemma nosmt to_uint_orw_disjoint w1 w2:
 w1 `&` w2 = zero =>
 to_uint (w1 `|` w2) = to_uint w1 + to_uint w2.
proof. by move=> *; rewrite orw_disjoint // to_uintD_disjoint. qed.

lemma nosmt ule_andN0 (x y: t):
 x `&` invw y = BitWord.zero =>
 x \ule y.
proof.
rewrite andwC => ?; have: to_uint (invw y `&` x) = 0 by smt(to_uint0).
rewrite !to_uintE andE invE => ?.
have ->: x \ule y = (0 <= (to_uint y - to_uint x)) by rewrite uleE /#.
rewrite !to_uintE; apply bs2int_sub_common.
<<<<<<< HEAD
 by rewrite !size_map !size_iota.
rewrite -H0; congr.
rewrite map2_w2bits bits2wK.
 by rewrite size_map2 !size_w2bits /#.
congr; rewrite /w2bits /mkseq -!map_comp /(\o) //=.
apply eq_in_map => ?.
rewrite mem_iota /=; move => [??].
by rewrite mapiE /#.
=======
+ by rewrite !size_w2bits. 
by rewrite map_w2bits_w2bits map2_w2bits_w2bits.
>>>>>>> f16cfeb3
qed.

lemma nosmt ule_andw x y:
 x `&` y \ule x.
proof.
rewrite andwC; apply ule_andN0.
by rewrite -andwA andw_invw andw0.
qed.

lemma nosmt to_uint_ule_andw (x y: t):
 to_uint (x `&` y) <= to_uint x.
proof. have := ule_andw x y; by rewrite uleE. qed.

lemma nosmt ule_orw x y:
 x \ule x `|` y.
proof.
have {1}->: x = (x`|`y) `&` (x`|`invw y).
 rewrite -{1}orw0.
 have :=(andw_invw y); rewrite /zerow => <-.
 by rewrite orw_andwDr.
by apply ule_andw.
qed.

lemma nosmt subw_xorw w1 w2:
 invw w1 `&` w2 = BitWord.zero => w1 - w2 = w1 `^` w2.
proof.
move=> H; have ?: to_uint (invw w1 `&` w2) = 0 by smt(to_uint0).
apply word_modeqP; congr.
rewrite to_uintB.
 by apply ule_andN0; rewrite andwC.
move: H0; rewrite !to_uintE andE invE => ?.
rewrite xorE.
rewrite -bs2int_xor_sub ?size_mkseq //.
<<<<<<< HEAD
 rewrite -H0.
 rewrite map2_w2bits bits2wK.
  by rewrite size_map2 !size_w2bits /#.
 congr; congr.
 rewrite /w2bits /mkseq -!map_comp /(\o) //=.
 apply eq_in_map => x.
 rewrite mem_iota /= => /> *.
 by rewrite mapiE /#.
rewrite map2_w2bits bits2wK.
 by rewrite size_map2 !size_w2bits /#.
done.
=======
+ by rewrite map_w2bits_w2bits map2_w2bits_w2bits.
by rewrite map2_w2bits_w2bits.
>>>>>>> f16cfeb3
qed.

lemma nosmt orw_xpnd w1 w2: w1 `|` w2 = w1 - w1 `&` w2 + w2.
proof.
rewrite subw_xorw.
 by rewrite andwA (andwC (invw w1)) andw_invw and0w.
rewrite -orw_disjoint.
 by rewrite andwDl -andwA andwK xorwK.
rewrite !orw_xorw.
have ->: w1 `^` (w1 `&` w2) `&` w2 = zerow.
 by rewrite andwDl -andwA andwK xorwK.
by rewrite -!xorwA xorw0 (xorwC w2).
qed.

lemma ones_compl w: w + invw w = onew.
proof.
have:= orw_invw w.
rewrite orw_xpnd andw_invw => <-.
by ring.
qed.

lemma nosmt twos_compl (x: t):  -x = invw x + BitWord.one.
proof.
apply (addrI x); rewrite addrA ones_compl onewS.
by ring.
qed.

lemma minus_one: -one = onew.
proof.
rewrite twos_compl -orw_disjoint.
 by rewrite andwC andw_invw.
by rewrite orwC orw_invw.
qed.

lemma nosmt to_uint_invw w: to_uint (invw w) = max_uint - to_uint w.
proof.
rewrite -to_uint_onew -to_uintB.
 rewrite uleE to_uint_onew.
 smt(to_uint_cmp).
by congr; rewrite -(ones_compl w); ring.
qed.

abbrev masklsb k = of_int (2^(max 0 k) - 1).
<<<<<<< HEAD

lemma masklsbNeg k:
 k <= 0 => masklsb k = zerow.
proof. move=> ?; rewrite ler_maxl //. qed.
=======
>>>>>>> f16cfeb3

lemma masklsbE k i:
 (masklsb k).[i] = 0 <= i < min k size.
proof.
case: (0 <= k) => ?; last first.
+ by rewrite ler_maxl 1:/# /=; smt(ge0_size). 
rewrite ler_maxr 1://. 
case: (0 <= i < size) => Hi; last by rewrite get_out /#.
rewrite /masklsb ler_maxr 1:// of_intE.
case: (size <= k) => ?.
<<<<<<< HEAD
 rewrite powm1_mod // get_bits2w //.
 have /=:= (bs2int_nseq true size); rewrite ge0_size /= => <-.
 have:= bs2intK (nseq size true); rewrite size_nseq ler_maxr 1:/# => ->.
 by rewrite nth_nseq //#. 
rewrite modz_small; first by smt(gt0_pow2 ler_weexpn2l).
rewrite get_bits2w //.
have /= := (bs2int_nseq true k); rewrite H /= => <-.
rewrite (bs2int_pad (size - k)).
=======
+ rewrite powm1_mod // get_bits2w //.
  have /= <-:= (bs2int_nseq true); 1: by apply ge0_size.
  have:= bs2intK (nseq size true); rewrite size_nseq ler_maxr 1:ge0_size => ->.
  rewrite nth_nseq // /#. 
rewrite modz_small; first by smt(gt0_pow2 ler_weexpn2l).
rewrite get_bits2w //.
have /= <-:= (bs2int_nseq true); 1: done.
rewrite (bs2int_pad size).
>>>>>>> f16cfeb3
pose L:= _++_.
have:= bs2intK L; rewrite size_cat !size_nseq !ler_maxr 1,2:/#.
have -> ->: k + (size-k) = size by smt().
rewrite /L nth_cat size_nseq ler_maxr //=.
by case: (i < k) => ?; rewrite nth_nseq /#.
qed.

hint simplify masklsbE.

(* same as to_uint_and_mod
lemma to_uint_andmask k w:
 0 <= k =>
 to_uint (w `&` masklsb k) = to_uint w %% 2^k.
proof. by move=> ?; rewrite to_uint_and_mod. qed.
*)

lemma nosmt shrl_andmaskN k w:
 0 <= k =>
 w `>>>` k `<<<` k = w `&` invw (masklsb k).
proof. by move=> Hk; apply wordP => i Hi /= /#. qed.

lemma nosmt shlw_andmask k1 k2 w:
 0 <= k1 <= k2 < size =>
 (w `<<<` k1) `&` masklsb k2 = (w `&` masklsb (k2-k1)) `<<<` k1.
proof.
move=> *; apply/wordP => i Hi /=; rewrite !Hi /= /min.
smt(get_out).
qed.

lemma nosmt andmask_shrw k1 k2 w:
 0 <= k2 < k1 < size =>
 (w `&` masklsb k1) `>>>` k2
 = (w `>>>` k2) `&` masklsb (k1-k2).
proof.
move=> *; apply/wordP => i Hi /=; rewrite !Hi /min /=.
smt(get_out).
qed.

lemma nosmt andmask_shlw k1 k2 w:
 0 <= k1 < size =>
 (w `&` masklsb k1) `<<<` k2
 = (w `<<<` k2) `&` masklsb (k1+k2).
proof.
move=> *; apply/wordP => i Hi /=; rewrite Hi /= /min.
smt(get_out).
qed.

lemma nosmt shrw_shlw_disjoint k1 k2 w1 w2:
 0 <= k1 < size <= k1+k2 =>
 (w1 `>>>` k1) `&` (w2 `<<<` k2) = zero.
proof.
move=> *; apply/wordP => i Hi /=; rewrite Hi /= /min.
smt(get_out).
qed.

lemma nosmt andmaskK k w:
 size <= k =>  w `&` masklsb k = w.
proof. by move=> *; apply/wordP => i Hi /= /#. qed.

lemma nosmt shrw_andmaskK k1 k2 w:
 0 <= k1 < size <= (k1+k2)%Int =>
 (w `>>>` k1) `&` masklsb k2 = (w `>>>` k1).
proof.
move=> *; apply/wordP => i Hi /=; rewrite !Hi /= /min.
smt(get_out).
qed.

lemma mask_and_mask k1 k2:
 0 <= k1 => 0 <= k2 =>
 (masklsb k1 `&` masklsb k2) = masklsb (min k1 k2).
proof. by move=> *; apply/wordP => i Hi /= /#. qed.

lemma nosmt shrw_shlw_shlw k1 k2 x:
 0 <= k1 < k2 =>
 x `>>>` k1 `<<<` k2 = (x `&` invw (masklsb k1)) `<<<` (k2-k1).
proof. by move=> *; apply/wordP => i Hi /= /#. qed.

lemma nosmt shrw_shlw_shrw k1 k2 x:
 0 <= k2 <= k1 < size =>
 x `>>>` k1 `<<<` k2 = (x `&` invw (masklsb k1)) `>>>` (k1-k2).
proof.
move=> *; apply/wordP => i Hi /=; rewrite !Hi /= /min.
smt(get_out).
qed.

lemma nosmt shlw_shrw_shlw k1 k2 x:
 0 <= k2 <= k1 < size =>
 x `<<<` k1 `>>>` k2 = (x `&` masklsb (size-k1)) `<<<` (k1-k2).
proof.
move=> *; apply/wordP => i Hi /=; rewrite !Hi /= /min.
smt(get_out).
qed.

lemma nosmt shlw_shrw_shrw k1 k2 x:
 0 <= k1 < k2 < size =>
 x `<<<` k1 `>>>` k2 = (x `&` masklsb (size-k1)) `>>>` (k2-k1).
proof. by move=> *; apply/wordP => i Hi /=; rewrite !Hi /= /#. qed.

lemma nosmt splitwE k w:
 0 <= k =>
 to_uint w = to_uint (w `&` masklsb k) + 2^k * to_uint (w `>>>` k).
proof.
<<<<<<< HEAD
move=> ?; rewrite /masklsb ler_maxr 1:// to_uint_and_mod // to_uint_shr //.
=======
move=> ?; rewrite to_uint_and_mod ler_maxr // to_uint_shr //.
>>>>>>> f16cfeb3
by rewrite {1}(divz_eq (to_uint w) (2^k)); ring.
qed.

op splitBits k w = (w `&` masklsb k, w `>>>` k).

lemma nosmt splitBits_disjoint k w:
 0 <= k =>
 (splitBits k w).`1 `&` ((splitBits k w).`2 `<<<` k) = BitWord.zero.
proof.
move => *; rewrite /splitBits /= shrl_andmaskN //.
by rewrite andwA -(andwA w) (andwC _ w) andwA andwK -andwA andw_invw andw0.
qed.

lemma nosmt to_uint_splitBits k w:
 0 <= k =>
 to_uint (splitBits k w).`1 + 2^k * to_uint (splitBits k w).`2 = to_uint w.
proof. by move=> ?; rewrite eq_sym (splitwE k w). qed.

op splitMask mask w = (w `&` mask, w `&` invw mask).

abbrev splitAt k = splitMask (masklsb k).

lemma splitMask_and0 mask w:
 (splitMask mask w).`1 `&` (splitMask mask w).`2 = BitWord.zero.
proof.
rewrite /splitMask /=.
by rewrite (andwC w) -andwA (andwA w) andwK (andwC w) andwA andw_invw and0w.
qed.

lemma nosmt splitMask_add mask w:
 (splitMask mask w).`1 + (splitMask mask w).`2 = w.
proof.
rewrite -orw_disjoint; first by apply (splitMask_and0 mask w).
by rewrite /splitMask /= !(andwC w) -andw_orwDl orw_invw and1w.
qed.

lemma nosmt splitAtP k w:
 0 <= k <= size =>
 to_uint (splitAt k w).`1 = to_uint w %% 2^k
 /\ to_uint (splitAt k w).`2 = 2^k * (to_uint w %/ 2^k).
proof.
move=> /> *.
<<<<<<< HEAD
rewrite 1:// /splitMask /= -shrl_andmaskN //; split.
 by rewrite /masklsb ler_maxr // to_uint_and_mod.
=======
rewrite /splitMask /= -shrl_andmaskN //; split.
+ by rewrite to_uint_and_mod ler_maxr.
>>>>>>> f16cfeb3
rewrite to_uint_shl // to_uint_shr // modz_small //; last by smt(to_uint_cmp).
apply bound_abs; split.
+ smt(divr_ge0 divz_ge0 gt0_pow2 to_uint_cmp).
move=> *.
by apply (ler_lt_trans (to_uint w)); smt(leq_trunc_div gt0_pow2 to_uint_cmp).
qed.

theory ALU.

op SF_of (w : t) = w.[size - 1].

op PF_of (w : t) = w.[0].

op ZF_of (w : t) = w = zero.

(*
  let OF = in
  let CF = in
  let SF = in
  let PF = in
  let ZF = in
  (OF, CF, SF, PF, ZF).
*)

op rflags_of_bwop (w : t) =
  let OF = false in
  let CF = false in
  let SF = SF_of w in 
  let PF = PF_of w in
  let ZF = ZF_of w in
  (OF, CF, SF, PF, ZF).

op rflags_of_aluop (w : t) (vu vs : int) =
  let OF = to_sint w <> vs in
  let CF = to_uint w <> vu in
  let SF = SF_of w in
  let PF = PF_of w in
  let ZF = ZF_of w in
  (OF, CF, SF, PF, ZF).

op rflags_of_andn (w: t) =
  let OF = false in
  let CF = false in
  let SF = SF_of w in
  let PF = undefined_flag in
  let ZF = ZF_of w in
  (OF, CF, SF, PF, ZF).

op rflags_of_aluop_nocf_w (w : t) (vs : int) =
  let OF = to_sint w <> vs in
  let SF = SF_of w in
  let PF = PF_of w in
  let ZF = ZF_of w in
  (OF, SF, PF, ZF, w).

op rflags_of_aluop_w (w : t) (vu vs : int) =
  flags_w (rflags_of_aluop w vu vs) w.

op rflags_of_bwop_w (w : t) =
  flags_w (rflags_of_bwop w) w.

op set0_XX = (false,false,false,false,false, of_int 0).

op ADD_XX (v1 v2 : t)  =
  rflags_of_aluop_w 
    (v1 + v2) 
    (to_uint v1 + to_uint v2)
    (to_sint v1 + to_sint v2).

op SUB_XX (v1 v2 : t) =
  rflags_of_aluop_w
    (v1 - v2)
    (to_uint v1 - to_uint v2)
    (to_sint v1 - to_sint v2).

op CMOVcc_XX (b:bool) (w2 w3: t) =
  if b then w2 else w3.

op wdwordu hi lo = to_uint hi * modulus + to_uint lo.
op wdwords hi lo = to_sint hi * modulus + to_uint lo.

op MUL_XX (v1 v2: t) =
  let (hi,lo) = mulu v1 v2 in
  let ov = wdwordu hi lo in
  let ov = modulus - 1 < ov in
  flags_w2 (rflags_of_mul ov) hi lo.

op IMUL_overflow (hi lo: t) : bool =
  let ov = wdwords hi lo in
  (ov < -modulus) || (modulus - 1 < ov).

op wmulhs (v1 v2: t) = 
  of_int (to_sint v1 * to_sint v2 %/ modulus).

op IMUL_XX (v1 v2: t) =
  let lo = v1 * v2 in
  let hi = wmulhs v1 v2 in
  let ov = IMUL_overflow hi lo in
  flags_w2 (rflags_of_mul ov) hi lo.

op IMULt_XX (v1 v2: t) =
  let lo = v1 * v2 in
  let hi = wmulhs v1 v2 in
  let ov = IMUL_overflow hi lo in
  flags_w (rflags_of_mul ov) lo.

op IMULr_XX = IMULt_XX.
op IMULri_XX = IMULt_XX.

op DIV_XX (hi lo dv: t) =
  let dd = wdwordu hi lo in
  let dv = to_uint dv in
  let q  = dd  %/  dv in
  let r  = dd %% dv in
  let ov = max_uint < q in
  flags_w2 rflags_undefined (of_int q) (of_int r).
(*
(* FIXME *)
op IDIV (hi lo dv: t) =
  let dd := wdwords hi lo in
  let dv := to_sint dv in
  let q  := (Z.quot dd dv)%Z in
  let r  := (Z.rem  dd dv)%Z in
  let ov := (q <? wmin_signed sz)%Z || (q >? wmax_signed sz)%Z in
  if (dv == 0)%Z || ov then type_error else
  ok (flags_w2 (rflags_of_div) (:: (wrepr sz q) & (wrepr sz r))).
*)

op CQO_XX (w:t) =
  of_int (if SF_of w then -1 else 0).

op add_carry (x y c: int) : t =
  of_int (x + y + c).

op ADC_XX (v1 v2 : t) (c: bool) =
  let c = b2i c in
  rflags_of_aluop_w
    (add_carry (to_uint v1) (to_uint v2) c)
    (to_uint v1 + to_uint v2 + c)
    (to_sint v1 + to_sint v2 + c).

op ADCX_XX (v1 v2: t) (c:bool) = addc v1 v2 c.
op ADOX_XX (v1 v2: t) (c:bool) = addc v1 v2 c.

op MULX_XX (v1 v2: t) = mulu v1 v2.

op sub_borrow (x y c: int) : t =
  of_int (x - y - c).

op SBB_XX (v1 v2 : t) (c:bool) =
  let c = b2i c in
  rflags_of_aluop_w
    (sub_borrow (to_uint v1) (to_uint v2) c)
    (to_uint v1 - (to_uint v2 + c))
    (to_sint v1 - (to_sint v2 + c)).

op NEG_XX (w: t) =
  let vs = - to_sint w in
  let v  = - w in
  let OF = to_sint v <> vs in
  let CF = w <> of_int 0 in
  let SF = SF_of v in
  let PF = PF_of v in
  let ZF = ZF_of v in
  (OF, CF, SF, PF, ZF, v).

op INC_XX (w: t) =
  rflags_of_aluop_nocf_w
    (w + of_int 1)
    (to_sint w + 1).

op DEC_XX (w: t) =
  rflags_of_aluop_nocf_w
    (w - of_int 1)
    (to_sint w - 1).

op BT_XX (x y: t) = x.[to_uint y %% size].

op LEA_XX (addr: t) = addr.

op TEST_XX (x y: t) =
  rflags_of_bwop (x `&` y).

op CMP_XX (x y: t) =
  rflags_of_aluop 
     (x - y)
     (to_uint x - to_uint y) 
     (to_sint x - to_sint y).

op AND_XX (v1 v2: t) =
  rflags_of_bwop_w (v1 `&` v2).

op ANDN_XX (v1 v2: t) =
  let w = (invw v1) `&` v2 in
  flags_w (rflags_of_andn w) w.

op OR_XX (v1 v2: t) =
  rflags_of_bwop_w (v1 `|` v2).

op XOR_XX (v1 v2: t) =
  rflags_of_bwop_w (v1 +^ v2).

op NOT_XX (v: t) =
  invw v.

lemma DEC_XX_counter n (c:t) :
  c <> zero =>
  (n - to_uint c + 1 = n - to_uint (DEC_XX c).`5 /\
  (DEC_XX c).`4 = ((DEC_XX c).`5 = zero)) /\
  (n - to_uint c + 1 < n <=> ! (DEC_XX c).`4).
proof.
  move=> hc0; rewrite /DEC_XX /rflags_of_aluop_nocf_w /rflags_of_aluop_nocf /ZF_of => /=.
  have -> : (c - one = zero) <=> (to_uint (c - one) = 0).
  + by split => [-> // | h]; apply (canRL _ _ _ _ to_uintK).
  have hc0': to_uint c <> 0.
  + by apply negP => heq; apply hc0; rewrite -(to_uintK c) heq.
  rewrite to_uintB /= 1:uleE /=; smt (to_uint_cmp).
qed.

end ALU.

end BitWord.

theory W8.
  abbrev [-printing] size = 8.
  clone include BitWord with op size <- 8
  rename [op, lemma] "_XX" as "_8"
  proof gt0_size by done.

  op (`>>`) (w1 w2 : W8.t) = w1 `>>>` (to_uint w2 %% size).
  op (`<<`) (w1 w2 : W8.t) = w1 `<<<` (to_uint w2 %% size).

  lemma shr_div w1 w2 : to_uint (w1 `>>` w2) = to_uint w1 %/ 2^ (to_uint w2 %% size).
  proof.
    rewrite -{1}(to_uintK w1) /(`>>`) shrDP; 1: smt (modz_cmp).
    rewrite of_uintK to_uint_mod modz_small 2://.
    apply bound_abs; apply divz_cmp; 1: by apply gt0_pow2.
    by have:= to_uint_cmp w1; smt (gt0_pow2).
  qed.

  lemma shr_div_le w1 i : 0 <= i < size =>
       to_uint (w1 `>>` (of_int i)) = to_uint w1 %/ 2^i.
  proof.
    move=> hi;rewrite shr_div of_uintK.
    rewrite (modz_small i);1: smt (pow2_8).
    by rewrite modz_small.
  qed.

  lemma rol_xor_shft w i : 0 < i < size =>
    rol w i = (w `<<` of_int i) +^ (w `>>` of_int (size - i)).
  proof.
    move=> hi; rewrite /(`<<`) /(`>>`) !of_uintK /=.
    by rewrite !(modz_small _ 256) 1,2:/# !modz_small 1,2:/# rol_xor 1:/#.
  qed.

  op (`|>>`) (w1 w2 : W8.t) = sar w1 (to_uint w2 %% size).

  theory SHIFT.

  op shift_mask i = to_uint i %% 32.
  
  op ROR_XX (v: t) (i: W8.t) =
    let i = shift_mask i in
    if i = 0 then (undefined_flag, undefined_flag, v) 
    else
      let r = ror v i in
      let CF = ALU.SF_of r in
      let OF = if i = 1 then CF <> ALU.SF_of v else undefined_flag in
      (OF , CF,  r)
  axiomatized by ROR_XX_E.
  
  op ROL_XX (v: t) (i: W8.t) =
    let i = shift_mask i in
    if i = 0 then(undefined_flag, undefined_flag, v)
    else
      let r = rol v i in
      let CF = ALU.PF_of r in
      let OF = if i = 1 then ALU.SF_of r <> CF else undefined_flag in
      (OF, CF, r)
  axiomatized by ROL_XX_E.
  
  op im i = 
    if size = 8 then i %% 9
    else if size = 16 then i %% 17
    else i.

  op RCL_XX (v: t) (i: W8.t) (cf:bool) =
    let i  = shift_mask i in
    let im = im i in
    let r  = fun j => if j = 0 then cf else v.[j-1] in
    let r  = fun j => r ((j - i) %% im) in
    let CF = r 0 in 
    let r  = init (fun j => r (j-1)) in
    let OF = if i = 1 then (ALU.SF_of r <> CF) else undefined_flag in
    (OF, CF, r).
  
  op RCR_XX (v: t) (i: W8.t) (cf:bool) =
    let i  = shift_mask i in
    let im = im i in
    let r  = fun j => if j = 0 then cf else v.[j-1] in
    let r  = fun j => r ((j + i) %% im) in
    let OF = if i = 1 then ALU.SF_of  v <> cf else undefined_flag in
    let CF = r 0 in 
    let r  = init (fun j => r (j-1)) in
    (OF, CF, r).

  op rflags_OF (i:int) (r:t) (rc OF:bool) =
    let OF = if i = 1 then OF else undefined_flag in
    let CF = rc in
    let SF = ALU.SF_of r in
    let PF = ALU.PF_of r in
    let ZF = ALU.ZF_of r in
    (OF, CF, SF, PF, ZF, r).

  op SHL_XX  (v: t) (i: W8.t) =
    let i = shift_mask i in
    if i = 0 then flags_w rflags_undefined v
    else
      let rc = ALU.SF_of (v `<<<` (i - 1)) in 
      let r  = v `<<<` i in
      rflags_OF i r rc (ALU.SF_of r ^^ rc).

  op SHLD_XX (v1 v2: t) (i: W8.t) =
    let i = shift_mask i in
    if i = 0 then flags_w rflags_undefined v1
    else
      let rc = ALU.SF_of (v1 `<<<` (i - 1)) in
      let r1 = v1 `<<<` i in
      let r2 = v2 `>>>` (size - i) in
      let r  = r1 +^ r2 in
      rflags_OF i r rc (ALU.SF_of r ^^ rc).
  
  op SHR_XX (v: t) (i: W8.t) =
    let i = shift_mask i in 
    if i = 0 then flags_w rflags_undefined v 
    else
      let rc = ALU.PF_of (v `>>>` i -1) in
      let r  = v `>>>` i in
      rflags_OF i r rc (ALU.SF_of r).
  
  op SHRD_XX (v1 v2: t) (i: W8.t) = 
    let i = shift_mask i in
    if i = 0 then flags_w rflags_undefined v1
    else
      let rc = ALU.PF_of (v1 `>>>` i - 1) in
      let r1 = v1 `>>>` i in
      let r2 = v2 `<<<` (size - i) in
      let r  = r1 +^ r2 in
      rflags_OF i r rc (ALU.SF_of r ^^ ALU.SF_of v1).
  
  op SAR_XX (v: t) (i: W8.t) = 
    let i = shift_mask i in 
    if i = 0 then flags_w rflags_undefined v
    else
      let rc = ALU.PF_of (sar v (i - 1)) in
      let r  = sar v i in
      rflags_OF i r rc false.

end SHIFT.
end W8. export W8 W8.ALU W8.SHIFT.

abstract theory WT.
  type t.
  op size : int.
  axiom gt0_size : 0 < size.

  op "_.[_]" : t -> int -> bool.
  op init : (int -> bool) -> t.

  op andw : t -> t -> t.
  op orw  : t -> t -> t.
  op (+^) : t -> t -> t.
  op invw : t -> t.

  op (+) : t -> t -> t.

  op (`>>`) : t -> W8.t -> t.
  op (`|>>`) : t -> W8.t -> t.
  op (`<<`) : t -> W8.t -> t.
  op rol : t -> int -> t.
  op of_int : int -> t.
  op to_uint : t -> int.
  op to_sint : t -> int.

  op bits : t -> int -> int -> bool list.

  axiom initiE (f : int -> bool) (i : int) : 0 <= i < size => (init f).[i] = f i.

  axiom andwE (w1 w2 : t) (i : int) : (andw w1 w2).[i] = (w1.[i] /\ w2.[i]).
  axiom orwE  (w1 w2 : t) (i : int) : (orw  w1 w2).[i] = (w1.[i] \/ w2.[i]).
  axiom xorwE (w1 w2 : t) (i : int) : (w1 +^ w2).[i] = (w1.[i] ^^ w2.[i]).
  axiom invwE (w:t) (i:int) : (invw w).[i] = (0 <= i < size /\ !w.[i]).

  axiom wordP (w1 w2 : t) :
    w1 = w2 <=> forall (i : int), 0 <= i < size => w1.[i] = w2.[i].

  axiom to_uint_cmp (x : t) : 0 <= to_uint x < 2^size.

  op int_bit x i = (x%%2^size) %/ 2 ^ i %% 2 <> 0.

  axiom of_intwE x i :
   (of_int x).[i] = (0 <= i < size /\ int_bit x i).

  axiom get_to_uint w i : w.[i] = (0 <= i < size /\ to_uint w %/ 2 ^ i %% 2 <> 0).

  axiom bitsE w k len : bits w k len = mkseq (fun (i:int) => w.[k+i]) len.

  axiom bits_divmod w i j: 0 <= i => 0 <= j =>
    bs2int (bits w i j) = ((to_uint w) %/ 2^i) %% 2^j.

  axiom to_uintRL (w:t) (x:int) : to_uint w = x %% 2^size => w = of_int x.

  axiom to_uint_bits w : to_uint w = bs2int (bits w 0 size).

  axiom of_uintK (x : int) : to_uint (of_int x) = x %% 2^size.

  axiom to_uintK : cancel to_uint of_int.

  axiom of_int_mod (x : int) : of_int (x %% 2^size) = of_int x.

  axiom and_mod k w :
    0 <= k =>
      andw w (of_int (2^k - 1)) = of_int (to_uint w %% 2^k).

  axiom rol_xor_shft w i : 0 < i < size =>
    rol w i = (w `<<` W8.of_int i) +^ (w `>>` W8.of_int (size - i)).

end WT.

abstract theory W_WS.

  op sizeS : int.
  op sizeB : int.
  op r : int.
  axiom gt0_r : 0 < r.
  axiom sizeBrS : sizeB = r * sizeS.

  clone import WT as WS with op size <- sizeS.
  clone import WT as WB with op size <- sizeB.

  clone export MonoArray as Pack with
    type elem <- WS.t,
    op dfl <- WS.of_int 0,
    op size <- r
    proof ge0_size by smt (gt0_r)
    rename [type] "t" as "pack_t"
           [lemma] "tP" as "packP".

  hint simplify Pack.map_to_list@1.
  hint simplify Pack.map2_to_list@1.

  lemma le_size : sizeS <= sizeB.
  proof. rewrite sizeBrS;smt (gt0_r WS.gt0_size WB.gt0_size). qed.

  lemma in_bound i j : 0 <= i < r => 0 <= j < sizeS => 0 <= i * sizeS + j < sizeB.
  proof.
    move=> hi hj;rewrite sizeBrS;have : i * sizeS + j < (i+1) * sizeS by smt().
    rewrite mulzDl /= => ?; split; first smt().
    move => ?; apply (ltr_le_trans _ _ _ H).
    have ->: i * sizeS + sizeS = (i+1)*sizeS by smt().
    by apply ler_wpmul2r; smt().
  qed.

  (* ------------------------------------------------ *)

  op sigextu'B   (w:WS.t) = WB.of_int (WS.to_sint w).
  op zeroextu'B  (w:WS.t) = WB.of_int (WS.to_uint w).
  op truncateu'S (w:WB.t) = WS.of_int (WB.to_uint w).

  hint exact : WS.gt0_size WB.gt0_size.

  lemma size_div : sizeS %| sizeB.
  proof. by rewrite dvdzP sizeBrS;exists r. qed.

  lemma div_size : sizeB %/ sizeS = r.
  proof. rewrite sizeBrS mulzK; smt (WS.gt0_size). qed.

  op (\bits'S) (w:WB.t) i = WS.init (fun j => w.[ i * sizeS + j])
  axiomatized by bits'SE.

  op unpack'S (w:WB.t) : pack_t =
    Pack.init (fun i => w \bits'S i).

  abbrev to_list (w:WB.t) : WS.t list = Pack.to_list (unpack'S w).

  op pack'R_t (ws:pack_t) =
    WB.init (fun i => ws.[i %/ sizeS].[i %% sizeS])
  axiomatized by pack'RE.

  abbrev pack'R (ws:WS.t list) = pack'R_t (Pack.of_list ws).

  lemma pack'RwE (ws:pack_t) i : 0 <= i < sizeB =>
    (pack'R_t ws).[i] = ws.[i %/ sizeS].[i %% sizeS].
  proof. by move=> hi;rewrite pack'RE initiE //. qed.

  lemma get_unpack'S w i : 0 <= i < r =>
    (unpack'S w).[i] = w \bits'S i.
  proof. apply initiE. qed.

  lemma bits'SiE w i j : 0 <= j < sizeS =>
    (w \bits'S i).[j] = w.[i * sizeS + j].
  proof. by move=> hj; rewrite bits'SE initiE. qed.

  lemma get_bits'S (w:WB.t) i :
    0 <= i < sizeB =>
    w.[i] = (w \bits'S (i%/ sizeS)).[i %% sizeS].
  proof.
    by move=> hi; rewrite bits'SE WS.initiE /= -?divz_eq; 1:by apply modz_cmp.
  qed.

  lemma get_out (w:WB.t) i :
     !(0 <= i < r) =>
     w \bits'S i = WS.of_int 0.
  proof.
    move=> hi;apply WS.wordP => k hk.
    rewrite bits'SiE 1:// WS.of_intwE /WS.int_bit /= get_to_uint.
    smt(gt0_r WS.gt0_size sizeBrS).
  qed.

  lemma get_zero i : WB.of_int 0 \bits'S i = WS.of_int 0.
  proof.
    apply WS.wordP => k hk.
    by rewrite bits'SiE 1:// WS.of_intwE /WS.int_bit /= get_to_uint /= WB.of_uintK.
  qed.

  lemma unpack'SK w : pack'R_t (unpack'S w) = w.
  proof.
    apply wordP => i hi; rewrite pack'RE initiE //= get_bits'S //.
    by rewrite get_unpack'S //;apply divz_cmp => //;rewrite -sizeBrS.
  qed.

  lemma pack'RbE ws i : 0 <= i < r => pack'R_t ws \bits'S i = ws.[i].
  proof.
    move=> hr;apply WS.wordP => j hj.
    rewrite bits'SiE // pack'RE initiE /= ?in_bound //.
    have h : 0 <= j < `|sizeS| by smt().
    by rewrite modzMDl divzMDl 1:/# divz_small ?modz_small.
  qed.

  lemma pack'RK ws : unpack'S (pack'R_t ws) = ws.
  proof. by apply packP => i hi; rewrite get_unpack'S // pack'RbE. qed.

  lemma wordP (w1 w2 :WB.t) : (forall i, 0 <= i < r => w1 \bits'S i = w2 \bits'S i) => w1 = w2.
  proof.
    move=> h; rewrite -(unpack'SK w1) -(unpack'SK w2); congr.
    by apply Pack.packP => i hi; rewrite !get_unpack'S 1,2://; apply h.
  qed.

  lemma allP (w1 w2 :WB.t) : all (fun i => w1 \bits'S i = w2 \bits'S i) (iota_ 0 r) => w1 = w2.
  proof. rewrite allP => h; apply wordP => i; rewrite -(mema_iota 0 r); apply h. qed.

  abbrev map (f:WS.t -> WS.t) (w:WB.t) =
    pack'R_t (map f (unpack'S w)).

  abbrev map2 (f:WS.t -> WS.t -> WS.t) (w1 w2:WB.t) =
    pack'R_t (map2 f (unpack'S w1) (unpack'S w2)).

  lemma mapbE f w i : 0 <= i < r =>
    (map f w) \bits'S i = f (w \bits'S i).
  proof.
    by move=> hi;rewrite pack'RbE // mapiE // initiE.
  qed.

  lemma map2bE f w1 w2 i : 0 <= i < r =>
    (map2 f w1 w2) \bits'S i = f (w1 \bits'S i) (w2 \bits'S i).
  proof.
    by move=> hi;rewrite pack'RbE // map2iE // !initiE.
  qed.

  lemma andb'SE (w1 w2:WB.t) i :
    (WB.andw w1 w2) \bits'S i = WS.andw (w1 \bits'S i) (w2 \bits'S i).
  proof.
    apply WS.wordP => j hj.
    by rewrite bits'SiE // WB.andwE WS.andwE !bits'SiE.
  qed.

  lemma orb'SE (w1 w2:WB.t) i :
    (WB.orw w1 w2) \bits'S i = WS.orw (w1 \bits'S i) (w2 \bits'S i).
  proof.
    apply WS.wordP => j hj.
    by rewrite bits'SiE // WB.orwE WS.orwE !bits'SiE.
  qed.

  lemma xorb'SE (w1 w2:WB.t) i :
    (WB.(+^) w1 w2) \bits'S i = WS.(+^) (w1 \bits'S i) (w2 \bits'S i).
  proof.
    apply WS.wordP => j hj.
    by rewrite bits'SiE // WB.xorwE WS.xorwE !bits'SiE.
  qed.

  lemma invw'SE (w:WB.t) i :
    0 <= i < r =>
    (WB.invw w) \bits'S i = WS.invw (w \bits'S i).
  proof.
    move=> hi;apply WS.wordP => j hj.
    rewrite bits'SiE // WB.invwE WS.invwE !bits'SiE //.
    by rewrite in_bound /#.
  qed.

  lemma andb'Ru'SE ws1 ws2 :
    WB.andw (pack'R_t ws1) (pack'R_t ws2) = pack'R_t (map2 WS.andw ws1 ws2).
   proof.
     apply (canRL _ _ _ _ unpack'SK); apply packP => i hi.
     by rewrite get_unpack'S // map2iE // andb'SE // !pack'RbE.
   qed.

   lemma orb'Ru'SE ws1 ws2 :
     WB.orw (pack'R_t ws1) (pack'R_t ws2) = pack'R_t (map2 WS.orw ws1 ws2).
   proof.
     apply (canRL _ _ _ _ unpack'SK); apply packP => i hi.
     by rewrite get_unpack'S // map2iE // orb'SE // !pack'RbE.
   qed.

   lemma xorb'Ru'SE ws1 ws2 :
     WB.(+^) (pack'R_t ws1) (pack'R_t ws2) = pack'R_t (map2 WS.(+^) ws1 ws2).
   proof.
     apply (canRL _ _ _ _ unpack'SK); apply packP => i hi.
     by rewrite get_unpack'S // map2iE // xorb'SE // !pack'RbE.
   qed.

   lemma invw'Ru'SE ws :
     WB.invw (pack'R_t ws) = pack'R_t (map WS.invw ws).
   proof.
     apply (canRL _ _ _ _ unpack'SK); apply packP => i hi.
     by rewrite get_unpack'S // mapiE // invw'SE // !pack'RbE.
   qed.

   lemma bits'S_div (w:WB.t) i : 0 <= i =>
     w \bits'S i = WS.of_int (WB.to_uint w %/ (2^(sizeS*i))).
   proof.
     move=> hi;apply WS.to_uintRL;rewrite -bits_divmod.
     + smt (WS.gt0_size). smt (WS.gt0_size).
     rewrite to_uint_bits; congr; rewrite WS.bitsE WB.bitsE; apply eq_in_mkseq.
     by move=> k hk /=;rewrite bits'SiE 1:// mulzC.
   qed.

   lemma of_int_bits'S_div w i : 0 <= i < r =>
     (WB.of_int w) \bits'S i = WS.of_int (w %/ (2^(sizeS*i))).
   proof.
     move=> [h0i hir];rewrite bits'S_div //.
     rewrite WB.of_uintK modz_pow2_div.
     + by rewrite sizeBrS mulzC; apply cmpW; apply mulz_cmp_r.
<<<<<<< HEAD
     rewrite -WS.of_int_mod modz_mod_pow2 /min.
     + rewrite sizeBrS mulrC -mulrBr; smt (WS.gt0_size).
     + smt (WS.gt0_size).
=======
     rewrite -WS.of_int_mod modz_mod_pow2 !ger0_norm /min; 1,2: smt (sizeBrS WS.gt0_size). 
>>>>>>> f16cfeb3
     have -> /= : !sizeB - sizeS * i < sizeS.
     + rewrite sizeBrS.
       have -> : r * sizeS - sizeS * i = sizeS * (r - i) by ring.
       by rewrite -lezNgt;apply ler_pemulr;[ apply ltzW | smt ()].
     by rewrite WS.of_int_mod.
   qed.

   lemma of_int_bits'S_div_red (w i:int) : 0 <= i < r =>
     0 <= `|w| => (* Do not remove this condition, it is used to block reduction *)
     (WB.of_int w) \bits'S i = WS.of_int (w %/ (2^(sizeS*i))).
   proof. by move=> hi hw;apply of_int_bits'S_div. qed.

   hint simplify (pack'RwE, bits'SiE, pack'RbE, get_unpack'S, unpack'SK, pack'RK,
                  mapbE, map2bE, andb'SE, orb'SE, xorb'SE, invw'SE,
                  andb'Ru'SE, orb'Ru'SE, xorb'Ru'SE, invw'Ru'SE, of_int_bits'S_div_red).

   lemma to_uint_zeroextu'B (w:WS.t) :
     WB.to_uint (zeroextu'B w) = WS.to_uint w.
   proof.
     rewrite /zeroextu'B WB.of_uintK modz_small //.
     apply bound_abs;have [h1 h2] := WS.to_uint_cmp w;split => // ?.
     apply: (ltr_le_trans (2^sizeS)) => //.
<<<<<<< HEAD
     smt (ler_weexpn2l le_size WS.gt0_size).
=======
     apply ler_weexpn2l;smt (le_size WS.gt0_size).
>>>>>>> f16cfeb3
   qed.

   lemma zeroextu'B_bit (w:WS.t) i: (zeroextu'B w).[i] = ((0 <= i < sizeS) /\ w.[i]).
   proof.
     rewrite /zeroextu'B WB.of_intwE /WB.int_bit (modz_small (to_uint w)).
     + smt(gt0_r WS.gt0_size sizeBrS ler_weexpn2l WS.to_uint_cmp).
     have -> := WS.get_to_uint w i.
     case: (0 <= i < sizeS) => hi /=;1: smt(gt0_r WS.gt0_size sizeBrS).
     have [ /#| h]: (i < 0 \/ sizeS <= i) by smt().
     rewrite divz_small 2://.
     smt(gt0_r WS.gt0_size sizeBrS ler_weexpn2l WS.to_uint_cmp).
   qed.

   lemma to_uint_truncateu'S (w:WB.t) :
     WS.to_uint (truncateu'S w) = WB.to_uint w %% 2 ^ sizeS.
   proof. by rewrite /truncateu'S WS.of_uintK. qed.

   lemma zeroext_truncateu'S_and (w:WB.t) :
     zeroextu'B (truncateu'S w) = andw w (WB.of_int (2^sizeS - 1)).
   proof.
     rewrite WB.and_mod; 1: smt (le_size WS.gt0_size).
     rewrite -(WB.to_uintK (zeroextu'B (truncateu'S w))).
     by rewrite to_uint_zeroextu'B to_uint_truncateu'S.
   qed.

   lemma of_uint_pack'R i :
      (WB.of_int i) =
        pack'R (map (fun k => WS.of_int ((i %/ 2^(sizeS * k)) %% 2^sizeS)) (iota_ 0 r)).
   proof.
     rewrite -(unpack'SK (WB.of_int i)) /unpack'S Pack.init_of_list.
     do 2! congr; apply (eq_from_nth (WS.of_int 0)) => [ | k]; rewrite !size_map //.
     move=> hk;rewrite !(nth_map 0) //=.
     move: hk;rewrite size_iota /max gt0_r /= => hk;rewrite !nth_iota //=.
     case: hk => hk1 hk2;rewrite bits'S_div //.
     rewrite WB.of_uintK -(WS.of_int_mod (i %% 2 ^ sizeB %/ 2 ^ (sizeS * k))).
     congr;rewrite modz_pow2_div 1://.
     + by rewrite sizeBrS; smt (WS.gt0_size).
     rewrite modz_dvd 2://;apply dvdz_exp2l.
     rewrite sizeBrS (_: r * sizeS - sizeS * k = sizeS * (r - k)); 1: by ring.
     split; 1: smt (WS.gt0_size).
     by move=> ?;apply ler_pemulr => // /#.
   qed.

   op VPADD_'Ru'S (w1 : WB.t) (w2:WB.t) =
     map2 WS.(+) w1 w2.

(*   op VPSUB_'Ru'S (w1 : WB.t) (w2:WB.t) =
     map2 (fun (x y:WS.t) => x - y) w1 w2.

   op VPMUL_'Ru'S (w1 : WB.t) (w2:WB.t) =
     map2 WS.( * ) w1 w2. *)

   op VPSLL_'Ru'S (w : WB.t) (cnt : W8.t) =
     map (fun (w:WS.t) => w `<<` cnt) w.

   op VPSRL_'Ru'S (w : WB.t) (cnt : W8.t) =
     map (fun (w:WS.t) => w `>>` cnt) w.

   op VPBROADCAST_'Ru'S (w: WS.t) =
     pack'R (map (fun i => w) (iota_ 0 r)).

   (** TODO CHECKME : still x86 **)
   lemma x86_'Ru'S_rol_xor i w : 0 < i < sizeS =>
      VPSLL_'Ru'S w (W8.of_int i) +^ VPSRL_'Ru'S w (W8.of_int (sizeS - i)) =
      map (fun w0 => WS.rol w0 i) w.
   proof.
     move=> hr;rewrite /VPSRL_'Ru'S /VPSLL_'Ru'S.
     rewrite /map;apply wordP => j hj.
     by rewrite xorb'SE !pack'RbE 1..3:// !mapiE 1..3:// /= rol_xor_shft.
   qed.

   (** TODO CHECKME : still x86 **)
   lemma x86_'Ru'S_rol_xor_red w1 w2 i si:
     w1 = w2 => W8.to_uint si = sizeS - W8.to_uint i => 0 < W8.to_uint i < sizeS =>
     VPSLL_'Ru'S w1 i +^ VPSRL_'Ru'S w2 si =
     map (fun w0 => WS.rol w0 (W8.to_uint i)) w1.
   proof.
     by move=> -> hsi hi; rewrite -(W8.to_uintK i) -(W8.to_uintK si) hsi x86_'Ru'S_rol_xor.
   qed.

   (** TODO CHECKME : same **)
   hint simplify x86_'Ru'S_rol_xor_red.

end W_WS.

abstract theory BitWordSH.
  op size : int.
  axiom size_le_256 : size <= 256.
  clone include BitWord with op size <- size.

  op shift_mask i = 
    W8.to_uint i %% (if size <= 32 then 32 else size).


 (* FIXME *)
  op (`|>>`) : t -> W8.t -> t.

  axiom SAR_sem a b :
    a `|>>` b = of_int (to_sint a %/ 2^(W8.to_uint b)).

  op (`>>`) (w1 : t) (w2 : W8.t) = w1 `>>>` (to_uint w2 %% size).
  op (`<<`) (w1 : t) (w2 : W8.t) = w1 `<<<` (to_uint w2 %% size).
  op (`|>>`) (w1 : t) (w2 : W8.t) = sar w1 (to_uint w2 %% size).

  lemma shr_div w1 w2 : to_uint (w1 `>>` w2) = to_uint w1 %/ 2^ (to_uint w2 %% size).
  proof.
    rewrite -{1}(to_uintK w1) /(`>>`) shrDP; 1: smt (modz_cmp gt0_size).
    rewrite of_uintK to_uint_mod modz_small 2://.
    apply bound_abs; apply divz_cmp; 1: by apply gt0_pow2.
    by have:= to_uint_cmp w1; smt (gt0_pow2).
  qed.

  lemma shr_div_le w1 i : 0 <= i < size =>
     to_uint (w1 `>>` (W8.of_int i)) = to_uint w1 %/ 2^ i.
  proof.
    move=> hi;rewrite shr_div of_uintK.
    rewrite (modz_small i) 1:pow2_8; 1: smt (size_le_256).
    by rewrite modz_small //;apply bound_abs.
  qed.

  lemma rol_xor_shft w i : 0 < i < size =>
    rol w i = (w `<<` W8.of_int i) +^ (w `>>` W8.of_int (size - i)).
  proof.
    move=> hi; rewrite /(`<<`) /(`>>`) !W8.of_uintK.
    have h : 0 <= i < `|W8.modulus|.
    + by rewrite /=; smt (size_le_256).
    rewrite !(modz_small _ W8.modulus) 1:// 1:[smt (size_le_256)] !modz_small 1,2:/#.
    by rewrite rol_xor 1:/#.
  qed.

  lemma shl_shlw k w:
   0 <= k < size =>
   w `<<` W8.of_int k = w `<<<` k.
  proof.
   move=> *; rewrite /(`<<`) of_uintK (modz_small (k %% W8.modulus)).
    smt(modz_cmp).
   by rewrite modz_small //; smt(size_le_256).
  qed.

  lemma shr_shrw k w:
   0 <= k < size =>
   w `>>` W8.of_int k = w `>>>` k.
  proof.
   move=> *; rewrite /(`>>`) of_uintK (modz_small (k %% W8.modulus)).
    smt(modz_cmp).
   by rewrite modz_small //; smt(size_le_256).
  qed.

  theory SHIFT.
  
  op ROR_XX (v: t) (i: W8.t) =
    let i = shift_mask i in
    if i = 0 then (undefined_flag, undefined_flag, v) 
    else
      let r = ror v i in
      let CF = ALU.SF_of r in
      let OF = if i = 1 then CF <> ALU.SF_of v else undefined_flag in
      (OF , CF,  r)
  axiomatized by ROR_XX_E.
  
  op ROL_XX (v: t) (i: W8.t) =
    let i = shift_mask i in
    if i = 0 then(undefined_flag, undefined_flag, v)
    else
      let r = rol v i in
      let CF = ALU.PF_of r in
      let OF = if i = 1 then ALU.SF_of r <> CF else undefined_flag in
      (OF, CF, r)
  axiomatized by ROL_XX_E.
  
  op im i = 
    if size = 8 then i %% 9
    else if size = 16 then i %% 17
    else i.

  op RCL_XX (v: t) (i: W8.t) (cf:bool) =
    let i  = shift_mask i in
    let im = im i in
    let r  = fun j => if j = 0 then cf else v.[j-1] in
    let r  = fun j => r ((j - i) %% im) in
    let CF = r 0 in 
    let r  = init (fun j => r (j-1)) in
    let OF = if i = 1 then (ALU.SF_of r <> CF) else undefined_flag in
    (OF, CF, r).
  
  op RCR_XX (v: t) (i: W8.t) (cf:bool) =
    let i  = shift_mask i in
    let im = im i in
    let r  = fun j => if j = 0 then cf else v.[j-1] in
    let r  = fun j => r ((j + i) %% im) in
    let OF = if i = 1 then ALU.SF_of  v <> cf else undefined_flag in
    let CF = r 0 in 
    let r  = init (fun j => r (j-1)) in
    (OF, CF, r).

  op rflags_OF (i:int) (r:t) (rc OF:bool) =
    let OF = if i = 1 then OF else undefined_flag in
    let CF = rc in
    let SF = ALU.SF_of r in
    let PF = ALU.PF_of r in
    let ZF = ALU.ZF_of r in
    (OF, CF, SF, PF, ZF, r).

  op SHL_XX  (v: t) (i: W8.t) =
    let i = shift_mask i in
    if i = 0 then flags_w rflags_undefined v
    else
      let rc = ALU.SF_of (v `<<<` (i - 1)) in 
      let r  = v `<<<` i in
      rflags_OF i r rc (ALU.SF_of r ^^ rc).

  op SHLD_XX (v1 v2: t) (i: W8.t) =
    let i = shift_mask i in
    if i = 0 then flags_w rflags_undefined v1
    else
      let rc = ALU.SF_of (v1 `<<<` (i - 1)) in
      let r1 = v1 `<<<` i in
      let r2 = v2 `>>>` (size - i) in
      let r  = r1 +^ r2 in
      rflags_OF i r rc (ALU.SF_of r ^^ rc).
  
  op SHR_XX (v: t) (i: W8.t) =
    let i = shift_mask i in 
    if i = 0 then flags_w rflags_undefined v 
    else
      let rc = ALU.PF_of (v `>>>` i -1) in
      let r  = v `>>>` i in
      rflags_OF i r rc (ALU.SF_of r).
  
  op SHRD_XX (v1 v2: t) (i: W8.t) = 
    let i = shift_mask i in
    if i = 0 then flags_w rflags_undefined v1
    else
      let rc = ALU.PF_of (v1 `>>>` i - 1) in
      let r1 = v1 `>>>` i in
      let r2 = v2 `<<<` (size - i) in
      let r  = r1 +^ r2 in
      rflags_OF i r rc (ALU.SF_of r ^^ ALU.SF_of v1).
  
  op SAR_XX (v: t) (i: W8.t) = 
    let i = shift_mask i in 
    if i = 0 then flags_w rflags_undefined v
    else
      let rc = ALU.PF_of (sar v (i - 1)) in
      let r  = sar v i in
      rflags_OF i r rc false.

end SHIFT.
  
end BitWordSH.

theory W16.
  abbrev [-printing] size = 16.
  clone include BitWordSH with op size <- size
  rename "_XX" as "_16"
  proof gt0_size by done,
        size_le_256 by done.

end W16. export W16 W16.ALU W16.SHIFT.

clone export W_WS as W2u8 with
  op sizeS <- W8.size, op sizeB <- W16.size, op r <- 2,
  theory WS <- W8, theory WB <- W16
  proof gt0_r by done, sizeBrS by done
  rename [op, lemma] "'Ru'S" as "2u8" "'R" as "2" "'S" as "8" "'B" as "16" .

theory W32.
  abbrev [-printing] size = 32.
  clone include BitWordSH with op size <- size
  rename "_XX" as "_32"
  proof gt0_size by done,
        size_le_256 by done.
end W32. export W32 W32.ALU W32.SHIFT.

clone export W_WS as W4u8 with
  op sizeS <- W8.size, op sizeB <- W32.size, op r <- 4,
  theory WS <- W8, theory WB <- W32
  proof gt0_r by done, sizeBrS by done
  rename [op, lemma] "'Ru'S" as "4u8" "'R" as "4" "'S" as "8" "'B" as "32".

clone export W_WS as W2u16 with
  op sizeS <- W16.size, op sizeB <- W32.size, op r <- 2,
  theory WS <- W16, theory WB <- W32
  proof gt0_r by done, sizeBrS by done
  rename [op, lemma] "'Ru'S" as "2u16" "'R" as "2" "'S" as "16" "'B" as "32".

theory W64.
  abbrev [-printing] size = 64.
  clone include BitWordSH with op size <- size
  rename "_XX" as "_64"
  proof gt0_size by done,
        size_le_256 by done.
end W64. export W64 W64.ALU W64.SHIFT.

clone export W_WS as W8u8 with
  op sizeS <- W8.size, op sizeB <- W64.size, op r <- 8,
  theory WS <- W8, theory WB <- W64
  proof gt0_r by done, sizeBrS by done
  rename [op, lemma] "'Ru'S" as "8u8" "'R" as "8" "'S" as "8" "'B" as "64".

clone export W_WS as W4u16 with
  op sizeS <- W16.size, op sizeB <- W64.size, op r <- 4,
  theory WS <- W16, theory WB <- W64
  proof gt0_r by done, sizeBrS by done
  rename [op, lemma] "'Ru'S" as "4u16" "'R" as "4" "'S" as "16" "'B" as "64".

clone export W_WS as W2u32 with
  op sizeS <- W32.size, op sizeB <- W64.size, op r <- 2,
  theory WS <- W32, theory WB <- W64
  proof gt0_r by done, sizeBrS by done
  rename [op, lemma] "'Ru'S" as "2u32" "'R" as "2" "'S" as "32" "'B" as "64".

theory W128.
  abbrev [-printing] size = 128.
  clone include BitWordSH with op size <- size
  rename "_XX" as "_128"
  proof gt0_size by done,
        size_le_256 by done.
end W128. export W128 W128.ALU W128.SHIFT.

clone export W_WS as W16u8 with
  op sizeS <- W8.size, op sizeB <- W128.size, op r <- 16,
  theory WS <- W8, theory WB <- W128
  proof gt0_r by done, sizeBrS by done
  rename [op, lemma] "'Ru'S" as "16u8" "'R" as "16" "'S" as "8" "'B" as "128".

clone export W_WS as W8u16 with
  op sizeS <- W16.size, op sizeB <- W128.size, op r <- 8,
  theory WS <- W16, theory WB <- W128
  proof gt0_r by done, sizeBrS by done
  rename [op, lemma] "'Ru'S" as "8u16" "'R" as "8" "'S" as "16" "'B" as "128".

clone export W_WS as W4u32 with
  op sizeS <- W32.size, op sizeB <- W128.size, op r <- 4,
  theory WS <- W32, theory WB <- W128
  proof gt0_r by done, sizeBrS by done
  rename [op, lemma] "'Ru'S" as "4u32" "'R" as "4" "'S" as "32" "'B" as "128".

clone export W_WS as W2u64 with
  op sizeS <- W64.size, op sizeB <- W128.size, op r <- 2,
  theory WS <- W64, theory WB <- W128
  proof gt0_r by done, sizeBrS by done
  rename [op, lemma] "'Ru'S" as "2u64" "'R" as "2" "'S" as "64" "'B" as "128".

theory W256.
  abbrev [-printing] size = 256.
  clone include BitWordSH with op size <- size
  rename "_XX" as "_256"
  proof gt0_size by done,
        size_le_256 by done.
end W256. export W256 W256.ALU W256.SHIFT.

clone export W_WS as W32u8 with
  op sizeS <- W8.size, op sizeB <- W256.size, op r <- 32,
  theory WS <- W8, theory WB <- W256
  proof gt0_r by done, sizeBrS by done
  rename [op, lemma] "'Ru'S" as "32u8" "'R" as "32" "'S" as "8" "'B" as "256".

clone export W_WS as W16u16 with
  op sizeS <- W16.size, op sizeB <- W256.size, op r <- 16,
  theory WS <- W16, theory WB <- W256
  proof gt0_r by done, sizeBrS by done
  rename [op, lemma] "'Ru'S" as "16u16" "'R" as "16" "'S" as "16" "'B" as "256".

clone export W_WS as W8u32 with
  op sizeS <- W32.size, op sizeB <- W256.size, op r <- 8,
  theory WS <- W32, theory WB <- W256
  proof gt0_r by done, sizeBrS by done
  rename [op, lemma] "'Ru'S" as "8u32" "'R" as "8" "'S" as "32" "'B" as "256".

clone export W_WS as W4u64 with
  op sizeS <- W64.size, op sizeB <- W256.size, op r <- 4,
  theory WS <- W64, theory WB <- W256
  proof gt0_r by done, sizeBrS by done
  rename [op, lemma] "'Ru'S" as "4u64" "'R" as "4" "'S" as "64" "'B" as "256".

clone export W_WS as W2u128 with
  op sizeS <- W128.size, op sizeB <- W256.size, op r <- 2,
  theory WS <- W128, theory WB <- W256
  proof gt0_r by done, sizeBrS by done
  rename [op, lemma] "'Ru'S" as "2u128" "'R" as "2" "'S" as "128" "'B" as "256".


(* -------------------------------------------------------------------- *)
(* Word size                                                            *)

type wsize = [
  | W8
  | W16
  | W32
  | W64
  | W128
  | W256
].

op wsize_i (w : wsize) =
  with w = W8   => 1
  with w = W16  => 2
  with w = W32  => 4
  with w = W64  => 8
  with w = W128 => 16
  with w = W256 => 32.

(* TODO move *)
lemma gt0_wsize_i ws: 0 < wsize_i ws.
proof. by case ws. qed.
hint exact : gt0_wsize_i.

lemma div_le_wsize ws1 ws2 : wsize_i ws1 <= wsize_i ws2 => wsize_i ws1 %| wsize_i ws2.
proof. by case: ws1 ws2 => -[]. qed.

lemma div_wsize_modulus ws : wsize_i ws %| W64.modulus.
proof. by case ws. qed.
hint exact : div_wsize_modulus.

lemma divmod_mul n d i j :
  0 < n =>
  0 <= j < d =>
  (i * d + j) %/ (n * d) = i%/ n /\ (i * d + j) %% (n * d) = i %% n * d + j.
proof.
  move=> hn hj.
  have -> : i * d + j = (i %/ n) * (n * d) + (d * (i %% n) + j).
  + have [h1 h2]:= edivzP i n.
    by rewrite {1 2} h1 divzMDl 1:/# (divz_small (i%%n) n) 1:/# /=; ring.
  rewrite divzMDl 1:/# modzMDl.
  have hb: 0 <= d * (i %% n) + j < `|n * d|.
  + have := modz_cmp i n hn.
    have -> : `|n * d| = n * d by smt().
    have -> h : n * d = (n-1) * d + d by ring.
    split;1: smt(); move=> ?.
    apply ler_lt_add; 2:smt().
    by rewrite mulzC ler_pmul2r /#.
  by rewrite (divz_small _ (n*d)) 1://  (modz_small _ (n*d)) 1:// /=; ring.
qed.

(* --------------------------------------------------------------------------------- *)
(* Lemmas on \bits8                                                                  *)
(* --------------------------------------------------------------------------------- *)

lemma bits8_W2u16 ws i :
  W2u16.pack2_t ws \bits8 i = if 0 <= i < 4 then ws.[i%/2] \bits8 (i%%2) else W8.zero.
proof.
  apply W8.wordP => j hj; rewrite !bits8iE 1,2://.
  case: (0 <= i < 4) => /= hi; last by rewrite W32.get_out 1:/#.
  rewrite pack2wE 1:/#; have /= [-> ->] := divmod_mul 2 8 i j _ hj; 1 :done; rewrite W2u8.bits8iE 1:// /#.
qed.

lemma bits8_W2u16_red ws i :
  0 <= i < 4 => W2u16.pack2_t ws \bits8 i = ws.[i%/2] \bits8 (i%%2).
proof. by move=> h;rewrite bits8_W2u16 h. qed.

lemma bits8_W4u16 ws i :
  W4u16.pack4_t ws \bits8 i = if 0 <= i < 8 then ws.[i%/2] \bits8 (i%%2) else W8.zero.
proof.
  apply W8.wordP => j hj; rewrite !bits8iE 1,2://.
  case: (0 <= i < 8) => /= hi; last by rewrite W64.get_out 1:/#.
  rewrite pack4wE 1:/#; have /= [-> ->] := divmod_mul 2 8 i j _ hj; 1:done; rewrite W2u8.bits8iE 1:// /#.
qed.

lemma bits8_W4u16_red ws i :
  0 <= i < 8 => W4u16.pack4_t ws \bits8 i = ws.[i%/2] \bits8 (i%%2).
proof. by move=> h;rewrite bits8_W4u16 h. qed.

lemma bits8_W8u16 ws i :
  W8u16.pack8_t ws \bits8 i = if 0 <= i < 16 then ws.[i%/2] \bits8 (i%%2) else W8.zero.
proof.
  apply W8.wordP => j hj; rewrite !bits8iE 1,2://.
  case: (0 <= i < 16) => /= hi; last by rewrite W128.get_out 1:/#.
  rewrite pack8wE 1:/#; have [-> ->] := divmod_mul 2 8 i j _ hj; 1: done; rewrite W2u8.bits8iE 1:// /#.
qed.

lemma bits8_W8u16_red ws i :
  0 <= i < 16 => W8u16.pack8_t ws \bits8 i = ws.[i%/2] \bits8 (i%%2).
proof. by move=> h;rewrite bits8_W8u16 h. qed.

lemma bits8_W16u16 ws i :
  W16u16.pack16_t ws \bits8 i = if 0 <= i < 32 then ws.[i%/2] \bits8 (i%%2) else W8.zero.
proof.
  apply W8.wordP => j hj; rewrite !bits8iE 1,2://.
  case: (0 <= i < 32) => /= hi; last by rewrite W256.get_out 1:/#.
  rewrite pack16wE 1:/#; have [-> ->] := divmod_mul 2 8 i j _ hj; 1: done; rewrite W2u8.bits8iE 1:// /#.
qed.

lemma bits8_W16u16_red ws i :
  0 <= i < 32 => W16u16.pack16_t ws \bits8 i = ws.[i%/2] \bits8 (i%%2).
proof. by move=> h;rewrite bits8_W16u16 h. qed.

hint simplify bits8_W2u16_red, bits8_W4u16_red, bits8_W8u16_red, bits8_W16u16_red.

lemma bits8_W2u32 ws i :
  W2u32.pack2_t ws \bits8 i = if 0 <= i < 8 then ws.[i%/4] \bits8 (i%%4) else W8.zero.
proof.
  apply W8.wordP => j hj; rewrite !bits8iE 1,2://.
  case: (0 <= i < 8) => /= hi; last by rewrite W64.get_out 1:/#.
  rewrite pack2wE 1:/#; have /= [-> ->] := divmod_mul 4 8 i j _ hj; 1: done; rewrite W4u8.bits8iE 1:// /#.
qed.

lemma bits8_W2u32_red ws i :
  0 <= i < 8 => W2u32.pack2_t ws \bits8 i = ws.[i%/4] \bits8 (i%%4).
proof. by move=> h;rewrite bits8_W2u32 h. qed.

lemma bits8_W4u32 ws i :
  W4u32.pack4_t ws \bits8 i = if 0 <= i < 16 then ws.[i%/4] \bits8 (i%%4) else W8.zero.
proof.
  apply W8.wordP => j hj; rewrite !bits8iE 1,2://.
  case: (0 <= i < 16) => /= hi; last by rewrite W128.get_out 1:/#.
  rewrite pack4wE 1:/#; have /= [-> ->] := divmod_mul 4 8 i j _ hj; 1: done; rewrite W4u8.bits8iE 1:// /#.
qed.

lemma bits8_W4u32_red ws i :
  0 <= i < 16 => W4u32.pack4_t ws \bits8 i = ws.[i%/4] \bits8 (i%%4).
proof. by move=> h;rewrite bits8_W4u32 h. qed.

lemma bits8_W8u32 ws i :
  W8u32.pack8_t ws \bits8 i = if 0 <= i < 32 then ws.[i%/4] \bits8 (i%%4) else W8.zero.
proof.
  apply W8.wordP => j hj; rewrite !bits8iE 1,2://.
  case: (0 <= i < 32) => /= hi; last by rewrite W256.get_out 1:/#.
  rewrite pack8wE 1:/#; have /= [-> ->] := divmod_mul 4 8 i j _ hj; 1: done; rewrite W4u8.bits8iE 1:// /#.
qed.

lemma bits8_W8u32_red ws i :
  0 <= i < 32 => W8u32.pack8_t ws \bits8 i = ws.[i%/4] \bits8 (i%%4).
proof. by move=> h;rewrite bits8_W8u32 h. qed.

hint simplify bits8_W2u32_red, bits8_W4u32_red, bits8_W8u32_red.

lemma bits8_W2u64 ws i :
  W2u64.pack2_t ws \bits8 i = if 0 <= i < 16 then ws.[i%/8] \bits8 (i%%8) else W8.zero.
proof.
  apply W8.wordP => j hj; rewrite !bits8iE 1,2://.
  case: (0 <= i < 16) => /= hi; last by rewrite W128.get_out 1:/#.
  rewrite pack2wE 1:/#; have /= [-> ->] := divmod_mul 8 8 i j _ hj; 1: done; rewrite W8u8.bits8iE 1:// /#.
qed.

lemma bits8_W2u64_red ws i :
  0 <= i < 16 => W2u64.pack2_t ws \bits8 i = ws.[i%/8] \bits8 (i%%8).
proof. by move=> h;rewrite bits8_W2u64 h. qed.

lemma bits8_W4u64 ws i :
  W4u64.pack4_t ws \bits8 i = if 0 <= i < 32 then ws.[i%/8] \bits8 (i%%8) else W8.zero.
proof.
  apply W8.wordP => j hj; rewrite !bits8iE 1,2://.
  case: (0 <= i < 32) => /= hi; last by rewrite W256.get_out 1:/#.
  rewrite pack4wE 1:/#; have /= [-> ->] := divmod_mul 8 8 i j _ hj; 1: done; rewrite W8u8.bits8iE 1:// /#.
qed.

lemma bits8_W4u64_red ws i :
  0 <= i < 32 => W4u64.pack4_t ws \bits8 i = ws.[i%/8] \bits8 (i%%8).
proof. by move=> h;rewrite bits8_W4u64 h. qed.

hint simplify bits8_W2u64_red, bits8_W4u64_red.

lemma bits8_W2u128 ws i :
  W2u128.pack2_t ws \bits8 i = if 0 <= i < 32 then ws.[i%/16] \bits8 (i%%16) else W8.zero.
proof.
  apply W8.wordP => j hj; rewrite !bits8iE 1,2://.
  case: (0 <= i < 32) => /= hi; last by rewrite W256.get_out 1:/#.
  rewrite pack2wE 1:/#; have /= [-> ->] := divmod_mul 16 8 i j _ hj; 1: done; rewrite W16u8.bits8iE 1:// /#.
qed.

lemma bits8_W2u128_red ws i :
  0 <= i < 32 => W2u128.pack2_t ws \bits8 i = ws.[i%/16] \bits8 (i%%16).
proof. by move=> h;rewrite bits8_W2u128 h. qed.

hint simplify bits8_W2u128_red.

lemma W32_bits16_bits8 (w:W32.t) i j: 0 <= j < 2 => w \bits16 i \bits8 j = w \bits8 (2 * i + j).
proof.
  move=> hj; apply W8.wordP => k hk.
  by rewrite !bits8iE 1,2:// bits16iE 1:/#; congr; ring.
qed.

lemma W64_bits16_bits8 (w:W64.t) i j: 0 <= j < 2 => w \bits16 i \bits8 j = w \bits8 (2 * i + j).
proof.
  move=> hj; apply W8.wordP => k hk.
  by rewrite !bits8iE 1,2:// bits16iE 1:/#; congr; ring.
qed.

lemma W128_bits16_bits8 (w:W128.t) i j: 0 <= j < 2 => w \bits16 i \bits8 j = w \bits8 (2 * i + j).
proof.
  move=> hj; apply W8.wordP => k hk.
  by rewrite !bits8iE 1,2:// bits16iE 1:/#; congr; ring.
qed.

lemma W256_bits16_bits8 (w:W256.t) i j: 0 <= j < 2 => w \bits16 i \bits8 j = w \bits8 (2 * i + j).
proof.
  move=> hj; apply W8.wordP => k hk.
  by rewrite !bits8iE 1,2:// bits16iE 1:/#; congr; ring.
qed.

hint simplify W32_bits16_bits8, W64_bits16_bits8, W128_bits16_bits8, W256_bits16_bits8.

lemma W64_bits32_bits8 (w:W64.t) i j: 0 <= j < 4 => w \bits32 i \bits8 j = w \bits8 (4 * i + j).
proof.
  move=> hj; apply W8.wordP => k hk.
  by rewrite !bits8iE 1,2:// bits32iE 1:/#; congr; ring.
qed.

lemma W128_bits32_bits8 (w:W128.t) i j: 0 <= j < 4 => w \bits32 i \bits8 j = w \bits8 (4 * i + j).
proof.
  move=> hj; apply W8.wordP => k hk.
  by rewrite !bits8iE 1,2:// bits32iE 1:/#; congr; ring.
qed.

lemma W256_bits32_bits8 (w:W256.t) i j: 0 <= j < 4 => w \bits32 i \bits8 j = w \bits8 (4 * i + j).
proof.
  move=> hj; apply W8.wordP => k hk.
  by rewrite !bits8iE 1,2:// bits32iE 1:/#; congr; ring.
qed.

hint simplify W64_bits32_bits8, W128_bits32_bits8, W256_bits32_bits8.

lemma W128_bits64_bits8 (w:W128.t) i j: 0 <= j < 8 => w \bits64 i \bits8 j = w \bits8 (8 * i + j).
proof.
  move=> hj; apply W8.wordP => k hk.
  by rewrite !bits8iE 1,2:// bits64iE 1:/#; congr; ring.
qed.

lemma W256_bits64_bits8 (w:W256.t) i j: 0 <= j < 8 => w \bits64 i \bits8 j = w \bits8 (8 * i + j).
proof.
  move=> hj; apply W8.wordP => k hk.
  by rewrite !bits8iE 1,2:// bits64iE 1:/#; congr; ring.
qed.

hint simplify W128_bits64_bits8, W256_bits64_bits8.

lemma W256_bits128_bits8 (w:W256.t) i j: 0 <= j < 16 => w \bits128 i \bits8 j = w \bits8 (16 * i + j).
proof.
  move=> hj; apply W8.wordP => k hk.
  by rewrite !bits8iE 1,2:// bits128iE 1:/#; congr; ring.
qed.

hint simplify W256_bits128_bits8.

(* --------------------------------------------------------------------------------- *)
(* Lemmas on \bits16                                                                  *)
(* --------------------------------------------------------------------------------- *)

lemma bits16_W4u8 ws i :
  W4u8.pack4_t ws \bits16 i = if 0 <= i < 2 then W2u8.pack2 [ws.[2 * i]; ws.[2 * i + 1]] else W16.zero.
proof.
  apply W2u8.wordP => j hj.
  rewrite W32_bits16_bits8 1://.
  case: (0 <= i < 2) => hi; last by rewrite W2u8.get_zero W4u8.get_out 1:/#.
  rewrite /= W2u8.pack2bE 1:// /= W4u8.pack4bE 1:/#.
  by have []-> : j = 0 \/ j = 1 by smt().
qed.

lemma bits16_W4u8_red ws i :
  0 <= i < 2 => W4u8.pack4_t ws \bits16 i = W2u8.pack2 [ws.[2 * i]; ws.[2 * i + 1]].
proof. by move=> h;rewrite bits16_W4u8 h. qed.

lemma bits16_W8u8 ws i :
  W8u8.pack8_t ws \bits16 i = if 0 <= i < 4 then W2u8.pack2 [ws.[2 * i]; ws.[2 * i + 1]] else W16.zero.
proof.
  apply W2u8.wordP => j hj.
  rewrite W64_bits16_bits8 1://.
  case: (0 <= i < 4) => hi; last by rewrite W2u8.get_zero W8u8.get_out 1:/#.
  rewrite /= W2u8.pack2bE 1:// /= W8u8.pack8bE 1:/#.
  have []-> //: j = 0 \/ j = 1 by smt().
qed.

lemma bits16_W8u8_red ws i :
  0 <= i < 4 => W8u8.pack8_t ws \bits16 i = W2u8.pack2 [ws.[2 * i]; ws.[2 * i + 1]].
proof. by move=> h;rewrite bits16_W8u8 h. qed.

lemma bits16_W16u8 ws i :
  W16u8.pack16_t ws \bits16 i = if 0 <= i < 8 then W2u8.pack2 [ws.[2 * i]; ws.[2 * i + 1]] else W16.zero.
proof.
  apply W2u8.wordP => j hj.
  rewrite W128_bits16_bits8 1://.
  case: (0 <= i < 8) => hi; last by rewrite W2u8.get_zero W16u8.get_out 1:/#.
  rewrite /= W2u8.pack2bE 1:// /= W16u8.pack16bE 1:/#.
  have []-> //: j = 0 \/ j = 1 by smt().
qed.

lemma bits16_W16u8_red ws i :
  0 <= i < 8 => W16u8.pack16_t ws \bits16 i = W2u8.pack2 [ws.[2 * i]; ws.[2 * i + 1]].
proof. by move=> h;rewrite bits16_W16u8 h. qed.

lemma bits16_W32u8 ws i :
  W32u8.pack32_t ws \bits16 i = if 0 <= i < 16 then W2u8.pack2 [ws.[2 * i]; ws.[2 * i + 1]] else W16.zero.
proof.
  apply W2u8.wordP => j hj.
  rewrite W256_bits16_bits8 1://.
  case: (0 <= i < 16) => hi; last by rewrite W2u8.get_zero W32u8.get_out 1:/#.
  rewrite /= W2u8.pack2bE 1:// /= W32u8.pack32bE 1:/#.
  have []-> //: j = 0 \/ j = 1 by smt().
qed.

lemma bits16_W32u8_red ws i :
  0 <= i < 16 => W32u8.pack32_t ws \bits16 i = W2u8.pack2 [ws.[2 * i]; ws.[2 * i + 1]].
proof. by move=> h;rewrite bits16_W32u8 h. qed.

hint simplify bits16_W4u8_red, bits16_W8u8_red, bits16_W16u8_red, bits16_W32u8.

lemma bits16_W2u32 ws i :
  W2u32.pack2_t ws \bits16 i = if 0 <= i < 4 then ws.[i%/2] \bits16 (i%%2) else W16.zero.
proof.
  apply W16.wordP => j hj; rewrite !bits16iE 1,2://.
  case: (0 <= i < 4) => /= hi; last by rewrite W64.get_out 1:/#.
  rewrite pack2wE 1:/#; have /= [-> ->] := divmod_mul 2 16 i j _ hj; 1: done; rewrite W2u16.bits16iE 1:// /#.
qed.

lemma bits16_W2u32_red ws i :
  0 <= i < 4 => W2u32.pack2_t ws \bits16 i = ws.[i%/2] \bits16 (i%%2).
proof. by move=> h;rewrite bits16_W2u32 h. qed.

lemma bits16_W4u32 ws i :
  W4u32.pack4_t ws \bits16 i = if 0 <= i < 8 then ws.[i%/2] \bits16 (i%%2) else W16.zero.
proof.
  apply W16.wordP => j hj; rewrite !bits16iE 1,2://.
  case: (0 <= i < 8) => /= hi; last by rewrite W128.get_out 1:/#.
  rewrite pack4wE 1:/#; have /= [-> ->] := divmod_mul 2 16 i j _ hj; 1: done; rewrite W2u16.bits16iE 1:// /#.
qed.

lemma bits16_W4u32_red ws i :
  0 <= i < 8 => W4u32.pack4_t ws \bits16 i = ws.[i%/2] \bits16 (i%%2).
proof. by move=> h;rewrite bits16_W4u32 h. qed.

lemma bits16_W8u32 ws i :
  W8u32.pack8_t ws \bits16 i = if 0 <= i < 16 then ws.[i%/2] \bits16 (i%%2) else W16.zero.
proof.
  apply W16.wordP => j hj; rewrite !bits16iE 1,2://.
  case: (0 <= i < 16) => /= hi; last by rewrite W256.get_out 1:/#.
  rewrite pack8wE 1:/#; have /= [-> ->] := divmod_mul 2 16 i j _ hj; 1: done; rewrite W2u16.bits16iE 1:// /#.
qed.

lemma bits16_W8u32_red ws i :
  0 <= i < 16 => W8u32.pack8_t ws \bits16 i = ws.[i%/2] \bits16 (i%%2).
proof. by move=> h;rewrite bits16_W8u32 h. qed.

hint simplify bits16_W2u32_red, bits16_W4u32_red, bits16_W8u32_red.

lemma bits16_W2u64 ws i :
  W2u64.pack2_t ws \bits16 i = if 0 <= i < 8 then ws.[i%/4] \bits16 (i%%4) else W16.zero.
proof.
  apply W16.wordP => j hj; rewrite !bits16iE 1,2://.
  case: (0 <= i < 8) => /= hi; last by rewrite W128.get_out 1:/#.
  rewrite pack2wE 1:/#; have /= [-> ->] := divmod_mul 4 16 i j _ hj; 1: done; rewrite W4u16.bits16iE 1:// /#.
qed.

lemma bits16_W2u64_red ws i :
  0 <= i < 8 => W2u64.pack2_t ws \bits16 i = ws.[i%/4] \bits16 (i%%4).
proof. by move=> h;rewrite bits16_W2u64 h. qed.

lemma bits16_W4u64 ws i :
  W4u64.pack4_t ws \bits16 i = if 0 <= i < 16 then ws.[i%/4] \bits16 (i%%4) else W16.zero.
proof.
  apply W16.wordP => j hj; rewrite !bits16iE 1,2://.
  case: (0 <= i < 16) => /= hi; last by rewrite W256.get_out 1:/#.
  rewrite pack4wE 1:/#; have /= [-> ->] := divmod_mul 4 16 i j _ hj; 1: done; rewrite W4u16.bits16iE 1:// /#.
qed.

lemma bits16_W4u64_red ws i :
  0 <= i < 16 => W4u64.pack4_t ws \bits16 i = ws.[i%/4] \bits16 (i%%4).
proof. by move=> h;rewrite bits16_W4u64 h. qed.

hint simplify bits16_W2u64_red, bits16_W4u64_red.

lemma bits16_W2u128 ws i :
  W2u128.pack2_t ws \bits16 i = if 0 <= i < 16 then ws.[i%/8] \bits16 (i%%8) else W16.zero.
proof.
  apply W16.wordP => j hj; rewrite !bits16iE 1,2://.
  case: (0 <= i < 16) => /= hi; last by rewrite W256.get_out 1:/#.
  rewrite pack2wE 1:/#; have /= [-> ->] := divmod_mul 8 16 i j _ hj; 1: done; rewrite W8u16.bits16iE 1:// /#.
qed.

lemma bits16_W2u128_red ws i :
  0 <= i < 16 => W2u128.pack2_t ws \bits16 i = ws.[i%/8] \bits16 (i%%8).
proof.  by move=> h;rewrite bits16_W2u128 h. qed.

hint simplify bits16_W2u128_red.

lemma W64_bits32_bits16 (w:W64.t) i j: 0 <= j < 2 => w \bits32 i \bits16 j = w \bits16 (2 * i + j).
proof.
  move=> hj; apply W16.wordP => k hk.
  by rewrite !bits16iE 1,2:// bits32iE 1:/#; congr; ring.
qed.

lemma W128_bits32_bits16 (w:W128.t) i j: 0 <= j < 2 => w \bits32 i \bits16 j = w \bits16 (2 * i + j).
proof.
  move=> hj; apply W16.wordP => k hk.
  by rewrite !bits16iE 1,2:// bits32iE 1:/#; congr; ring.
qed.

lemma W256_bits32_bits16 (w:W256.t) i j: 0 <= j < 2 => w \bits32 i \bits16 j = w \bits16 (2 * i + j).
proof.
  move=> hj; apply W16.wordP => k hk.
  by rewrite !bits16iE 1,2:// bits32iE 1:/#; congr; ring.
qed.

hint simplify W64_bits32_bits16, W128_bits32_bits16, W256_bits32_bits16.

lemma W128_bits64_bits16 (w:W128.t) i j: 0 <= j < 4 => w \bits64 i \bits16 j = w \bits16 (4 * i + j).
proof.
  move=> hj; apply W16.wordP => k hk.
  by rewrite !bits16iE 1,2:// bits64iE 1:/#; congr; ring.
qed.

lemma W256_bits64_bits16 (w:W256.t) i j: 0 <= j < 4 => w \bits64 i \bits16 j = w \bits16 (4 * i + j).
proof.
  move=> hj; apply W16.wordP => k hk.
  by rewrite !bits16iE 1,2:// bits64iE 1:/#; congr; ring.
qed.

lemma W256_bits128_bits16 (w:W256.t) i j: 0 <= j < 8 => w \bits128 i \bits16 j = w \bits16 (8 * i + j).
proof.
  move=> hj; apply W16.wordP => k hk.
  by rewrite !bits16iE 1,2:// bits128iE 1:/#; congr; ring.
qed.

hint simplify W128_bits64_bits16, W256_bits64_bits16, W256_bits128_bits16.

(* --------------------------------------------------------------------------------- *)
(* Lemmas on \bits32                                                                  *)
(* --------------------------------------------------------------------------------- *)

lemma bits32_W8u8 ws i :
  W8u8.pack8_t ws \bits32 i =
    if 0 <= i < 2 then W4u8.pack4 [ws.[4 * i]; ws.[4 * i + 1]; ws.[4 * i + 2]; ws.[4 * i + 3] ] else W32.zero.
proof.
  apply W4u8.wordP => j hj.
  rewrite W64_bits32_bits8 1://.
  case: (0 <= i < 2) => hi; last by rewrite W4u8.get_zero W8u8.get_out 1:/#.
  rewrite /= W4u8.pack4bE 1:// /= W8u8.pack8bE 1:/#.
  by have [|[|[|]]]-> : j = 0 \/ j = 1 \/ j = 2 \/ j = 3 by smt().
qed.

lemma bits32_W8u8_red ws i :
  0 <= i < 2 =>
  W8u8.pack8_t ws \bits32 i =
    W4u8.pack4 [ws.[4 * i]; ws.[4 * i + 1]; ws.[4 * i + 2]; ws.[4 * i + 3] ].
proof. by move=> h;rewrite bits32_W8u8 h. qed.

lemma bits32_W16u8 ws i :
  W16u8.pack16_t ws \bits32 i =
    if 0 <= i < 4 then W4u8.pack4 [ws.[4 * i]; ws.[4 * i + 1]; ws.[4 * i + 2]; ws.[4 * i + 3] ] else W32.zero.
proof.
  apply W4u8.wordP => j hj.
  rewrite W128_bits32_bits8 1://.
  case: (0 <= i < 4) => hi; last by rewrite W4u8.get_zero W16u8.get_out 1:/#.
  rewrite /= W4u8.pack4bE 1:// /= W16u8.pack16bE 1:/#.
  by have [|[|[|]]]-> : j = 0 \/ j = 1 \/ j = 2 \/ j = 3 by smt().
qed.

lemma bits32_W16u8_red ws i :
  0 <= i < 4 =>
  W16u8.pack16_t ws \bits32 i =
    W4u8.pack4 [ws.[4 * i]; ws.[4 * i + 1]; ws.[4 * i + 2]; ws.[4 * i + 3] ].
proof. by move=> h;rewrite bits32_W16u8 h. qed.

lemma bits32_W32u8 ws i :
  W32u8.pack32_t ws \bits32 i =
    if 0 <= i < 8 then W4u8.pack4 [ws.[4 * i]; ws.[4 * i + 1]; ws.[4 * i + 2]; ws.[4 * i + 3] ] else W32.zero.
proof.
  apply W4u8.wordP => j hj.
  rewrite W256_bits32_bits8 1://.
  case: (0 <= i < 8) => hi; last by rewrite W4u8.get_zero W32u8.get_out 1:/#.
  rewrite /= W4u8.pack4bE 1:// /= W32u8.pack32bE 1:/#.
  by have [|[|[|]]]-> : j = 0 \/ j = 1 \/ j = 2 \/ j = 3 by smt().
qed.

lemma bits32_W32u8_red ws i :
  0 <= i < 8 =>
  W32u8.pack32_t ws \bits32 i =
    W4u8.pack4 [ws.[4 * i]; ws.[4 * i + 1]; ws.[4 * i + 2]; ws.[4 * i + 3] ].
proof. by move=> h;rewrite bits32_W32u8 h. qed.

hint simplify bits32_W8u8_red, bits32_W16u8_red, bits32_W32u8_red.

lemma bits32_W4u16 ws i :
  W4u16.pack4_t ws \bits32 i =
    if 0 <= i < 2 then W2u16.pack2 [ws.[2 * i]; ws.[2 * i + 1]] else W32.zero.
proof.
  apply W2u16.wordP => j hj.
  rewrite W64_bits32_bits16 1://.
  case: (0 <= i < 2) => hi; last by rewrite W2u16.get_zero W4u16.get_out 1:/#.
  rewrite /= W2u16.pack2bE 1:// /= W4u16.pack4bE 1:/#.
  by have []-> : j = 0 \/ j = 1 by smt().
qed.

lemma bits32_W4u16_red ws i :
  0 <= i < 2 =>
  W4u16.pack4_t ws \bits32 i = W2u16.pack2 [ws.[2 * i]; ws.[2 * i + 1]].
proof. by move=> h;rewrite bits32_W4u16 h. qed.

lemma bits32_W8u16 ws i :
  W8u16.pack8_t ws \bits32 i =
    if 0 <= i < 4 then W2u16.pack2 [ws.[2 * i]; ws.[2 * i + 1]] else W32.zero.
proof.
  apply W2u16.wordP => j hj.
  rewrite W128_bits32_bits16 1://.
  case: (0 <= i < 4) => hi; last by rewrite W2u16.get_zero W8u16.get_out 1:/#.
  rewrite /= W2u16.pack2bE 1:// /= W8u16.pack8bE 1:/#.
  by have []-> : j = 0 \/ j = 1 by smt().
qed.

lemma bits32_W8u16_red ws i :
  0 <= i < 4 =>
  W8u16.pack8_t ws \bits32 i = W2u16.pack2 [ws.[2 * i]; ws.[2 * i + 1]].
proof. by move=> h;rewrite bits32_W8u16 h. qed.

lemma bits32_W16u16 ws i :
  W16u16.pack16_t ws \bits32 i =
    if 0 <= i < 8 then W2u16.pack2 [ws.[2 * i]; ws.[2 * i + 1]] else W32.zero.
proof.
  apply W2u16.wordP => j hj.
  rewrite W256_bits32_bits16 1://.
  case: (0 <= i < 8) => hi; last by rewrite W2u16.get_zero W16u16.get_out 1:/#.
  rewrite /= W2u16.pack2bE 1:// /= W16u16.pack16bE 1:/#.
  by have []-> : j = 0 \/ j = 1 by smt().
qed.

lemma bits32_W16u16_red ws i :
  0 <= i < 8 =>
  W16u16.pack16_t ws \bits32 i = W2u16.pack2 [ws.[2 * i]; ws.[2 * i + 1]].
proof. by move=> h;rewrite bits32_W16u16 h. qed.

hint simplify bits32_W4u16_red, bits32_W8u16_red, bits32_W16u16_red.

lemma bits32_W2u64 ws i :
  W2u64.pack2_t ws \bits32 i = if 0 <= i < 4 then ws.[i%/2] \bits32 (i%%2) else W32.zero.
proof.
  apply W32.wordP => j hj; rewrite !bits32iE 1,2://.
  case: (0 <= i < 4) => /= hi; last by rewrite W128.get_out 1:/#.
  rewrite pack2wE 1:/#; have /= [-> ->] := divmod_mul 2 32 i j _ hj; 1: done; rewrite W2u32.bits32iE 1:// /#.
qed.

lemma bits32_W2u64_red ws i :
  0 <= i < 4 => W2u64.pack2_t ws \bits32 i = ws.[i%/2] \bits32 (i%%2).
proof. by move=> h;rewrite bits32_W2u64 h. qed.

lemma bits32_W4u64 ws i :
  W4u64.pack4_t ws \bits32 i = if 0 <= i < 8 then ws.[i%/2] \bits32 (i%%2) else W32.zero.
proof.
  apply W32.wordP => j hj; rewrite !bits32iE 1,2://.
  case: (0 <= i < 8) => /= hi; last by rewrite W256.get_out 1:/#.
  rewrite pack4wE 1:/#; have /= [-> ->] := divmod_mul 2 32 i j _ hj; 1: done; rewrite W2u32.bits32iE 1:// /#.
qed.

lemma bits32_W4u64_red ws i :
  0 <= i < 8 => W4u64.pack4_t ws \bits32 i = ws.[i%/2] \bits32 (i%%2).
proof. by move=> h;rewrite bits32_W4u64 h. qed.

hint simplify bits32_W2u64_red, bits32_W4u64_red.

lemma bits32_W2u128 ws i :
  W2u128.pack2_t ws \bits32 i = if 0 <= i < 8 then ws.[i%/4] \bits32 (i%%4) else W32.zero.
proof.
  apply W32.wordP => j hj; rewrite !bits32iE 1,2://.
  case: (0 <= i < 8) => /= hi; last by rewrite W256.get_out 1:/#.
  rewrite pack2wE 1:/#; have /= [-> ->] := divmod_mul 4 32 i j _ hj; 1: done; rewrite W4u32.bits32iE 1:// /#.
qed.

lemma bits32_W2u128_red ws i :
  0 <= i < 8 => W2u128.pack2_t ws \bits32 i = ws.[i%/4] \bits32 (i%%4).
proof. by move=> h;rewrite bits32_W2u128 h. qed.

hint simplify bits32_W2u128_red.

lemma W128_bits64_bits32 (w:W128.t) i j: 0 <= j < 2 => w \bits64 i \bits32 j = w \bits32 (2 * i + j).
proof.
  move=> hj; apply W32.wordP => k hk.
  by rewrite !bits32iE 1,2:// bits64iE 1:/#; congr; ring.
qed.

lemma W256_bits64_bits32 (w:W256.t) i j: 0 <= j < 2 => w \bits64 i \bits32 j = w \bits32 (2 * i + j).
proof.
  move=> hj; apply W32.wordP => k hk.
  by rewrite !bits32iE 1,2:// bits64iE 1:/#; congr; ring.
qed.

lemma W256_bits128_bits32 (w:W256.t) i j: 0 <= j < 4 => w \bits128 i \bits32 j = w \bits32 (4 * i + j).
proof.
  move=> hj; apply W32.wordP => k hk.
  by rewrite !bits32iE 1,2:// bits128iE 1:/#; congr; ring.
qed.

hint simplify W128_bits64_bits32, W256_bits64_bits32, W256_bits128_bits32.

(* --------------------------------------------------------------------------------- *)
(* Lemmas on \bits64                                                                 *)
(* --------------------------------------------------------------------------------- *)

lemma bits64_W16u8 ws i :
  W16u8.pack16_t ws \bits64 i =
    if 0 <= i < 2 then W8u8.pack8 [ws.[8 * i]; ws.[8 * i + 1]; ws.[8 * i + 2]; ws.[8 * i + 3];
                                   ws.[8 * i + 4]; ws.[8 * i + 5]; ws.[8 * i + 6]; ws.[8 * i + 7]]
    else W64.zero.
proof.
  apply W8u8.wordP => j hj.
  rewrite W128_bits64_bits8 1://.
  case: (0 <= i < 2) => hi; last by rewrite W8u8.get_zero W16u8.get_out 1:/#.
  rewrite /= W8u8.pack8bE 1:// /= W16u8.pack16bE 1:/#.
  by move: hj; rewrite -(mema_iota 0 8) /= => -[|[|[|[|[|[|[|]]]]]]] ->.
qed.

lemma bits64_W16u8_red ws i :
  0 <= i < 2 =>
  W16u8.pack16_t ws \bits64 i =
    W8u8.pack8 [ws.[8 * i]; ws.[8 * i + 1]; ws.[8 * i + 2]; ws.[8 * i + 3];
                ws.[8 * i + 4]; ws.[8 * i + 5]; ws.[8 * i + 6]; ws.[8 * i + 7]].
proof. by move=> h;rewrite bits64_W16u8 h. qed.

lemma bits64_W32u8 ws i :
  W32u8.pack32_t ws \bits64 i =
    if 0 <= i < 4 then W8u8.pack8 [ws.[8 * i]; ws.[8 * i + 1]; ws.[8 * i + 2]; ws.[8 * i + 3];
                                   ws.[8 * i + 4]; ws.[8 * i + 5]; ws.[8 * i + 6]; ws.[8 * i + 7]]
    else W64.zero.
proof.
  apply W8u8.wordP => j hj.
  rewrite W256_bits64_bits8 1://.
  case: (0 <= i < 4) => hi; last by rewrite W8u8.get_zero W32u8.get_out 1:/#.
  rewrite /= W8u8.pack8bE 1:// /= W32u8.pack32bE 1:/#.
  by move: hj; rewrite -(mema_iota 0 8) /= => -[|[|[|[|[|[|[|]]]]]]] ->.
qed.

lemma bits64_W32u8_red ws i :
  0 <= i < 4 =>
  W32u8.pack32_t ws \bits64 i =
    W8u8.pack8 [ws.[8 * i]; ws.[8 * i + 1]; ws.[8 * i + 2]; ws.[8 * i + 3];
                ws.[8 * i + 4]; ws.[8 * i + 5]; ws.[8 * i + 6]; ws.[8 * i + 7]].
proof. by move=> h;rewrite bits64_W32u8 h. qed.

hint simplify bits64_W16u8_red, bits64_W32u8_red.

lemma bits64_W8u16 ws i :
  W8u16.pack8_t ws \bits64 i =
    if 0 <= i < 2 then W4u16.pack4 [ws.[4 * i]; ws.[4 * i + 1]; ws.[4 * i + 2]; ws.[4 * i + 3] ] else W64.zero.
proof.
  apply W4u16.wordP => j hj.
  rewrite W128_bits64_bits16 1://.
  case: (0 <= i < 2) => hi; last by rewrite W4u16.get_zero W8u16.get_out 1:/#.
  rewrite /= W4u16.pack4bE 1:// /= W8u16.pack8bE 1:/#.
  by have [|[|[|]]]-> : j = 0 \/ j = 1 \/ j = 2 \/ j = 3 by smt().
qed.

lemma bits64_W8u16_red ws i :
  0 <= i < 2 =>
  W8u16.pack8_t ws \bits64 i =
    W4u16.pack4 [ws.[4 * i]; ws.[4 * i + 1]; ws.[4 * i + 2]; ws.[4 * i + 3] ].
proof. by move=> h;rewrite bits64_W8u16 h. qed.

lemma bits64_W16u16 ws i :
  W16u16.pack16_t ws \bits64 i =
    if 0 <= i < 4 then W4u16.pack4 [ws.[4 * i]; ws.[4 * i + 1]; ws.[4 * i + 2]; ws.[4 * i + 3] ] else W64.zero.
proof.
  apply W4u16.wordP => j hj.
  rewrite W256_bits64_bits16 1://.
  case: (0 <= i < 4) => hi; last by rewrite W4u16.get_zero W16u16.get_out 1:/#.
  rewrite /= W4u16.pack4bE 1:// /= W16u16.pack16bE 1:/#.
  by have [|[|[|]]]-> : j = 0 \/ j = 1 \/ j = 2 \/ j = 3 by smt().
qed.

lemma bits64_W16u16_red ws i :
  0 <= i < 4 =>
  W16u16.pack16_t ws \bits64 i =
    W4u16.pack4 [ws.[4 * i]; ws.[4 * i + 1]; ws.[4 * i + 2]; ws.[4 * i + 3] ].
proof. by move=> h;rewrite bits64_W16u16 h. qed.

hint simplify bits64_W8u16_red, bits64_W16u16_red.

lemma bits64_W4u32 ws i :
  W4u32.pack4_t ws \bits64 i =
    if 0 <= i < 2 then W2u32.pack2 [ws.[2 * i]; ws.[2 * i + 1]] else W64.zero.
proof.
  apply W2u32.wordP => j hj.
  rewrite W128_bits64_bits32 1://.
  case: (0 <= i < 2) => hi; last by rewrite W2u32.get_zero W4u32.get_out 1:/#.
  rewrite /= W2u32.pack2bE 1:// /= W4u32.pack4bE 1:/#.
  by have [|]-> : j = 0 \/ j = 1 by smt().
qed.

lemma bits64_W4u32_red ws i :
  0 <= i < 2 =>
  W4u32.pack4_t ws \bits64 i = W2u32.pack2 [ws.[2 * i]; ws.[2 * i + 1]].
proof. by move=> h;rewrite bits64_W4u32 h. qed.

lemma bits64_W8u32 ws i :
  W8u32.pack8_t ws \bits64 i =
    if 0 <= i < 4 then W2u32.pack2 [ws.[2 * i]; ws.[2 * i + 1]] else W64.zero.
proof.
  apply W2u32.wordP => j hj.
  rewrite W256_bits64_bits32 1://.
  case: (0 <= i < 4) => hi; last by rewrite W2u32.get_zero W8u32.get_out 1:/#.
  rewrite /= W2u32.pack2bE 1:// /= W8u32.pack8bE 1:/#.
  have [|]-> //= : j = 0 \/ j = 1 by smt().
qed.

lemma bits64_W8u32_red ws i :
  0 <= i < 4 =>
  W8u32.pack8_t ws \bits64 i = W2u32.pack2 [ws.[2 * i]; ws.[2 * i + 1]].
proof. by move=> h;rewrite bits64_W8u32 h. qed.

hint simplify bits64_W4u32_red, bits64_W8u32_red.

lemma bits64_W2u128 ws i :
  W2u128.pack2_t ws \bits64 i = if 0 <= i < 4 then ws.[i%/2] \bits64 (i%%2) else W64.zero.
proof.
  apply W64.wordP => j hj; rewrite !bits64iE 1,2://.
  case: (0 <= i < 4) => /= hi; last by rewrite W256.get_out 1:/#.
  rewrite pack2wE 1:/#; have /= [-> ->] := divmod_mul 2 64 i j _ hj; 1: done; rewrite W2u64.bits64iE 1:// /#.
qed.

lemma bits64_W2u128_red ws i :
  0 <= i < 4 => W2u128.pack2_t ws \bits64 i = ws.[i%/2] \bits64 (i%%2).
proof. by move=> h;rewrite bits64_W2u128 h. qed.

hint simplify bits64_W2u128_red.

lemma W256_bits128_bits64 (w:W256.t) i j: 0 <= j < 2 => w \bits128 i \bits64 j = w \bits64 (2 * i + j).
proof.
  move=> hj; apply W64.wordP => k hk.
  by rewrite !bits64iE 1,2:// bits128iE 1:/#; congr; ring.
qed.

hint simplify W256_bits128_bits64.

(* --------------------------------------------------------------------------------- *)
(* Lemmas on \bits128                                                                *)
(* --------------------------------------------------------------------------------- *)

lemma bits128_W32u8 ws i :
  W32u8.pack32_t ws \bits128 i =
   if  0 <= i < 2 then
    W16u8.pack16 [ws.[16 * i]; ws.[16 * i + 1]; ws.[16 * i + 2]; ws.[16 * i + 3];
                  ws.[16 * i + 4]; ws.[16 * i + 5]; ws.[16 * i + 6]; ws.[16 * i + 7];
                  ws.[16 * i + 8]; ws.[16 * i + 9]; ws.[16 * i + 10]; ws.[16 * i + 11];
                  ws.[16 * i + 12]; ws.[16 * i + 13]; ws.[16 * i + 14]; ws.[16 * i + 15]]
   else W128.zero.
proof.
  apply W16u8.wordP => j hj.
  rewrite W256_bits128_bits8 1://.
  case: (0 <= i < 2) => hi; last by rewrite W16u8.get_zero W32u8.get_out 1:/#.
  rewrite /= W32u8.pack32bE 1:/# /= W16u8.pack16bE 1:/#.
  by move: hj; rewrite -(mema_iota 0 16) /= => -[|[|[|[|[|[|[|[|[|[|[|[|[|[|[|]]]]]]]]]]]]]]] ->.
qed.

lemma bits128_W32u8_red ws i :
  0 <= i < 2 =>
  W32u8.pack32_t ws \bits128 i =
    W16u8.pack16 [ws.[16 * i]; ws.[16 * i + 1]; ws.[16 * i + 2]; ws.[16 * i + 3];
                  ws.[16 * i + 4]; ws.[16 * i + 5]; ws.[16 * i + 6]; ws.[16 * i + 7];
                  ws.[16 * i + 8]; ws.[16 * i + 9]; ws.[16 * i + 10]; ws.[16 * i + 11];
                  ws.[16 * i + 12]; ws.[16 * i + 13]; ws.[16 * i + 14]; ws.[16 * i + 15]].
proof. by move=> hi;rewrite bits128_W32u8 hi. qed.

lemma bits128_W16u16 ws i :
  W16u16.pack16_t ws \bits128 i =
   if  0 <= i < 2 then
    W8u16.pack8 [ws.[8 * i]; ws.[8 * i + 1]; ws.[8 * i + 2]; ws.[8 * i + 3];
                 ws.[8 * i + 4]; ws.[8 * i + 5]; ws.[8 * i + 6]; ws.[8 * i + 7]]
   else W128.zero.
proof.
  apply W8u16.wordP => j hj.
  rewrite W256_bits128_bits16 1://.
  case: (0 <= i < 2) => hi; last by rewrite W8u16.get_zero W16u16.get_out 1:/#.
  rewrite /= W16u16.pack16bE 1:/# /= W8u16.pack8bE 1:/#.
  by move: hj; rewrite -(mema_iota 0 8) /= => -[|[|[|[|[|[|[|]]]]]]] ->.
qed.

lemma bits128_W16u16_red ws i :
  0 <= i < 2 =>
  W16u16.pack16_t ws \bits128 i =
    W8u16.pack8 [ws.[8 * i]; ws.[8 * i + 1]; ws.[8 * i + 2]; ws.[8 * i + 3];
                 ws.[8 * i + 4]; ws.[8 * i + 5]; ws.[8 * i + 6]; ws.[8 * i + 7]].
proof. by move=> hi;rewrite bits128_W16u16 hi. qed.

lemma bits128_W8u32 ws i :
  W8u32.pack8_t ws \bits128 i =
   if  0 <= i < 2 then
    W4u32.pack4 [ws.[4 * i]; ws.[4 * i + 1]; ws.[4 * i + 2]; ws.[4 * i + 3]]
   else W128.zero.
proof.
  apply W4u32.wordP => j hj.
  rewrite W256_bits128_bits32 1://.
  case: (0 <= i < 2) => hi; last by rewrite W4u32.get_zero W8u32.get_out 1:/#.
  rewrite /= W8u32.pack8bE 1:/# /= W4u32.pack4bE 1:/#.
  by move: hj; rewrite -(mema_iota 0 4) /= => -[|[|[|]]] ->.
qed.

lemma bits128_W8u32_red ws i :
  0 <= i < 2 =>
  W8u32.pack8_t ws \bits128 i =
    W4u32.pack4 [ws.[4 * i]; ws.[4 * i + 1]; ws.[4 * i + 2]; ws.[4 * i + 3]].
proof. by move=> hi;rewrite bits128_W8u32 hi. qed.

lemma bits128_W4u64 ws i :
  W4u64.pack4_t ws \bits128 i =
   if  0 <= i < 2 then
    W2u64.pack2 [ws.[2 * i]; ws.[2* i + 1]]
   else W128.zero.
proof.
  apply W2u64.wordP => j hj.
  rewrite W256_bits128_bits64 1://.
  case: (0 <= i < 2) => hi; last by rewrite W2u64.get_zero W4u64.get_out 1:/#.
  rewrite /= W4u64.pack4bE 1:/# /= W2u64.pack2bE 1:// get_of_list 1://.
  by move: hj; rewrite -(mema_iota 0 2) /= => -[|] ->.
qed.

lemma bits128_W4u64_red ws i :
  0 <= i < 2 =>
  W4u64.pack4_t ws \bits128 i = W2u64.pack2 [ws.[2 * i]; ws.[2* i + 1]].
proof. by move=> hi;rewrite bits128_W4u64 hi. qed.

hint simplify bits128_W32u8_red, bits128_W16u16_red, bits128_W8u32_red, bits128_W4u64_red.

(* --------------------------------------------------------------------------------- *)
(* Lemmas on pack                                                                    *)
(* --------------------------------------------------------------------------------- *)

lemma W2u16_W4u8 ws1 ws2 :
  pack2 [W2u8.pack2_t ws1; W2u8.pack2_t ws2] = pack4 [ws1.[0]; ws1.[1]; ws2.[0]; ws2.[1]].
proof. by apply W4u8.allP => /=. qed.

lemma W4u16_W8u8 ws1 ws2 ws3 ws4 :
  pack4 [W2u8.pack2_t ws1; W2u8.pack2_t ws2; W2u8.pack2_t ws3; W2u8.pack2_t ws4] =
  pack8 [ws1.[0]; ws1.[1]; ws2.[0]; ws2.[1]; ws3.[0]; ws3.[1]; ws4.[0]; ws4.[1]].
proof. by apply W8u8.allP => /=. qed.

lemma W8u16_W16u8 ws1 ws2 ws3 ws4 ws5 ws6 ws7 ws8:
  pack8 [W2u8.pack2_t ws1; W2u8.pack2_t ws2; W2u8.pack2_t ws3; W2u8.pack2_t ws4;
         W2u8.pack2_t ws5; W2u8.pack2_t ws6; W2u8.pack2_t ws7; W2u8.pack2_t ws8 ] =
  pack16 [ws1.[0]; ws1.[1]; ws2.[0]; ws2.[1]; ws3.[0]; ws3.[1]; ws4.[0]; ws4.[1];
         ws5.[0]; ws5.[1]; ws6.[0]; ws6.[1]; ws7.[0]; ws7.[1]; ws8.[0]; ws8.[1]].
proof. by apply W16u8.allP => /=. qed.

lemma W16u16_W32u8 ws1 ws2 ws3 ws4 ws5 ws6 ws7 ws8 ws9 ws10 ws11 ws12 ws13 ws14 ws15 ws16:
  pack16 [W2u8.pack2_t ws1; W2u8.pack2_t ws2; W2u8.pack2_t ws3; W2u8.pack2_t ws4;
          W2u8.pack2_t ws5; W2u8.pack2_t ws6; W2u8.pack2_t ws7; W2u8.pack2_t ws8;
          W2u8.pack2_t ws9; W2u8.pack2_t ws10; W2u8.pack2_t ws11; W2u8.pack2_t ws12;
          W2u8.pack2_t ws13; W2u8.pack2_t ws14; W2u8.pack2_t ws15; W2u8.pack2_t ws16] =
  pack32 [ws1.[0]; ws1.[1]; ws2.[0]; ws2.[1]; ws3.[0]; ws3.[1]; ws4.[0]; ws4.[1];
          ws5.[0]; ws5.[1]; ws6.[0]; ws6.[1]; ws7.[0]; ws7.[1]; ws8.[0]; ws8.[1];
          ws9.[0]; ws9.[1]; ws10.[0]; ws10.[1]; ws11.[0]; ws11.[1]; ws12.[0]; ws12.[1];
          ws13.[0]; ws13.[1]; ws14.[0]; ws14.[1]; ws15.[0]; ws15.[1]; ws16.[0]; ws16.[1]].
proof. by apply W32u8.allP => /=. qed.

hint simplify W2u16_W4u8, W4u16_W8u8, W8u16_W16u8, W16u16_W32u8.

lemma W2u32_W8u8 ws1 ws2 :
  pack2 [W4u8.pack4_t ws1; W4u8.pack4_t ws2] =
  pack8 [ws1.[0]; ws1.[1]; ws1.[2]; ws1.[3]; ws2.[0]; ws2.[1]; ws2.[2]; ws2.[3]].
proof. by apply W8u8.allP => /=. qed.

lemma W4u32_W16u8 ws1 ws2 ws3 ws4 :
  pack4 [W4u8.pack4_t ws1; W4u8.pack4_t ws2; W4u8.pack4_t ws3; W4u8.pack4_t ws4] =
  pack16 [ws1.[0]; ws1.[1]; ws1.[2]; ws1.[3]; ws2.[0]; ws2.[1]; ws2.[2]; ws2.[3];
          ws3.[0]; ws3.[1]; ws3.[2]; ws3.[3]; ws4.[0]; ws4.[1]; ws4.[2]; ws4.[3]].
proof. by apply W16u8.allP => /=. qed.

lemma W8u32_W32u8 ws1 ws2 ws3 ws4 ws5 ws6 ws7 ws8:
  pack8 [W4u8.pack4_t ws1; W4u8.pack4_t ws2; W4u8.pack4_t ws3; W4u8.pack4_t ws4;
         W4u8.pack4_t ws5; W4u8.pack4_t ws6; W4u8.pack4_t ws7; W4u8.pack4_t ws8 ] =
  pack32 [ws1.[0]; ws1.[1]; ws1.[2]; ws1.[3]; ws2.[0]; ws2.[1]; ws2.[2]; ws2.[3];
          ws3.[0]; ws3.[1]; ws3.[2]; ws3.[3]; ws4.[0]; ws4.[1]; ws4.[2]; ws4.[3];
          ws5.[0]; ws5.[1]; ws5.[2]; ws5.[3]; ws6.[0]; ws6.[1]; ws6.[2]; ws6.[3];
          ws7.[0]; ws7.[1]; ws7.[2]; ws7.[3]; ws8.[0]; ws8.[1]; ws8.[2]; ws8.[3]].
proof. by apply W32u8.allP => /=. qed.

hint simplify W2u32_W8u8, W4u32_W16u8, W8u32_W32u8.

lemma W2u64_W16u8 ws1 ws2:
  pack2 [W8u8.pack8_t ws1; W8u8.pack8_t ws2] =
  pack16 [ws1.[0]; ws1.[1]; ws1.[2]; ws1.[3]; ws1.[4]; ws1.[5]; ws1.[6]; ws1.[7];
          ws2.[0]; ws2.[1]; ws2.[2]; ws2.[3]; ws2.[4]; ws2.[5]; ws2.[6]; ws2.[7]].
proof. by apply W16u8.allP => /=. qed.

lemma W4u64_W32u8 ws1 ws2 ws3 ws4:
  pack4 [W8u8.pack8_t ws1; W8u8.pack8_t ws2; W8u8.pack8_t ws3; W8u8.pack8_t ws4] =
  pack32 [ws1.[0]; ws1.[1]; ws1.[2]; ws1.[3]; ws1.[4]; ws1.[5]; ws1.[6]; ws1.[7];
          ws2.[0]; ws2.[1]; ws2.[2]; ws2.[3]; ws2.[4]; ws2.[5]; ws2.[6]; ws2.[7];
          ws3.[0]; ws3.[1]; ws3.[2]; ws3.[3]; ws3.[4]; ws3.[5]; ws3.[6]; ws3.[7];
          ws4.[0]; ws4.[1]; ws4.[2]; ws4.[3]; ws4.[4]; ws4.[5]; ws4.[6]; ws4.[7]].
proof. by apply W32u8.allP => /=. qed.

hint simplify W2u64_W16u8, W4u64_W32u8.

lemma W2u128_W32u8 ws1 ws2:
  pack2 [W16u8.pack16_t ws1; W16u8.pack16_t ws2] =
  pack32 [ws1.[0]; ws1.[1]; ws1.[2]; ws1.[3]; ws1.[4]; ws1.[5]; ws1.[6]; ws1.[7];
          ws1.[8]; ws1.[9]; ws1.[10]; ws1.[11]; ws1.[12]; ws1.[13]; ws1.[14]; ws1.[15];
          ws2.[0]; ws2.[1]; ws2.[2]; ws2.[3]; ws2.[4]; ws2.[5]; ws2.[6]; ws2.[7];
          ws2.[8]; ws2.[9]; ws2.[10]; ws2.[11]; ws2.[12]; ws2.[13]; ws2.[14]; ws2.[15]].
proof. by apply W32u8.allP => /=. qed.

hint simplify W2u128_W32u8.

lemma W2u32_W4u16 ws1 ws2 :
  pack2 [W2u16.pack2_t ws1; W2u16.pack2_t ws2] = pack4 [ws1.[0]; ws1.[1]; ws2.[0]; ws2.[1]].
proof. by apply W4u16.allP => /=. qed.

lemma W4u32_W8u16 ws1 ws2 ws3 ws4 :
  pack4 [W2u16.pack2_t ws1; W2u16.pack2_t ws2; W2u16.pack2_t ws3; W2u16.pack2_t ws4] =
  pack8 [ws1.[0]; ws1.[1]; ws2.[0]; ws2.[1]; ws3.[0]; ws3.[1]; ws4.[0]; ws4.[1]].
proof. by apply W8u16.allP => /=. qed.

lemma W8u32_W16u16 ws1 ws2 ws3 ws4 ws5 ws6 ws7 ws8:
  pack8 [W2u16.pack2_t ws1; W2u16.pack2_t ws2; W2u16.pack2_t ws3; W2u16.pack2_t ws4;
         W2u16.pack2_t ws5; W2u16.pack2_t ws6; W2u16.pack2_t ws7; W2u16.pack2_t ws8 ] =
  pack16 [ws1.[0]; ws1.[1]; ws2.[0]; ws2.[1]; ws3.[0]; ws3.[1]; ws4.[0]; ws4.[1];
         ws5.[0]; ws5.[1]; ws6.[0]; ws6.[1]; ws7.[0]; ws7.[1]; ws8.[0]; ws8.[1]].
proof. by apply W16u16.allP => /=. qed.

hint simplify W2u32_W4u16, W4u32_W8u16, W8u32_W16u16.

lemma W2u64_W8u16 ws1 ws2:
  pack2 [W4u16.pack4_t ws1; W4u16.pack4_t ws2] =
  pack8 [ws1.[0]; ws1.[1]; ws1.[2]; ws1.[3];
         ws2.[0]; ws2.[1]; ws2.[2]; ws2.[3]].
proof. by apply W8u16.allP => /=. qed.

lemma W4u64_W16u16 ws1 ws2 ws3 ws4:
  pack4 [W4u16.pack4_t ws1; W4u16.pack4_t ws2; W4u16.pack4_t ws3; W4u16.pack4_t ws4] =
  pack16 [ws1.[0]; ws1.[1]; ws1.[2]; ws1.[3]; ws2.[0]; ws2.[1]; ws2.[2]; ws2.[3];
          ws3.[0]; ws3.[1]; ws3.[2]; ws3.[3]; ws4.[0]; ws4.[1]; ws4.[2]; ws4.[3]].
proof. by apply W16u16.allP => /=. qed.

hint simplify W2u64_W8u16, W4u64_W16u16.

lemma W2u64_W4u32 ws1 ws2:
  pack2 [W2u32.pack2_t ws1; W2u32.pack2_t ws2] = pack4 [ws1.[0]; ws1.[1]; ws2.[0]; ws2.[1]].
proof. by apply W4u32.allP => /=. qed.

lemma W4u64_W8u32 ws1 ws2 ws3 ws4 :
  pack4 [W2u32.pack2_t ws1; W2u32.pack2_t ws2; W2u32.pack2_t ws3; W2u32.pack2_t ws4] =
  pack8 [ws1.[0]; ws1.[1]; ws2.[0]; ws2.[1]; ws3.[0]; ws3.[1]; ws4.[0]; ws4.[1]].
proof. by apply W8u32.allP => /=. qed.

lemma W2u128_W8u32 ws1 ws2 :
  pack2 [W4u32.pack4_t ws1; W4u32.pack4_t ws2] =
  pack8 [ws1.[0]; ws1.[1]; ws1.[2]; ws1.[3]; ws2.[0]; ws2.[1]; ws2.[2]; ws2.[3]].
proof. by apply W8u32.allP => /=. qed.

hint simplify W2u64_W4u32, W4u64_W8u32, W2u128_W8u32.

lemma W2u128_W4u64 ws1 ws2:
  pack2 [W2u64.pack2_t ws1; W2u64.pack2_t ws2] = pack4 [ws1.[0]; ws1.[1]; ws2.[0]; ws2.[1]].
proof. by apply W4u64.allP => /=. qed.

hint simplify W2u128_W4u64.<|MERGE_RESOLUTION|>--- conflicted
+++ resolved
@@ -58,13 +58,7 @@
 lemma max_uintS: max_uint + 1 = modulus by done.
 
 lemma ge2_modulus : 2 <= modulus.
-proof.
-<<<<<<< HEAD
-  rewrite powS_minus ?gt0_size; smt (gt0_size expr_gt0).
-=======
-  rewrite powS_minus ?gt0_size; smt (gt0_size gt0_pow2).
->>>>>>> f16cfeb3
-qed.
+proof. rewrite powS_minus ?gt0_size; smt (gt0_size expr_gt0). qed.
 
 lemma gt0_modulus : 0 < modulus.
 proof. smt (ge2_modulus). qed.
@@ -170,18 +164,10 @@
 proof. by rewrite of_intwE /int_bit. qed.
 hint simplify zerowE.
 
-<<<<<<< HEAD
 lemma of_int_powm1 p i : 0 <= p =>
   (of_int (2^p - 1)).[i] = (0 <= i < size /\ i < p).
 proof.
   move=> hp; case: (0 <= i < size) => [[h0i his] | hi]; last by rewrite get_out.
-=======
-lemma of_int_powm1 p i :
-  0 <= p => 
-  (of_int (2^p - 1)).[i] = (0 <= i < size /\ i < p).
-proof.
-  case: (0 <= i < size) => [[h0i his] /= hp | hi]; last by rewrite get_out.
->>>>>>> f16cfeb3
   have aux : forall p, 0 <= p <= size => (of_int (2 ^ p - 1)).[i] = (true /\ i < p).
   + move=> {p hp} p hp.
     rewrite of_intwE 1:// /int_bit /= (modz_small (2 ^ p - 1)).
@@ -189,11 +175,7 @@
     case (i < p) => hip /=.
     + have -> : p = ((p - i - 1) + 1) + i by ring.
       rewrite h0i his exprDn // 1:/# divzMDl; 1: smt (gt0_pow2).
-<<<<<<< HEAD
-      rewrite exprDn 1:/# //= modzMDl divNz // gt0_pow2.
-=======
       by rewrite exprDn 1:/# //= modzMDl divNz // gt0_pow2.
->>>>>>> f16cfeb3
     by rewrite divz_small //; smt (gt0_pow2 ler_weexpn2l).
   case : (p <= size) => hps; 1: by apply aux.
   rewrite (_:i < p) 1:/# -of_int_mod.
@@ -223,21 +205,12 @@
   elim /intind: j.
   + by rewrite mkseq0 bs2int_nil /=.
   move=> j hj hrec; rewrite mkseqS 1:// bs2int_rcons.
-<<<<<<< HEAD
   rewrite size_mkseq ler_maxr 1:// /= hrec.
-  have {2}->:= modz_pow_split (i+j+1) (i+j) (to_uint w) 2 _; 1: smt().
-  have hij1 : 2 ^ (i + j + 1) = 2^(j+1) * 2^i.
-  + rewrite -exprDn 1:/# 1://;congr;ring.
-  have hij : 2 ^ (i + j) = 2^j * 2^i.
-  + rewrite -exprDn 1:/# 1://;congr;ring.
-=======
-  rewrite size_mkseq ler_maxr 1:// /= hrec. 
   have {2}->:= modz_pow_split (i+j+1) (i+j) (to_uint w) 2 _; 1: smt().
   have hij1 : 2 ^ (i + j + 1) = 2^(j+1) * 2^i.
   + by rewrite -exprDn 1:/# 1://;congr;ring.
   have hij : 2 ^ (i + j) = 2^j * 2^i.
   + by rewrite -exprDn 1:/# 1://;congr;ring.
->>>>>>> f16cfeb3
   have h2i0 : 2 ^ i <> 0 by smt (gt0_pow2).
   rewrite -addzA {2}hij1 -mulzA divzMDl 1://.
   rewrite {2}hij -mulzA divzMDl 1://.
@@ -245,16 +218,8 @@
   have -> : i + j + 1 - (i + j) = 1 by ring.
   have -> : i + j - i = j by ring.
   rewrite (exprDn 2 j 1) 1,2:// pow2_1 (modz_small _ (2^j * 2)).
-<<<<<<< HEAD
-  + apply bound_abs; split.
-     smt (modz_cmp to_uint_cmp gt0_pow2).
-    move=> ?.
-    rewrite -hrec.
-    smt (modz_cmp to_uint_cmp gt0_pow2).
-=======
   + apply bound_abs; split => [|?]; 1: smt (modz_cmp to_uint_cmp gt0_pow2).
     by rewrite -hrec; smt (modz_cmp to_uint_cmp gt0_pow2).
->>>>>>> f16cfeb3
   by rewrite addzC mulzC b2i_get 1:/#.
 qed.
 
@@ -908,11 +873,7 @@
     rewrite exprDn 1:/# 1:// -mulzA mulzK; 1: smt (gt0_pow2).
     by rewrite exprDn 1:/# //= -mulzA modzMl.
   rewrite (modz_pow2_div size) 1:/# modz_dvd.
-<<<<<<< HEAD
-  + have /= := (dvdz_exp2l 2 1); apply => /#.
-=======
   + by have /= := dvdz_exp2l 2 1; apply => /#.
->>>>>>> f16cfeb3
   have {1}-> : j = (j - k) + k by ring.
   by rewrite exprDn 1,2:// divzMpr 1:gt0_pow2.
 qed.
@@ -1081,11 +1042,7 @@
     w `&` of_int (2^k - 1) = of_int (to_uint w %% 2^k).
 proof.
   move=> hk;apply wordP => i hi /=.
-<<<<<<< HEAD
-  rewrite of_int_powm1 // of_intwE hi /= /int_bit.
-=======
   rewrite of_int_powm1 1:// of_intwE hi /= /int_bit.
->>>>>>> f16cfeb3
   rewrite (modz_small _ modulus).
   + apply bound_abs; smt (le_modz modz_cmp to_uint_cmp gt0_pow2).
   case (i < k) => hik /=.
@@ -1146,17 +1103,9 @@
 move: H0; rewrite !to_uintE.
 rewrite andE => ?.
 apply bs2int_add_disjoint.
-<<<<<<< HEAD
-  by rewrite !size_map !size_iota.
- by rewrite !size_map !size_iota ler_maxr.
-rewrite -H0; congr.
-rewrite map2_w2bits bits2wK //.
-by rewrite size_map2 !size_w2bits /#.
-=======
 + by rewrite !size_map !size_iota.
 + by rewrite !size_map !size_iota ler_maxr.
 by rewrite -H0 map2_w2bits_w2bits.
->>>>>>> f16cfeb3
 qed.
 
 lemma nosmt orw_disjoint w1 w2:
@@ -1166,19 +1115,7 @@
 apply word_modeqP; congr.
 rewrite to_uintD_disjoint //.
 move: H0; rewrite !to_uintE andE => ?.
-<<<<<<< HEAD
-rewrite orE.
-rewrite -bs2int_or_add ?size_mkseq //.
- rewrite -H0.
- rewrite map2_w2bits bits2wK.
-  by rewrite size_map2 !size_w2bits /#.
- done.
-rewrite map2_w2bits bits2wK.
- by rewrite size_map2!size_w2bits /#.
-done.
-=======
 by rewrite orE -bs2int_or_add ?size_mkseq // 1:-H0 map2_w2bits_w2bits.
->>>>>>> f16cfeb3
 qed.
 
 lemma nosmt to_uint_orw_disjoint w1 w2:
@@ -1194,19 +1131,8 @@
 rewrite !to_uintE andE invE => ?.
 have ->: x \ule y = (0 <= (to_uint y - to_uint x)) by rewrite uleE /#.
 rewrite !to_uintE; apply bs2int_sub_common.
-<<<<<<< HEAD
- by rewrite !size_map !size_iota.
-rewrite -H0; congr.
-rewrite map2_w2bits bits2wK.
- by rewrite size_map2 !size_w2bits /#.
-congr; rewrite /w2bits /mkseq -!map_comp /(\o) //=.
-apply eq_in_map => ?.
-rewrite mem_iota /=; move => [??].
-by rewrite mapiE /#.
-=======
 + by rewrite !size_w2bits. 
 by rewrite map_w2bits_w2bits map2_w2bits_w2bits.
->>>>>>> f16cfeb3
 qed.
 
 lemma nosmt ule_andw x y:
@@ -1240,22 +1166,8 @@
 move: H0; rewrite !to_uintE andE invE => ?.
 rewrite xorE.
 rewrite -bs2int_xor_sub ?size_mkseq //.
-<<<<<<< HEAD
- rewrite -H0.
- rewrite map2_w2bits bits2wK.
-  by rewrite size_map2 !size_w2bits /#.
- congr; congr.
- rewrite /w2bits /mkseq -!map_comp /(\o) //=.
- apply eq_in_map => x.
- rewrite mem_iota /= => /> *.
- by rewrite mapiE /#.
-rewrite map2_w2bits bits2wK.
- by rewrite size_map2 !size_w2bits /#.
-done.
-=======
 + by rewrite map_w2bits_w2bits map2_w2bits_w2bits.
 by rewrite map2_w2bits_w2bits.
->>>>>>> f16cfeb3
 qed.
 
 lemma nosmt orw_xpnd w1 w2: w1 `|` w2 = w1 - w1 `&` w2 + w2.
@@ -1299,13 +1211,10 @@
 qed.
 
 abbrev masklsb k = of_int (2^(max 0 k) - 1).
-<<<<<<< HEAD
 
 lemma masklsbNeg k:
  k <= 0 => masklsb k = zerow.
 proof. move=> ?; rewrite ler_maxl //. qed.
-=======
->>>>>>> f16cfeb3
 
 lemma masklsbE k i:
  (masklsb k).[i] = 0 <= i < min k size.
@@ -1314,27 +1223,16 @@
 + by rewrite ler_maxl 1:/# /=; smt(ge0_size). 
 rewrite ler_maxr 1://. 
 case: (0 <= i < size) => Hi; last by rewrite get_out /#.
-rewrite /masklsb ler_maxr 1:// of_intE.
+rewrite /masklsb of_intE.
 case: (size <= k) => ?.
-<<<<<<< HEAD
- rewrite powm1_mod // get_bits2w //.
- have /=:= (bs2int_nseq true size); rewrite ge0_size /= => <-.
- have:= bs2intK (nseq size true); rewrite size_nseq ler_maxr 1:/# => ->.
- by rewrite nth_nseq //#. 
++ rewrite powm1_mod // get_bits2w //.
+  have /=:= (bs2int_nseq true size); rewrite ge0_size /= => <-.
+  have:= bs2intK (nseq size true); rewrite size_nseq ler_maxr 1:/# => ->.
+  by rewrite nth_nseq //#. 
 rewrite modz_small; first by smt(gt0_pow2 ler_weexpn2l).
 rewrite get_bits2w //.
 have /= := (bs2int_nseq true k); rewrite H /= => <-.
 rewrite (bs2int_pad (size - k)).
-=======
-+ rewrite powm1_mod // get_bits2w //.
-  have /= <-:= (bs2int_nseq true); 1: by apply ge0_size.
-  have:= bs2intK (nseq size true); rewrite size_nseq ler_maxr 1:ge0_size => ->.
-  rewrite nth_nseq // /#. 
-rewrite modz_small; first by smt(gt0_pow2 ler_weexpn2l).
-rewrite get_bits2w //.
-have /= <-:= (bs2int_nseq true); 1: done.
-rewrite (bs2int_pad size).
->>>>>>> f16cfeb3
 pose L:= _++_.
 have:= bs2intK L; rewrite size_cat !size_nseq !ler_maxr 1,2:/#.
 have -> ->: k + (size-k) = size by smt().
@@ -1344,13 +1242,6 @@
 
 hint simplify masklsbE.
 
-(* same as to_uint_and_mod
-lemma to_uint_andmask k w:
- 0 <= k =>
- to_uint (w `&` masklsb k) = to_uint w %% 2^k.
-proof. by move=> ?; rewrite to_uint_and_mod. qed.
-*)
-
 lemma nosmt shrl_andmaskN k w:
  0 <= k =>
  w `>>>` k `<<<` k = w `&` invw (masklsb k).
@@ -1437,11 +1328,7 @@
  0 <= k =>
  to_uint w = to_uint (w `&` masklsb k) + 2^k * to_uint (w `>>>` k).
 proof.
-<<<<<<< HEAD
-move=> ?; rewrite /masklsb ler_maxr 1:// to_uint_and_mod // to_uint_shr //.
-=======
 move=> ?; rewrite to_uint_and_mod ler_maxr // to_uint_shr //.
->>>>>>> f16cfeb3
 by rewrite {1}(divz_eq (to_uint w) (2^k)); ring.
 qed.
 
@@ -1484,13 +1371,8 @@
  /\ to_uint (splitAt k w).`2 = 2^k * (to_uint w %/ 2^k).
 proof.
 move=> /> *.
-<<<<<<< HEAD
-rewrite 1:// /splitMask /= -shrl_andmaskN //; split.
- by rewrite /masklsb ler_maxr // to_uint_and_mod.
-=======
 rewrite /splitMask /= -shrl_andmaskN //; split.
 + by rewrite to_uint_and_mod ler_maxr.
->>>>>>> f16cfeb3
 rewrite to_uint_shl // to_uint_shr // modz_small //; last by smt(to_uint_cmp).
 apply bound_abs; split.
 + smt(divr_ge0 divz_ge0 gt0_pow2 to_uint_cmp).
@@ -2133,13 +2015,9 @@
      move=> [h0i hir];rewrite bits'S_div //.
      rewrite WB.of_uintK modz_pow2_div.
      + by rewrite sizeBrS mulzC; apply cmpW; apply mulz_cmp_r.
-<<<<<<< HEAD
      rewrite -WS.of_int_mod modz_mod_pow2 /min.
      + rewrite sizeBrS mulrC -mulrBr; smt (WS.gt0_size).
      + smt (WS.gt0_size).
-=======
-     rewrite -WS.of_int_mod modz_mod_pow2 !ger0_norm /min; 1,2: smt (sizeBrS WS.gt0_size). 
->>>>>>> f16cfeb3
      have -> /= : !sizeB - sizeS * i < sizeS.
      + rewrite sizeBrS.
        have -> : r * sizeS - sizeS * i = sizeS * (r - i) by ring.
@@ -2162,11 +2040,7 @@
      rewrite /zeroextu'B WB.of_uintK modz_small //.
      apply bound_abs;have [h1 h2] := WS.to_uint_cmp w;split => // ?.
      apply: (ltr_le_trans (2^sizeS)) => //.
-<<<<<<< HEAD
      smt (ler_weexpn2l le_size WS.gt0_size).
-=======
-     apply ler_weexpn2l;smt (le_size WS.gt0_size).
->>>>>>> f16cfeb3
    qed.
 
    lemma zeroextu'B_bit (w:WS.t) i: (zeroextu'B w).[i] = ((0 <= i < sizeS) /\ w.[i]).
@@ -2259,13 +2133,6 @@
 
   op shift_mask i = 
     W8.to_uint i %% (if size <= 32 then 32 else size).
-
-
- (* FIXME *)
-  op (`|>>`) : t -> W8.t -> t.
-
-  axiom SAR_sem a b :
-    a `|>>` b = of_int (to_sint a %/ 2^(W8.to_uint b)).
 
   op (`>>`) (w1 : t) (w2 : W8.t) = w1 `>>>` (to_uint w2 %% size).
   op (`<<`) (w1 : t) (w2 : W8.t) = w1 `<<<` (to_uint w2 %% size).
