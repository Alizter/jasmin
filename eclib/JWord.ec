--- conflicted
+++ resolved
@@ -1610,19 +1610,10 @@
 op NOT_XX (v: t) =
   invw v.
 
-<<<<<<< HEAD
 op leak_div (w:t) = lzcnt (rev (w2bits w)).
 
-op LZCNT_XX (w:t) = 
+op LZCNT_XX (w:t) =
   let v = of_int (leak_div w) in
-=======
-op lzcnt (x:bool list ) =
-  with x = [] => 0
-  with x = b :: l => if b then 0 else 1 + lzcnt l.
-
-op LZCNT_XX (w:t) =
-  let v = of_int (lzcnt (rev (w2bits w))) in
->>>>>>> 98716698
   (undefined_flag, ZF_of w, undefined_flag, undefined_flag, ZF_of v, v).
 
 lemma DEC_XX_counter n (c:t) :
@@ -2207,13 +2198,8 @@
    proof.
      move=> hr;rewrite /VPSRL_'Ru'S /VPSLL_'Ru'S.
      rewrite /map;apply wordP => j hj.
-<<<<<<< HEAD
-     (*rewrite xorb'SE !mapbE 1..3:// /= rol_xor_shft. 
+     (*rewrite xorb'SE !mapbE 1..3:// /= rol_xor_shft.
    qed.*) admitted.
-=======
-     rewrite xorb'SE !mapbE 1..3:// /= rol_xor_shft. 
-   qed.
->>>>>>> 98716698
 
    (** TODO CHECKME : still x86 **)
    lemma x86_'Ru'S_rol_xor_red w1 w2 i si:
@@ -2269,13 +2255,9 @@
     move=> hi; rewrite /(`<<`) /(`>>`) !W8.of_uintK.
     have h : 0 <= i < `|W8.modulus|.
     + by rewrite /=; smt (size_le_256).
-<<<<<<< HEAD
-    (*rewrite !(modz_small _ W8.modulus) 1:// 1:[smt (size_le_256)] !modz_small 1,2:/#.
-=======
     rewrite !(modz_small _ W8.modulus) 1:// 1: #smt: (size_le_256) !modz_small 1,2:/#.
->>>>>>> 98716698
     by rewrite rol_xor 1:/#.
-  qed.*) admitted.
+  qed.
 
   lemma shl_shlw k w:
    0 <= k < size =>
