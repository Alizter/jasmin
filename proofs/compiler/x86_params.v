--- conflicted
+++ resolved
@@ -24,11 +24,6 @@
  * ----------------------------------------------------------------------- *)
 
 From mathcomp Require Import all_ssreflect all_algebra.
-<<<<<<< HEAD
-Require Import sopn psem compiler.
-Require Import x86_decl x86_extra x86_instr_decl x86_stack_alloc x86_linearization.
-Require lowering x86_gen.
-=======
 From CoqWord Require Import ssrZ.
 
 Require Import
@@ -56,14 +51,11 @@
   x86_instr_decl
   x86_lowering
   x86_lowering_proof.
->>>>>>> d19d8cf4
 
 Set Implicit Arguments.
 Unset Strict Implicit.
 Unset Printing Implicit Defensive.
 
-<<<<<<< HEAD
-=======
 
 (* ------------------------------------------------------------------------ *)
 (* Stack alloc parameters. *)
@@ -254,7 +246,6 @@
 (* ------------------------------------------------------------------------ *)
 (* Shared parameters. *)
 
->>>>>>> d19d8cf4
 Definition x86_is_move_op (o : asm_op_t) :=
   match o with
   | BaseOp (None, MOV _) => true
@@ -262,19 +253,6 @@
   | _ => false
   end.
 
-<<<<<<< HEAD
-Definition x86_params :
-  architecture_params
-    (asm_e := x86_extra)
-    lowering.fresh_vars
-    lowering.lowering_options :=
-  {| is_move_op := x86_is_move_op
-   ; mov_ofs := x86_mov_ofs
-   ; lparams := x86_linearization_params
-   ; lower_prog := lowering.lower_prog
-   ; fvars_correct := lowering.fvars_correct
-   ; assemble_prog := x86_gen.assemble_prog
-=======
 Definition x86_mov_op : x86_op := MOV U64.
 Definition x86_mov_eop : extended_op := BaseOp (None, x86_mov_op).
 
@@ -810,5 +788,4 @@
     hap_hagp := x86_hagparams;
     hap_is_move_opP := x86_is_move_opP;
     exec_sopn_mov_op := x86_exec_sopn_mov_op;
->>>>>>> d19d8cf4
   |}.