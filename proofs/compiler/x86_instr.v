--- conflicted
+++ resolved
@@ -92,7 +92,32 @@
 Definition MOV_desc sz := make_instr_desc (MOV_gsc sz).
 
 (* ----------------------------------------------------------------------------- *)
-<<<<<<< HEAD
+Lemma MOVSX_gsc sz sz' :
+  gen_sem_correct [:: TYreg; TYoprd] (Ox86_MOVSX sz sz') [:: E sz 0] [:: E sz' 1] [::] (MOVSX sz sz').
+Proof.
+move => /= x y; split => // gd m m'.
+rewrite /low_sem_aux /= arg_of_oprdE /= /sets_low /eval_MOVSX /x86_MOVSX.
+t_xrbindP => ??? h <-; t_xrbindP => w' /of_val_word [szw] [w] [hle ??] ? -> <- [<-] /=; subst.
+rewrite (eval_low_read _ h) //=.
+eexists; split; reflexivity.
+Qed.
+
+Definition MOVSX_desc sz sz' := make_instr_desc (MOVSX_gsc sz sz').
+
+(* ----------------------------------------------------------------------------- *)
+Lemma MOVZX_gsc sz sz' :
+  gen_sem_correct [:: TYreg; TYoprd] (Ox86_MOVZX sz sz') [:: E sz 0] [:: E sz' 1] [::] (MOVZX sz sz').
+Proof.
+move => /= x y; split => // gd m m'.
+rewrite /low_sem_aux /= arg_of_oprdE /= /sets_low /eval_MOVZX /x86_MOVZX.
+t_xrbindP => ??? h <-; t_xrbindP => w' /of_val_word [szw] [w] [hle ??] ? -> <- [<-] /=; subst.
+rewrite (eval_low_read _ h) //=.
+eexists; split; reflexivity.
+Qed.
+
+Definition MOVZX_desc sz sz' := make_instr_desc (MOVZX_gsc sz sz').
+
+(* ----------------------------------------------------------------------------- *)
 Lemma VMOVDQU_gsc :
   gen_sem_correct [:: TYrm128; TYrm128] Ox86_VMOVDQU [:: E U128 0] [:: E U128 1] [::] VMOVDQU.
 Proof.
@@ -104,32 +129,6 @@
 Qed.
 
 Definition VMOVDQU_desc := make_instr_desc VMOVDQU_gsc.
-=======
-Lemma MOVSX_gsc sz sz' :
-  gen_sem_correct [:: TYreg; TYoprd] (Ox86_MOVSX sz sz') [:: E sz 0] [:: E sz' 1] [::] (MOVSX sz sz').
-Proof.
-move => /= x y; split => // gd m m'.
-rewrite /low_sem_aux /= arg_of_oprdE /= /sets_low /eval_MOVSX /x86_MOVSX.
-t_xrbindP => ??? h <-; t_xrbindP => w' /of_val_word [szw] [w] [hle ??] ? -> <- [<-] /=; subst.
-rewrite (eval_low_read _ h) //=.
-eexists; split; reflexivity.
-Qed.
-
-Definition MOVSX_desc sz sz' := make_instr_desc (MOVSX_gsc sz sz').
-
-(* ----------------------------------------------------------------------------- *)
-Lemma MOVZX_gsc sz sz' :
-  gen_sem_correct [:: TYreg; TYoprd] (Ox86_MOVZX sz sz') [:: E sz 0] [:: E sz' 1] [::] (MOVZX sz sz').
-Proof.
-move => /= x y; split => // gd m m'.
-rewrite /low_sem_aux /= arg_of_oprdE /= /sets_low /eval_MOVZX /x86_MOVZX.
-t_xrbindP => ??? h <-; t_xrbindP => w' /of_val_word [szw] [w] [hle ??] ? -> <- [<-] /=; subst.
-rewrite (eval_low_read _ h) //=.
-eexists; split; reflexivity.
-Qed.
-
-Definition MOVZX_desc sz sz' := make_instr_desc (MOVZX_gsc sz sz').
->>>>>>> e9f5565e
 
 (* ----------------------------------------------------------------------------- *)
 Ltac know_it :=
