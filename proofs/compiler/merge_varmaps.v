(*
*)
(* FIXME: we should not depend on psem sem_one_varmap *)
Require Import compiler_util psem sem_one_varmap.
Import Utf8.
Import all_ssreflect.
Import var compiler_util.

Set Implicit Arguments.
Unset Strict Implicit.
Unset Printing Implicit Defensive.

(** This is a checker that it is safe to merge the local variables of a function and its caller.

Variables that are overwritten by the callee are not live at the call sites.



*)

Module E.

Definition pass_name := "one-varmap checker"%string.

Definition gen_error (internal:bool) (ii:option instr_info) (msg:pp_error) :=
  {| pel_msg      := msg
   ; pel_fn       := None
   ; pel_fi       := None
   ; pel_ii       := ii
   ; pel_vi       := None
   ; pel_pass     := Some pass_name
   ; pel_internal := internal
  |}.

Definition internal_error ii msg :=
  gen_error true (Some ii) (pp_s msg).

Definition error ii msg :=
  gen_error false (Some ii) (pp_s msg).

Definition ii_loop_iterator :=
  ii_loop_iterator pass_name.

End E.

Section PROG.

Context {pd: PointerData} {asm_op} {asmop : asmOp asm_op} {syscall_i : syscall_info}.

Context (p: sprog) (extra_free_registers: instr_info → option var).
Context (var_tmp : var).

(* Where the argument are taken and where they are stored *) 

(** Set of variables written by a function (including RA and extra registers),
      assuming this information is known for the called functions. *)

Definition add_extra_free_registers ii (D:Sv.t) :=
  if extra_free_registers ii is Some r then Sv.add r D
  else D.

Local Notation extra_free_registers_at := (extra_free_registers_at extra_free_registers).

Lemma add_extra_free_registersE ii D :
  Sv.Equal (add_extra_free_registers ii D) (Sv.union (extra_free_registers_at ii) D).
Proof.
  rewrite /add_extra_free_registers /extra_free_registers_at; case: extra_free_registers; SvD.fsetdec.
Qed.

Let magic_variables : Sv.t := magic_variables p.

Section WRITE1.

  Context (writefun: funname → Sv.t).

  Definition writefun_ra (fn: funname) :=
    let ra :=
      match get_fundef (p_funcs p) fn with
      | None => Sv.empty
      | Some fd => Sv.union (ra_vm fd.(f_extra) var_tmp) (saved_stack_vm fd)
      end in
    Sv.union (writefun fn) ra.

  Fixpoint write_i_rec s (i:instr_r) :=
    match i with
    | Cassgn x _ _ _  => vrv_rec s x
    | Copn xs _ _ _   => vrvs_rec s xs
    | Csyscall xs o _  => vrvs_rec (Sv.union s syscall_kill) (to_lvals (syscall_sig o).2)
    | Cif   _ c1 c2   => foldl write_I_rec (foldl write_I_rec s c2) c1
    | Cfor  x _ c     => foldl write_I_rec (Sv.add x s) c
    | Cwhile _ c _ c' => foldl write_I_rec (foldl write_I_rec s c') c
    | Ccall _ _ fn _  => Sv.union s (writefun_ra fn)
    end
  with write_I_rec s i :=
    match i with
    | MkI ii i => add_extra_free_registers ii (write_i_rec s i)
    end.

  Definition write_I := write_I_rec Sv.empty.
  Definition write_i := write_i_rec Sv.empty.

  Definition write_c_rec := foldl write_I_rec.
  Definition write_c := write_c_rec Sv.empty.

  Definition write_fd (fd: sfundef) := write_c fd.(f_body).

  Lemma write_c_recE c : ∀ s, Sv.Equal (write_c_rec s c) (Sv.union s (write_c c)).
  Proof.
    apply: (@cmd_rect _ _
              (λ i, ∀ s, Sv.Equal (write_i_rec s i) (Sv.union s (write_i i)))
              (λ i, ∀ s, Sv.Equal (write_I_rec s i) (Sv.union s (write_I i)))
              (λ c, ∀ s, Sv.Equal (write_c_rec s c) (Sv.union s (write_c c)))).
    - by move => i ii ih s; rewrite /write_I /= !add_extra_free_registersE !ih; SvD.fsetdec.
    - by SvD.fsetdec.
    - by move => i c' hi hc' s; rewrite /write_c /= !hc' -/write_I hi; SvD.fsetdec.
    - by move => x tg ty e s; rewrite /write_i /= -vrv_recE.
    - by move => xs tg op es s; rewrite /write_i /= -vrvs_recE.
    - by move => xs op es s; rewrite /write_i /= !vrvs_recE; SvD.fsetdec.
    - by move => e c1 c2 h1 h2 s; rewrite /write_i /= -!/write_c_rec -/write_c !h1 h2; SvD.fsetdec.
    - by move => v d lo hi body h s; rewrite /write_i /= -!/write_c_rec !h; SvD.fsetdec.
    - by move => a c1 e c2  h1 h2 s; rewrite /write_i /= -!/write_c_rec -/write_c !h1 h2; SvD.fsetdec.
    by move => i xs fn es s; rewrite /write_i /=; SvD.fsetdec.
  Qed.

  Lemma write_I_recE ii i s :
    Sv.Equal (write_I_rec s (MkI ii i))
             (Sv.union (write_i_rec s i) (extra_free_registers_at ii)).
  Proof. rewrite /= add_extra_free_registersE; SvD.fsetdec. Qed.

End WRITE1.

Definition get_wmap (wmap: Mp.t Sv.t) (fn: funname) : Sv.t :=
  odflt Sv.empty (Mp.get wmap fn).

Definition mk_wmap :=
  foldr (λ '(f, fd) wmap,
         let w := write_fd (get_wmap wmap) fd in
         Mp.set wmap f w)
        (Mp.empty _) p.(p_funcs).

Definition check_wmap (wmap: Mp.t Sv.t) : bool :=
  all (λ '(f, fd), Sv.subset (write_fd (get_wmap wmap) fd) (get_wmap wmap f)) (p_funcs p).

Definition check_fv (ii:instr_info) (D R : Sv.t) :=
  assert (disjoint D R) (E.error ii "modified expression").

Definition check_e (ii:instr_info) (D : Sv.t) (e : pexpr) :=
  check_fv ii D (read_e e).

Definition check_es ii D es :=
  foldM (fun e _ => check_e ii D e) tt es.

Section CHECK.

  Context (writefun: funname → Sv.t).

  Section CHECK_c.

    Context (check_i: Sv.t → instr → cexec Sv.t).

    Fixpoint check_c (D: Sv.t) (c: cmd) :=
      if c is i :: c' then
        Let D := check_i D i in
        check_c D c'
      else ok D.

    Context (ii: instr_info) (c1: cmd) (efv: Sv.t) (c2: cmd).

    Fixpoint wloop (n: nat) (D: Sv.t) :=
      if n is S n' then
        (* while c1 e c2 = c1; while e do c2; c1 *)
        Let D1 := check_c D c1 in
        Let _ := check_fv ii  D1 efv in
        Let D2 := check_c D1 c2 in
        if Sv.subset D2 D then ok D1
        else wloop n' (Sv.union D2 D)
      else Error (E.ii_loop_iterator ii).

  End CHECK_c.

  Section CHECK_i.

  Definition check_lv ii (D:Sv.t) (x:lval) :=
    Let _ := check_fv ii D (read_rv x) in
    ok (Sv.diff D (vrv x)).

  Definition check_lvs ii (D:Sv.t) (xs:lvals) :=
    foldM (fun x D => check_lv ii D x) D xs.

  Fixpoint check_i (sz: wsize) (D:Sv.t) (i: instr) : cexec Sv.t :=
    let: MkI ii ir := i in
    Let _ :=
      if extra_free_registers ii is Some r
      then
        assert (vtype r == sword Uptr) (E.internal_error ii "bad type for extra free register") >>
        assert (if ir is Cwhile _ _ _ _ then false else true) (E.internal_error ii "loops need no extra register")
      else ok tt in
    check_ir sz ii (add_extra_free_registers ii D) ir

  with check_ir sz ii D ir :=
    match ir with
    | Cassgn x tag ty e =>
      Let _ := check_e ii D e in
      check_lv ii D x
    | Copn xs tag o es =>
      Let _ := check_es ii D es in
      check_lvs ii D xs
    | Cif b c1 c2 =>
      Let _ := check_e ii D b in
      Let D1 := check_c (check_i sz) D c1 in
      Let D2 := check_c (check_i sz) D c2 in
      ok (Sv.union D1 D2)
    | Cfor _ _ _ =>
      Error (E.internal_error ii "for loop should be unrolled")
    | Cwhile _ c e c' =>
      if e == Pbool false then check_c (check_i sz) D c
      else wloop (check_i sz) ii c (read_e e) c' Loop.nb D

    | Ccall _ xs fn es =>
      if get_fundef (p_funcs p) fn is Some fd then
        Let _ := check_es ii D es in
        Let _ := assert (sf_align (f_extra fd) ≤ sz)%CMP
          (E.internal_error ii "alignment constraints error") in
        Let _ := assert (if sf_return_address (f_extra fd) is RAstack _ then extra_free_registers ii != None else true)
          (E.internal_error ii "no extra free register to compute the return address") in
        Let _ := assert
          (all2 (λ e a, if e is Pvar (Gvar v Slocal) then v_var v == v_var a else false) es (f_params fd))
          (E.internal_error ii "bad call args") in
        Let _ := assert
          (all2 (λ x r, if x is Lvar v then v_var v == v_var r else false) xs (f_res fd))
          (E.internal_error ii "bad call dests") in
        let W := writefun_ra writefun fn in
        ok (Sv.diff (Sv.union D W) (sv_of_list v_var (f_res fd)))
      else Error (E.internal_error ii "call to unknown function")

    | Csyscall xs o es =>
        let osig := syscall_sig o in
        let o_params := osig.1 in
        let o_res := osig.2 in
        Let _ := check_es ii D es in
        Let _ := assert
          (all2 (λ e a, if e is Pvar (Gvar v Slocal) then v_var v == a else false) es o_params)
          (E.internal_error ii "bad syscall args") in
        Let _ := assert
          (all2 (λ x r, if x is Lvar v then v_var v == r else false) xs o_res)
          (E.internal_error ii "bad syscall dests") in
        let W := syscall_kill in
        ok (Sv.diff (Sv.union D W) (vrvs (to_lvals (syscall_sig o).2)))
    end.

  Lemma check_ir_CwhileP sz ii aa c e c' D D' :
    check_ir sz ii D (Cwhile aa c e c') = ok D' →
    if e == Pbool false
    then check_c (check_i sz) D c = ok D'
    else
      ∃ D1 D2,
        [/\ check_c (check_i sz) D1 c = ok D',
            check_e ii D' e = ok tt,
            check_c (check_i sz) D' c' = ok D2,
            check_ir sz ii D1 (Cwhile aa c e c') = ok D' &
            Sv.Subset D D1 /\ Sv.Subset D2 D1 ].
  Proof.
    rewrite /check_ir; case: eqP => // _; rewrite -/check_i.
    elim: Loop.nb D => // n ih /=; t_xrbindP => D D1 h1 [] he D2 h2.
    case: (equivP idP (Sv.subset_spec _ _)) => d.
    - case => ?; subst D1; exists D, D2; split => //; last by split.
      by rewrite h1 /= he /= h2 /=; move /Sv.subset_spec : d => ->.
    move => /ih{ih} [D4] [D3]; rewrite /check_e => -[ h he' h' heq [le le'] ].
    exists D4, D3; split => //; last by split; SvD.fsetdec.
    by rewrite h /= he' /= h' /=; move /Sv.subset_spec: le' => ->.
  Qed.

  End CHECK_i.

  Notation check_cmd sz := (check_c (check_i sz)).

  Let check_preserved_register W J name r :=
    Let _ :=
      assert (vtype r == sword Uptr) (E.gen_error true None (pp_box [::pp_s "bad register type for"; pp_s name; pp_var r])) in
    Let _ :=
      assert (~~ Sv.mem r W) (E.gen_error true None (pp_box [::pp_s "the function writes its"; pp_s name; pp_var r])) in
    assert (~~Sv.mem r J) (E.gen_error true None (pp_box [::pp_s "the function depends on its"; pp_s name; pp_var r])).

  Definition check_fd (fn:funname) (fd: sfundef) :=
<<<<<<< HEAD
    let DI := ra_undef fd var_tmp in
    Let D := check_cmd fd.(f_extra).(sf_align) DI fd.(f_body) in
=======
>>>>>>> 7645ecc8
    let params := sv_of_list v_var fd.(f_params) in
    let DI := Sv.inter params (ra_undef fd var_tmp) in
    Let D := check_cmd fd.(f_extra).(sf_align) DI fd.(f_body) in
    let res := sv_of_list v_var fd.(f_res) in
    let W' := writefun_ra writefun fn in
    Let _ := assert (disjoint D res)
                    (E.gen_error true None (pp_s "not able to ensure equality of the result")) in
    Let _ := assert (disjoint params magic_variables)
                    (E.gen_error true None (pp_s "the function has RSP or global-data as parameter")) in
    Let _ := assert (~~ Sv.mem (vid p.(p_extra).(sp_rsp)) res)
                    (E.gen_error true None (pp_s "the function returns RSP")) in
    Let _ := assert (disjoint W' magic_variables)
                    (E.gen_error true None (pp_s "the function writes to RSP or global-data")) in
    let W := writefun fn in
    let J := Sv.union magic_variables params in
    let e := fd.(f_extra) in
    Let _  :=
      if sf_save_stack e is SavedStackReg r then
         check_preserved_register W J "saved stack pointer" r
      else ok tt in
    match sf_return_address e with
    | RAreg ra => check_preserved_register W J "return address" ra
    | RAstack _ => ok tt
    | RAnone =>
        let to_save := sv_of_list fst fd.(f_extra).(sf_to_save) in
        Let _ := assert (disjoint to_save res)
                    (E.gen_error true None (pp_s "the function returns a callee-saved register")) in
        Let _ := assert (Sv.subset (Sv.inter callee_saved W') to_save)
                    (E.gen_error true None (pp_s "the function kills some callee-saved registers")) in
        assert (all (λ x : var_i, if vtype x is sword _ then true else false ) (f_params fd))
            (E.gen_error true None (pp_s "the export function has non-word arguments"))
    end.

  Definition check_prog := map_cfprog_name check_fd (p_funcs p).

End CHECK.

Definition check :=
  let wmap := mk_wmap in
  Let _ := assert (check_wmap wmap) (E.gen_error true None (pp_s "invalid wmap")) in
  Let _ := assert (p.(p_extra).(sp_rip) != p.(p_extra).(sp_rsp)) (E.gen_error true None (pp_s "rip and rsp clash")) in
  Let _ := assert (~~ Sv.mem var_tmp magic_variables) (E.gen_error true None (pp_s "RAX clashes with RSP or RIP")) in
  Let _ := check_prog (get_wmap wmap) in
  ok tt.

End PROG.<|MERGE_RESOLUTION|>--- conflicted
+++ resolved
@@ -282,11 +282,6 @@
     assert (~~Sv.mem r J) (E.gen_error true None (pp_box [::pp_s "the function depends on its"; pp_s name; pp_var r])).
 
   Definition check_fd (fn:funname) (fd: sfundef) :=
-<<<<<<< HEAD
-    let DI := ra_undef fd var_tmp in
-    Let D := check_cmd fd.(f_extra).(sf_align) DI fd.(f_body) in
-=======
->>>>>>> 7645ecc8
     let params := sv_of_list v_var fd.(f_params) in
     let DI := Sv.inter params (ra_undef fd var_tmp) in
     Let D := check_cmd fd.(f_extra).(sf_align) DI fd.(f_body) in
