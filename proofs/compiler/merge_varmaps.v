--- conflicted
+++ resolved
@@ -1,18 +1,10 @@
 (*
 *)
-<<<<<<< HEAD
-(* FIXME: we should not depend on psem sem_one_varmap *)
-Require Import compiler_util psem sem_one_varmap.
-Import Utf8.
-Import all_ssreflect.
-Import var compiler_util.
-=======
 Require Import one_varmap expr_facts.
 Import Utf8.
 Import all_ssreflect.
 Import expr compiler_util.
 Require Import arch_decl arch_extra.
->>>>>>> d244ed9d
 
 Set Implicit Arguments.
 Unset Strict Implicit.
