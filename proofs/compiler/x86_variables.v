--- conflicted
+++ resolved
@@ -443,22 +443,15 @@
   | None => cierror ii (Cerr_assembler (AsmErr_string "lea: not able to assemble address"))
   end.
 
-<<<<<<< HEAD
-Definition addr_of_xpexpr rip ii sz v e := 
+Definition addr_of_xpexpr rip ii sz v e :=
   addr_of_pexpr rip ii sz (Papp2 (Oadd (Op_w sz)) (Plvar v) e).
 
-=======
->>>>>>> 287c884d
 Definition xreg_of_var ii (x: var) : ciexec asm_arg :=
   if xmm_register_of_var x is Some r then ok (XMM r)
   else if register_of_var x is Some r then ok (Reg r)
   else cierror ii (Cerr_assembler (AsmErr_string "Not a (x)register")).
 
-<<<<<<< HEAD
 Definition assemble_word rip ii (sz:wsize) max_imm (e:pexpr) :=
-=======
-Definition assemble_word ii (sz:wsize) max_imm (e:pexpr) :=
->>>>>>> 287c884d
   match e with
   | Papp1 (Oword_of_int sz') (Pconst z) =>
     match max_imm with
@@ -471,17 +464,11 @@
                 (ii, Cerr_assembler (AsmErr_string "Invalid pexpr for oprd: out of bound constant")) in
       ciok (Imm w)
     end
-<<<<<<< HEAD
   | Pvar x =>
     Let _ := assert (is_lvar x)
               (ii, Cerr_assembler (AsmErr_string "Global variables remain")) in
     let x := x.(gv) in
     xreg_of_var ii x
-=======
-  | Pvar x => xreg_of_var ii x
-  | Pglobal g =>
-    ok (Glob g)
->>>>>>> 287c884d
   | Pload sz' v e =>
     if (sz == sz') then
       Let w := addr_of_xpexpr rip ii Uptr v e in
@@ -497,8 +484,4 @@
   | sword sz => assemble_word rip ii sz max_imm e
   | sint  => cierror ii (Cerr_assembler (AsmErr_string "sint ???"))
   | sarr _ => cierror ii (Cerr_assembler (AsmErr_string "sarr ???"))
-<<<<<<< HEAD
-  end.
-=======
-  end.
->>>>>>> 287c884d
+  end.