(* ** License
 * -----------------------------------------------------------------------
 * Copyright 2016--2017 IMDEA Software Institute
 * Copyright 2016--2017 Inria
 *
 * Permission is hereby granted, free of charge, to any person obtaining
 * a copy of this software and associated documentation files (the
 * "Software"), to deal in the Software without restriction, including
 * without limitation the rights to use, copy, modify, merge, publish,
 * distribute, sublicense, and/or sell copies of the Software, and to
 * permit persons to whom the Software is furnished to do so, subject to
 * the following conditions:
 *
 * The above copyright notice and this permission notice shall be
 * included in all copies or substantial portions of the Software.
 *
 * THE SOFTWARE IS PROVIDED "AS IS", WITHOUT WARRANTY OF ANY KIND,
 * EXPRESS OR IMPLIED, INCLUDING BUT NOT LIMITED TO THE WARRANTIES OF
 * MERCHANTABILITY, FITNESS FOR A PARTICULAR PURPOSE AND NONINFRINGEMENT.
 * IN NO EVENT SHALL THE AUTHORS OR COPYRIGHT HOLDERS BE LIABLE FOR ANY
 * CLAIM, DAMAGES OR OTHER LIABILITY, WHETHER IN AN ACTION OF CONTRACT,
 * TORT OR OTHERWISE, ARISING FROM, OUT OF OR IN CONNECTION WITH THE
 * SOFTWARE OR THE USE OR OTHER DEALINGS IN THE SOFTWARE.
 * ----------------------------------------------------------------------- *)

(* * Syntax and semantics of the linear language *)

(* ** Imports and settings *)
Require Import Setoid Morphisms.

From mathcomp Require Import all_ssreflect all_algebra.
Require Import ZArith Lia Utf8.
        Import Relations.

Require Import psem compiler_util stack_alloc stack_sem.
Require Export linear linear_sem trelation.
        Import Memory.

Set Implicit Arguments.
Unset Strict Implicit.
Unset Printing Implicit Defensive.

Local Open Scope seq_scope.

Lemma align_bind ii a p1 l ltc:
  Let p := align ii a p1 in ciok (p.1.1, p.1.2 ++ l, p.2 ++ ltc) =
  align ii a (Let p := p1 in ciok (p.1.1, p.1.2 ++ l, p.2 ++ ltc)).
Proof. by rewrite /align; case: a => //; case: p1. Qed.

Section CAT.

  Let Pi (i:instr) :=
    forall lbl l,
     linear_i i lbl l =
     linear_i i lbl [::] >>= (fun (p:label * lcmd * leak_i_il_tr) => ok (p.1.1, p.1.2 ++ l, p.2)).

  Let Pr (i:instr_r) :=
    forall ii, Pi (MkI ii i).

  Let Pc (c:cmd) :=
    forall lbl l,
     linear_c linear_i c lbl l =
     linear_c linear_i c lbl [::] >>= (fun (p:label * lcmd * seq leak_i_il_tr) => ok (p.1.1, p.1.2 ++ l, p.2)).

  Let Pf (fd:fundef) := True.

  Let HmkI: forall i ii, Pr i -> Pi (MkI ii i).
  Proof. by []. Qed.

  Let Hskip : Pc [::].
  Proof. by []. Qed.

  Let Hseq : forall i c,  Pi i -> Pc c -> Pc (i::c).
  Proof.
    move=> i c Hi Hc lbl l /=.
    rewrite Hc !bindA;apply bind_eq => //= p.
    rewrite Hi (Hi p.1.1 p.1.2) bindA.
    by case heqi : linear_i=> //=; rewrite catA.
  Qed.

  Let Hassgn : forall x tg ty e, Pr (Cassgn x tg ty e).
  Proof. by move => x tg [] // sz e ii lbl c /=; case: assert. Qed.

  Let Hopn : forall xs t o es, Pr (Copn xs t o es).
  Proof. by []. Qed.

  Let Hif   : forall e c1 c2,  Pc c1 -> Pc c2 -> Pr (Cif e c1 c2).
  Proof.
    move=> e c1 c2 Hc1 Hc2 ii lbl l /=.
    case Heq1: (c1)=> [|i1 l1].
    + by rewrite Hc2 (Hc2 _ [::_]) !bindA;apply bind_eq => //= p; rewrite -catA.
    rewrite -Heq1=> {Heq1 i1 l1};case Heq2: (c2)=> [|i2 l2].
    + by rewrite Hc1 (Hc1 _ [::_]) !bindA;apply bind_eq => //= p;rewrite -catA.
    rewrite -Heq2=> {Heq2 i2 l2}.
    rewrite Hc1 (Hc1 _ [::_]) !bindA;apply bind_eq => //= p.
    rewrite Hc2 (Hc2 _ [::_ & _])!bindA;apply bind_eq => //= p1.
    by rewrite -!catA /= -catA.
  Qed.

  Let Hfor : forall v dir lo hi c, Pc c -> Pr (Cfor v (dir, lo, hi) c).
  Proof. by []. Qed.

  Let Hwhile : forall a c e c', Pc c -> Pc c' -> Pr (Cwhile a c e c').
  Proof.
    move=> a c e c' Hc Hc' ii lbl l /=.
    case: is_bool => [ [] | ].
    + case: c' Hc' => [ _ | i c'].
      + rewrite Hc (Hc _ [:: _]) /=. case: linear_c=> //=.
        case: a=> //=. move=> p. 
        by rewrite -!catA /=. move=> p. by rewrite -!catA.
      move: (i :: c') => { i c' } c' Hc'.
      rewrite Hc (Hc _ [:: _]) !bindA; apply bind_eq => //= p.
      rewrite Hc' (Hc' _ (_ :: _)) !bindA; apply bind_eq=> //= p'.
      by case: a => /=; rewrite -catA /= -catA /=.
    + move: (Hc lbl l). move=> -> /=. by case: linear_c => //=.
    case: c' Hc' => [ _ | i c' ].
    + rewrite Hc (Hc _ [:: _]) /=. case: linear_c=> //=.
        case: a=> //=. move=> p. 
        by rewrite -!catA /=. move=> p. by rewrite -!catA.
    move: (i :: c') => { i c' } c' Hc'.
    rewrite Hc (Hc _ [:: _]) !bindA; apply bind_eq => //= p.
    rewrite Hc' (Hc' _ (_ :: _)) !bindA; apply bind_eq=> //= p'.
    by case: a => /=; rewrite -catA /= -catA /=.
  Qed.

  Let Hcall : forall i xs f es, Pr (Ccall i xs f es).
  Proof. by []. Qed.

  Lemma linear_i_nil i lbl l :
     linear_i i lbl l =
     linear_i i lbl [::] >>= (fun (p:label * lcmd * leak_i_il_tr) => ok (p.1.1, p.1.2 ++ l, p.2)).
  Proof.
    apply (@instr_Rect Pr Pi Pc HmkI Hskip Hseq Hassgn Hopn Hif Hfor Hwhile Hcall).
  Qed.

  Lemma linear_c_nil c lbl l :
     linear_c linear_i c lbl l =
     linear_c linear_i c lbl [::] >>= (fun (p:label * lcmd * seq leak_i_il_tr) =>
     ok (p.1.1, p.1.2 ++ l, p.2)).
  Proof.
    apply (@cmd_rect Pr Pi Pc HmkI Hskip Hseq Hassgn Hopn Hif Hfor Hwhile Hcall).
  Qed.

End CAT.

(* checks the range of label *)
Definition valid min max lc :=
  all (fun (i: linstr) => let (ii, ir) := i in match ir with
       | Lilabel   lbl => ((min <=? lbl) && (lbl <? max))%positive
       | Ligoto    lbl => ((min <=? lbl) && (lbl <? max))%positive
       | Licond _  lbl => ((min <=? lbl) && (lbl <? max))%positive
       | _            => true
       end) lc.

Lemma valid_cat min max lc1 lc2 :
  valid min max (lc1 ++ lc2) = valid min max lc1 && valid min max lc2.
Proof. by rewrite /valid all_cat. Qed.


Lemma valid_add_align lbl1 lbl2 ii a c :
  valid lbl1 lbl2 (add_align ii a c) = valid lbl1 lbl2 c.
Proof. by rewrite /add_align; case: a. Qed.

Lemma valid_le_min min2 min1 max lc :
  (min1 <=? min2)%positive ->
  valid min2 max lc ->
  valid min1 max lc.
Proof.
  by move=> Hle1; apply: sub_all=> -[ii [||lbl|lbl|e lbl]] //= /andP [] Hle2 ->;
  rewrite (Pos_leb_trans Hle1 Hle2).
Qed.

Lemma valid_le_max max2 max1 min lc :
  (max1 <=? max2)%positive ->
  valid min max1 lc ->
  valid min max2 lc.
Proof.
  by move=> Hle1; apply sub_all=> -[ii [||lbl|lbl|e lbl]] //= /andP [] -> Hlt1 /=;
   rewrite (Pos_lt_leb_trans Hlt1 Hle1).
Qed.

Lemma le_next lbl : (lbl <=? next_lbl lbl)%positive.
Proof.
  by apply Pos.leb_le; have: (Zpos lbl <= Zpos lbl + 1)%Z by lia.
Qed.

Lemma lt_next lbl : (lbl <? next_lbl lbl)%positive.
Proof.
  by apply Pos.ltb_lt; have: (Zpos lbl < Zpos lbl + 1)%Z by lia.
Qed.

Lemma find_label_cat_tl c2 c1 lbl p:
  find_label lbl c1 = ok p -> find_label lbl (c1++c2) = ok p.
Proof.
  rewrite /find_label;case:ifPn => // Hs [<-].
  by rewrite find_cat size_cat has_find Hs (ltn_addr _ Hs).
Qed.

(* TODO move this *)
Lemma onth_cat T (s1 s2 : seq T) n :
  oseq.onth (s1 ++ s2) n = (if n < size s1 then oseq.onth s1 n else oseq.onth s2 (n - size s1)).
Proof. by rewrite !oseq.onth_nth map_cat nth_cat size_map. Qed.

Lemma find_instr_cat_tl c s i :
  find_instr s = Some i ->
  find_instr (setc s (lc s ++ c)) = Some i.
Proof.
  rewrite /setc /find_instr /= => /(oseq.onthP i) /andP [Hs Hnth].
  by apply /(oseq.onthP i);rewrite size_cat nth_cat Hs (ltn_addr _ Hs).
Qed.

Lemma to_estate_setc s c : to_estate (setc s c) = to_estate s.
Proof. by case: s. Qed.

Lemma lsem_cat_tl c2 gd s1 s2 l1: lsem gd s1 l1 s2 ->
  lsem gd (setc s1 (s1.(lc)++c2)) l1 (setc s2 (s2.(lc)++c2)).
Proof.
  move=> H; elim H using lsem_ind; clear. once (econstructor; fail).
  move=> s1 l1 s2 l2 s3 Hsem1 Hsem.
  apply: lsem_step.
  move: Hsem1;rewrite /lsem1 /step.
  case Heq : find_instr => [i |//].
  rewrite (find_instr_cat_tl c2 Heq) /eval_instr => {Heq}; case: i => [ii [lv o e||l|l|e l]] /=;
    rewrite ?to_estate_setc;t_xrbindP.
  + by move=> [[m vm] l] /= -> <- <- /=;case: s1=> //=.
  + by move=> <- <- ;case:s1.
  + by move=> <- <-;case:s1.
  + by move=> y /(find_label_cat_tl c2) -> <- <- /=;case:s1.
  move=> -[vb lb] -> b /= -> /= ;case:b.
  + by t_xrbindP => pc /(find_label_cat_tl c2) -> <- <- /=;case:s1.
  by move=> [<- <-];case:s1.
Qed.

Definition is_jump lbl (i:linstr) :=
 let (ii, ir) := i in
 match ir with
 | Ligoto lbl' => lbl == lbl'
 | Licond _ lbl' => lbl == lbl'
 | _ => false
end.

Lemma find_label_cat_hd lbl c1 c2:
  ~~ has (is_label lbl) c1 ->
  find_label lbl (c1 ++ c2) =
  (Let pc := find_label lbl c2 in ok (size c1 + pc)).
Proof.
  rewrite /find_label find_cat size_cat => /negbTE ->.
  by rewrite ltn_add2l;case:ifP.
Qed.

Definition disjoint_lbl c1 c2 :=
  forall lbl, ~~(has (is_label lbl) c1 && has (is_jump lbl) c2).

Lemma disjoint_lbl_cons i c1 c2:
  disjoint_lbl c1 (i :: c2) -> disjoint_lbl c1 c2.
Proof.
  by move=> Hd lbl;apply: contra (Hd lbl)=> /= /andP[]->->;rewrite orbC.
Qed.

Definition add_hd_c c s := {| lmem := lmem s; lvm := lvm s; lc := c ++ s.(lc); lpc := size c + s.(lpc) |}.

Lemma lsem1_lc gb s1 s2 l1: lsem1 gb s1 l1 s2 -> lc s1 = lc s2.
Proof.
  rewrite /lsem1 /step;case: find_instr => // -[ii [lv o e||l|l|e l]] /=;
    rewrite /eval_instr /=;t_xrbindP.
  + by move=> ?? <-.
  + by move=> <-.
  + by move=> <-.
  + by move=> ?? <-.
  move=> ????;case:ifP => [ ? | ? [<-] //].
  by t_xrbindP => ?? <-.
Qed.

Lemma find_instr_add_hd_c c s : find_instr (add_hd_c c s) = find_instr s.
Proof.
  rewrite /find_instr /add_hd_c /= !oseq.onth_nth map_cat nth_cat size_map.
  rewrite ltnNge leq_addr /=;f_equal;rewrite -minusE -plusE; lia.
Qed.

Lemma to_estate_add_hd_c c s : to_estate (add_hd_c c s) = to_estate s.
Proof. by case: s. Qed.

Lemma find_instr_has (p:linstr->bool) s i :
  find_instr s = Some i -> p i -> has p (lc s).
Proof.
  rewrite /find_instr => /(oseq.onthP i) => /andP [H1 /eqP <-] Hp.
  apply /(has_nthP i);eauto.
Qed.

Lemma lsem_cat_hd c gd s1 s2 l1:
  disjoint_lbl c s1.(lc) ->
  lsem gd s1 l1 s2 ->
  lsem gd (add_hd_c c s1) l1 (add_hd_c c s2).
Proof.
  move=> Hdisj Hsem; revert Hdisj.
  elim/lsem_ind: Hsem; clear.
  (* reflexive case *)
  + by move=> s1 Hdisjc; apply: tc_refl.
  move=> s1 l1 s2 l2 s3 Hsem1 Hsem Hrec Hdisj.
  move: Hrec;rewrite -(lsem1_lc Hsem1) => /(_ Hdisj); apply: lsem_step.
  move: Hsem1;rewrite /lsem1 /step.
  have Hnext : forall s s1,
    of_estate s (c ++ lc s1) (size c + lpc s1).+1 = add_hd_c c (of_estate s (lc s1) (lpc s1).+1).
  + by move=> s [????];rewrite /of_estate /add_hd_c /= addnS.
  have Hset : forall pc s1,
    setpc (add_hd_c c s1) (size c + pc).+1 = add_hd_c c (setpc s1 pc.+1).
  + by move=> pc [????];rewrite /setpc /add_hd_c /= addnS.
  rewrite find_instr_add_hd_c;case Heq:find_instr => [ [ii [lv o e||l|l|e l]] | //];
    rewrite /eval_instr /= ?to_estate_add_hd_c;t_xrbindP.
  + by move=> ? -> <- <- /=;rewrite Hnext.
  + by move=> <- <-;rewrite Hset.
  + by move=> <- <-;rewrite Hset.
  + move=> pc' Hfind <- <-.
    rewrite find_label_cat_hd ?Hfind /= ? Hset //.
    + by rewrite -addnS !PoszD (GRing.addrC (Posz (size c))) GRing.addrKA.
    by move: (Hdisj l); rewrite /disjoint_lbl (@find_instr_has (is_jump l) _ _ Heq) ?andbT /is_jump.
  move=> -[vb lb] -> b /= -> /=;case:ifPn => Hb.
  + t_xrbindP => n Hfind <- <-.
    rewrite find_label_cat_hd ?Hfind /= ? Hset //.
    + by rewrite -addnS !PoszD (GRing.addrC (Posz (size c))) GRing.addrKA Hb.
    by move: (Hdisj l);rewrite /disjoint_lbl (@find_instr_has (is_jump l) _ _ Heq) ?andbT /is_jump. 
  by move=> [<- <-];rewrite Hset (negbTE Hb).
Qed.

Lemma valid_has c lbl p1 p2 :
  valid p1 p2 c -> has (is_label lbl) c || has (is_jump lbl) c ->
  ((p1 <=? lbl) && (lbl <? p2))%positive.
Proof.
  elim: c => //= i c Hrec /andP[] H /Hrec.
  by case: i H=>[ii [||lbl'|lbl'|e lbl']] //=;
  rewrite {2}/is_label /=; case: eqP=> [->|].
Qed.

Lemma valid_disjoint p1 p2 p3 p4 c1 c2 :
  ((p2 <=? p3) || (p4 <=? p1))%positive ->
  valid p1 p2 c1 ->
  valid p3 p4 c2 ->
  disjoint_lbl c1 c2.
Proof.
  move=> Hp Hv1 Hv2 lbl;apply /negP=>/andP[] H1 H2.
  have := @valid_has _ lbl _ _ Hv1;rewrite H1=> /(_ isT) /andP[]/P_leP ? /P_ltP ?.
  have := @valid_has _ lbl _ _ Hv2;rewrite H2 orbT => /(_ isT) /andP[]/P_leP ? /P_ltP ?.
  case/orP: Hp => /P_leP ?; lia.
Qed.

Lemma disjoint_cat_l c1 c2 c :
  disjoint_lbl (c1++c2) c <-> (disjoint_lbl c1 c /\ disjoint_lbl c2 c).
Proof.
  rewrite /disjoint_lbl;split.
  + move=> H1;split=> lbl;have := H1 lbl;rewrite has_cat;apply contra=>/andP[]->->//.
    by rewrite orbC.
  move=> [H1 H2] lbl;rewrite has_cat;apply /negP => /andP[]/orP []H H'.
  + by move: (H1 lbl);rewrite H H'.
  by move: (H2 lbl);rewrite H H'.
Qed.

Lemma disjoint_cat_r c1 c2 c :
  disjoint_lbl c (c1++c2) <-> (disjoint_lbl c c1 /\ disjoint_lbl c c2).
Proof.
  rewrite /disjoint_lbl;split.
  + move=> H1;split=> lbl;have := H1 lbl;rewrite has_cat;apply contra=>/andP[]->->//.
    by rewrite orbC.
  move=> [H1 H2] lbl;rewrite has_cat;apply /negP => /andP[] H /orP[]H'.
  + by move: (H1 lbl);rewrite H H'.
  by move: (H2 lbl);rewrite H H'.
Qed.

(** need to make proof shorter *)
Lemma snot_spec gd s e b le pstk:
  let r := (snot e) in
  sem_pexpr gd s e = ok (Vbool b, le) →
  sem_pexpr gd s r.1 = ok(Vbool (negb b), leak_E pstk r.2 le).
Proof.
elim: e b le=> //=; try auto.
(* Pbool *)
- by move=> b b0 le [] <- <-.
(* Pvar *)
- by move=> x b le; t_xrbindP=> vg -> -> <- /=.
(* Pglobal *)
- by move=> g b le; t_xrbindP=> vg -> -> <- /=. 
(* Pget *)
- move=> sz x e He b le /=. 
  apply: on_arr_varP => n t Hsub; rewrite /on_arr_var => -> /=; t_xrbindP.
  move=> [v l] -> /= z -> sz' /= -> /= //=.
(* Pload *)
- move=> sz x e He b le /=. t_xrbindP. 
  move=> u v -> hp [v' l'] -> u' /= hp' sz' hm /=.
  move=> //=. 
(* Papp1 *)
- case=> // sz e //=.
  (* op = Oword_of_int *)
  + t_xrbindP. move=> He b le. rewrite /sem_sop1 /=.
    move=> [v l] -> /= vo. t_xrbindP. move=> z -> <- //=.
  (* op = Oint_of_word *)
  + t_xrbindP. move=> He b le. rewrite /sem_sop1 /=.
    move=> [v l] -> /= vo. t_xrbindP. move=> z hi <- //=.
  (* op = Osignnext *)
  + move=> e' He. rewrite /sem_sop1 /=.
    move=> b' le. t_xrbindP. move=>[v l] -> /= vo we -> //= <- //=. 
  (* op = Ozeronext *)
  + t_xrbindP. move=> e' He. rewrite /sem_sop1 /=.
    move=> b' le [v l] -> /= vo. t_xrbindP. move=> z -> <- //=.
  (* op = Onot *)
  + t_xrbindP. rewrite /sem_sop1 /=.
    move=> b le [v l] -> /= vo. t_xrbindP=> vb /to_boolI //= -> <- [] <- <- //=. by rewrite negbK.
  (* op = Olnot *)
  + t_xrbindP. move=> He b le. rewrite /sem_sop1 /=.
    move=> [v l] -> /= vo. t_xrbindP. move=> z -> <- //=.
  (* op = Oneg *)
  by t_xrbindP; move=> He b le [v l] -> vo /= -> //= -> -> /=.
(* Papp2 *)
- case=> //=.
  + move=> e1 He1 e2 He2 b le /=; t_xrbindP. 
    move=>[v1 l1] h1 [v2 l2] h2; move=> vo.
    move=>/sem_sop2I [b1 [b2 [b3]]] [] /to_boolI /= hb1 /to_boolI /= hb2 [h] h' h'' <- /=.
    rewrite hb1 in h1. rewrite hb2 in h2. move: (He1 b1 l1 h1). move=> -> /=.
    move: (He2 b2 l2 h2). move=> -> /=; apply: (f_equal (@Ok _ _)); rewrite /= ?negb_and ?negb_or /=.
    rewrite h'' in h'. case: h'=> h1'. rewrite -h1' in h. rewrite -h /= negb_and. auto.
  + move=> e1 He1 e2 He2 b le /=; t_xrbindP. 
    move=>[v1 l1] h1 [v2 l2] h2; move=> vo.
    move=>/sem_sop2I [b1 [b2 [b3]]] [] /to_boolI /= hb1 /to_boolI /= hb2 [h] h' h'' <- /=.
    rewrite hb1 in h1. rewrite hb2 in h2. move: (He1 b1 l1 h1). move=> -> /=.
    move: (He2 b2 l2 h2). move=> -> /=; apply: (f_equal (@Ok _ _)); rewrite /= ?negb_and ?negb_or /=.
    rewrite h'' in h'. case: h'=> h1'. rewrite -h1' in h. rewrite -h /= negb_or. auto.
  + move=> o e1 He1 e2 He2 b le /=; t_xrbindP. 
    move=>[v1 l1] h1 [v2 l2] h2; move=> vo //= ho hb <- /=. rewrite h1 /= h2 /= ho /=.
    rewrite /sem_sop1 /=. by rewrite hb /=.
  + move=> o e1 He1 e2 He2 b le /=; t_xrbindP. 
    move=>[v1 l1] h1 [v2 l2] h2; move=> vo //= ho hb <- /=. rewrite h1 /= h2 /= ho /=.
    rewrite /sem_sop1 /=. by rewrite hb /=.
  + move=> o e1 He1 e2 He2 b le /=; t_xrbindP. 
    move=>[v1 l1] h1 [v2 l2] h2; move=> vo //= ho hb <- /=. rewrite h1 /= h2 /= ho /=.
    rewrite /sem_sop1 /=. by rewrite hb /=.
  + move=> o e1 He1 e2 He2 b le /=; t_xrbindP. 
    move=>[v1 l1] h1 [v2 l2] h2; move=> vo //= ho hb <- /=. rewrite h1 /= h2 /= ho /=.
    rewrite /sem_sop1 /=. by rewrite hb /=.
  + move=> o e1 He1 e2 He2 b le /=; t_xrbindP. 
    move=>[v1 l1] h1 [v2 l2] h2; move=> vo //= ho hb <- /=. rewrite h1 /= h2 /= ho /=.
    rewrite /sem_sop1 /=. by rewrite hb /=.
  + move=> o e1 He1 e2 He2 b le /=; t_xrbindP. 
    move=>[v1 l1] h1 [v2 l2] h2; move=> vo //= ho hb <- /=. rewrite h1 /= h2 /= ho /=.
    rewrite /sem_sop1 /=. by rewrite hb /=.
  + move=> o e1 He1 e2 He2 b le /=; t_xrbindP. 
    move=>[v1 l1] h1 [v2 l2] h2; move=> vo //= ho hb <- /=. rewrite h1 /= h2 /= ho /=.
    rewrite /sem_sop1 /=. by rewrite hb /=.
  + move=> o e1 He1 e2 He2 b le /=; t_xrbindP. 
    move=>[v1 l1] h1 [v2 l2] h2; move=> vo //= ho hb <- /=. rewrite h1 /= h2 /= ho /=.
    rewrite /sem_sop1 /=. by rewrite hb /=.
  + move=> o e1 He1 e2 He2 b le /=; t_xrbindP. 
    move=>[v1 l1] h1 [v2 l2] h2; move=> vo //= ho hb <- /=. rewrite h1 /= h2 /= ho /=.
    rewrite /sem_sop1 /=. by rewrite hb /=.
  + move=> o e1 He1 e2 He2 b le /=; t_xrbindP. 
    move=>[v1 l1] h1 [v2 l2] h2; move=> vo //= ho hb <- /=. rewrite h1 /= h2 /= ho /=.
    rewrite /sem_sop1 /=. by rewrite hb /=.
  + move=> o e1 He1 e2 He2 b le /=; t_xrbindP. 
    move=>[v1 l1] h1 [v2 l2] h2; move=> vo //= ho hb <- /=. rewrite h1 /= h2 /= ho /=.
    rewrite /sem_sop1 /=. by rewrite hb /=.
  + move=> o e1 He1 e2 He2 b le /=; t_xrbindP; 
    move=>[v1 l1] h1 [v2 l2] h2; move=> vo //= ho hb <- /=; rewrite h1 /= h2 /= ho /=;
    rewrite /sem_sop1 /=; by rewrite hb /=.
  + move=> o e1 He1 e2 He2 b le /=; t_xrbindP; 
    move=>[v1 l1] h1 [v2 l2] h2; move=> vo //= ho hb <- /=; rewrite h1 /= h2 /= ho /=;
    rewrite /sem_sop1 /=; by rewrite hb /=.
  + move=> o e1 He1 e2 He2 b le /=; t_xrbindP; 
    move=>[v1 l1] h1 [v2 l2] h2; move=> vo //= ho hb <- /=; rewrite h1 /= h2 /= ho /=;
    rewrite /sem_sop1 /=; by rewrite hb /=.
  + move=> o e1 He1 e2 He2 b le /=; t_xrbindP; 
    move=>[v1 l1] h1 [v2 l2] h2; move=> vo //= ho hb <- /=; rewrite h1 /= h2 /= ho /=;
    rewrite /sem_sop1 /=; by rewrite hb /=.
  + move=> o e1 He1 e2 He2 b le /=; t_xrbindP; 
    move=>[v1 l1] h1 [v2 l2] h2; move=> vo //= ho hb <- /=; rewrite h1 /= h2 /= ho /=;
    rewrite /sem_sop1 /=; by rewrite hb /=.
  + move=> o e1 He1 e2 He2 b le /=; t_xrbindP; 
    move=>[v1 l1] h1 [v2 l2] h2; move=> vo //= ho hb <- /=; rewrite h1 /= h2 /= ho /=;
    rewrite /sem_sop1 /=; by rewrite hb /=.
  + move=> o o' e1 He1 e2 He2 b le /=; t_xrbindP;
    move=>[v1 l1] h1 [v2 l2] h2; move=> vo //= ho hb <- /=; rewrite h1 /= h2 /= ho /=;
    rewrite /sem_sop1 /=; by rewrite hb /=.
  + move=> o o' e1 He1 e2 He2 b le /=; t_xrbindP; 
    move=>[v1 l1] h1 [v2 l2] h2; move=> vo //= ho hb <- /=; rewrite h1 /= h2 /= ho /=;
    rewrite /sem_sop1 /=; by rewrite hb /=.
  + move=> o o' e1 He1 e2 He2 b le /=; t_xrbindP; 
    move=>[v1 l1] h1 [v2 l2] h2; move=> vo //= ho hb <- /=; rewrite h1 /= h2 /= ho /=;
    rewrite /sem_sop1 /=; by rewrite hb /=.
  + move=> o o' e1 He1 e2 He2 b le /=; t_xrbindP; 
    move=>[v1 l1] h1 [v2 l2] h2; move=> vo //= ho hb <- /=; rewrite h1 /= h2 /= ho /=;
    rewrite /sem_sop1 /=; by rewrite hb /=.
  + move=> o o' e1 He1 e2 He2 b le /=; t_xrbindP; 
    move=>[v1 l1] h1 [v2 l2] h2; move=> vo //= ho hb <- /=; rewrite h1 /= h2 /= ho /=;
    rewrite /sem_sop1 /=; by rewrite hb /=.
  + move=> o o' e1 He1 e2 He2 b le /=; t_xrbindP; 
    move=>[v1 l1] h1 [v2 l2] h2; move=> vo //= ho hb <- /=; rewrite h1 /= h2 /= ho /=;
    rewrite /sem_sop1 /=; by rewrite hb /=.
(* PopN *)
- move=> op es He b le. t_xrbindP.
  move=> vs -> vo ho hb <- /=. rewrite ho /=. by rewrite /sem_sop1 /= hb /=.
(* Pif *)
move => st p hp e1 he1 e2 he2 b l /=.
t_xrbindP => -[vp lp] -> /= bp -> /= [v1 l1] h1 [v2 l2] h2 trv1 htr1 trv2 htr2 /= h <-.
have : exists (b1 b2:bool), st = sbool /\ sem_pexpr gd s e1 = ok (Vbool b1, l1) /\ sem_pexpr gd s e2 = ok (Vbool b2, l2).
+ rewrite h1 h2;case: bp h => ?;subst.
  + have [h /= h']:= truncate_val_boolI htr1; subst st v1.
    by move: htr2; rewrite /truncate_val; t_xrbindP => /= b2 /to_boolI -> ?;eauto.
  have [h /= h']:= truncate_val_boolI htr2;subst st v2.
  by move: htr1; rewrite /truncate_val; t_xrbindP => /= b1 /to_boolI -> ?;eauto.
move=> [b1 [b2 [-> []/dup[]hb1 /he1 -> /dup[]hb2 /he2 ->]]] /=.
rewrite hb1 in h1. rewrite hb2 in h2. case: h1=> h11. case: h2=> h12. rewrite -h11 in htr1.
rewrite /= in htr1. rewrite -h12 in htr2. rewrite /= in htr2.
move: truncate_val_bool. move=> Ht. move: (Ht st b1 trv1 htr1). move=> [] _ hbb.
move: (Ht st b2 trv2 htr2). move=> [] _ hbb'. rewrite hbb in h. rewrite hbb' in h.
case: bp h => //=. by move=> [] ->. by move=> [] ->.
Qed.

Lemma lsem_add_align gd s c ii a s' li :
  lsem gd (of_estate s c 0) li (of_estate s' c (size c)) ->
  lsem gd (of_estate s (add_align ii a c) 0) (get_align_leak_il a ++ li)  
  (of_estate s' (add_align ii a c) (size (add_align ii a c))).
Proof.
  rewrite /add_align;case: a s s' => -[] m vm [] m' vm' h //.
  apply: lsem_step. constructor.
  by apply: (lsem_cat_hd (c:=[::{| li_ii := ii; li_i := Lialign |}]) _ h).
Qed.

Lemma add_align_nil ii a c : add_align ii a c = add_align ii a [::] ++ c.
Proof. by case: a. Qed.

Lemma find_label_add_align lbl ii a c :
  find_label lbl (add_align ii a c) =
  Let n := find_label lbl c in ok ((a == Align) + n).
Proof.
  case: a => /=;last by case: find_label.
  by rewrite /add_align -cat1s find_label_cat_hd.
Qed.

Section Linear_size.
Let Pi i := 
  forall lbl lbl' lc lc' ltc, 
    linear_i i lbl lc = ok (lbl', lc', ltc) ->
     size lc' = get_linear_size ltc + size lc.
Let Pr i := forall ii, Pi (MkI ii i).

Let Pc c := 
  forall lbl lbl' lc lc' ltc,
    linear_c linear_i c lbl lc = ok (lbl', lc', ltc) ->
    size lc' = get_linear_size_C ltc + size lc.

Local Lemma hmk i ii : Pr i → Pi (MkI ii i).
Proof. done. Qed.

Local Lemma hnil : Pc [::].
Proof. by move=> lbl lbl' lc lc' ltc /= [] _ <- <-. Qed.

Local Lemma hcons i c : Pi i → Pc c → Pc (i :: c).
Proof. 
  move=> hreci hrec lbl lbl' lc lc' ltc /=.
  t_xrbindP => -[[lbl1 lc1] ltc1] /hrec hlc1 [[lbl2 lc2] ltc2] /hreci /= hlc2 [] _ <- <-.
  by rewrite /= hlc2 hlc1 addnA.
Qed.

Local Lemma hassgn x tg ty e : Pr (Cassgn x tg ty e).
Proof. by move=> ii lbl lbl' lc lc' ltc /=; case: ty => // w [] _ <- <-. Qed.

Local Lemma hopn xs t o es : Pr (Copn xs t o es).
Proof. by move=> ii lbl lbl' lc lc' ltc /= [] _ <- <-. Qed.

Local Lemma hif e c1 c2 : Pc c1 → Pc c2 → Pr (Cif e c1 c2).
Proof.
  move=> hrec1 hrec2 ii lbl lbl' lc lc' ltc /=.
  case: c1 hrec1 => [ | i c1] hrec1.
  + t_xrbindP => -[[lbl1 lc1] ltc1] [[lbl2 lc2] ltc2] /= /hrec2 hlc2 [] _ <- <- [] _ <- <-.
    by rewrite /= hlc2 /= /get_linear_size_C; ring. 
  move: (i::c1) hrec1 => {i c1} c1 hrec1.
  case: c2 hrec2 => [ | i c2] hrec2.
  + t_xrbindP => -[[lbl1 lc1] ltc1] [[lbl2 lc2] ltc2] /= /hrec1 hlc1 [] _ <- <- [] _ <- <-.
    by rewrite /= hlc1 /= /get_linear_size_C; ring. 
  move: (i::c2) hrec2 => {i c2} c2 hrec2.
  t_xrbindP =>  -[[lbl1 lc1] ltc1] [[lbl2 lc2] ltc2] [[lbl3 lc3] ltc3] /hrec1 hlc1 /= [] _ <- <-.
  move=> [] _ <- <- [[lbl4 lc4] ltc4] [[lbl5 lc5] ltc5] /hrec2 hlc2 /= [] _ <- <- _ <- <-.
  rewrite /= hlc2 /= hlc1 /= /get_linear_size_C; ring.
Qed.

Local Lemma hfor v dir lo hi c :  Pc c → Pr (Cfor v (dir, lo, hi) c).
Proof. done. Qed.

Local Lemma hwhile a c e c' : Pc c → Pc c' → Pr (Cwhile a c e c').
Proof.
  move=> hrec1 hrec2 ii lbl lbl' lc lc' ltc /=.
  have h : 
    match c' with
    | [::] =>
        Let rs
        := align ii a
             ({| li_ii := ii; li_i := Lilabel lbl |} >;
              linear_c linear_i c (next_lbl lbl) ({| li_ii := ii; li_i := Licond e lbl |} :: lc))
        in ciok (rs.1.1, rs.1.2, LT_ilwhile_c'0 a rs.2)
    | _ :: _ =>
        Let rs1
        := {| li_ii := ii; li_i := Lilabel lbl |} >;
           linear_c linear_i c (next_lbl (next_lbl lbl))
             ({| li_ii := ii; li_i := Licond e (next_lbl lbl) |} :: lc)
        in (Let rs
            := {| li_ii := ii; li_i := Ligoto lbl |} >;
               align ii a
                 ({| li_ii := ii; li_i := Lilabel (next_lbl lbl) |} >; linear_c linear_i c' rs1.1.1 rs1.1.2)
            in ciok (rs.1.1, rs.1.2, LT_ilwhile a rs1.2 rs.2))
    end = ok (lbl', lc', ltc) → size lc' = get_linear_size ltc + size lc.
  + case: c' hrec2 => [ | i c'] hrec2.
    + rewrite /align; t_xrbindP => -[[lbl1 lc1] ltc1] [[lbl2 lc2] ltc2] [[lbl3 lc3] ltc3] /=.
      move=> /hrec1 hlc1 [] _ <- <- [] _ <- <- [] _ <- <- /=.
      by case: a => /=; rewrite hlc1 /= /get_linear_size_C; ring.
    move: (i::c') hrec2 => {i c'} c' hrec2.
    rewrite /align; t_xrbindP => -[[lbl1 lc1] ltc1] [[lbl2 lc2] ltc2] /hrec1 hlc1 [] _ <- <-.
    move=> [[lbl3 lc3] ltc3] [[lbl4 lc4] ltc4] [[lbl5 lc5] ltc5] [[lbl6 lc6] ltc6] /hrec2 hlc2 /=.
    move=> [] _ <- <- [] _ <- <- [] _ <- <- [] _ <- <- /=.
    by case: a => /=; rewrite hlc2 /= hlc1 /= /get_linear_size_C; ring.
  case: (is_bool e) => // -[] //.
  by t_xrbindP => -[[lbl1 lc1] ltc1] /hrec1 hlc1 [] _ <- <-.
Qed.

Lemma hcall i xs f es : Pr (Ccall i xs f es).
Proof. done. Qed.

Lemma linear_size c lbl lbl' lc ltc : 
  linear_c linear_i c lbl [::] = ok (lbl', lc, ltc) ->
  size lc = get_linear_size_C ltc.
Proof. by move=> /(cmd_rect hmk hnil hcons hassgn hopn hif hfor hwhile hcall) ->; rewrite /= addn0. Qed.

End Linear_size.

Section PROOF.

  Variable p:  sprog.
  Context (gd: glob_decls).
  Variable p': lprog.
  Variable stk : pointer.
  Variable Fs : seq(funname * seq leak_i_il_tr).
  Hypothesis linear_ok : linear_prog p = ok (p', Fs).

  Let Pi (i:instr) :=
    forall lbl lbli li lti, linear_i i lbl [::] = ok (lbli, li, lti) ->
    [/\ (lbl <=? lbli)%positive,
     valid lbl lbli li &
     forall s1 s2 l, S.sem_I p gd s1 i l s2 ->
     leak_i_WF lti l /\
     lsem gd (of_estate s1 li 0) (leak_i_iL stk l lti) (of_estate s2 li (size li))].

  Let Pi_r (i:instr_r) :=
    forall ii lbl lbli li lti, linear_i (MkI ii i) lbl [::] = ok (lbli, li, lti) ->
    [/\ (lbl <=? lbli)%positive,
     valid lbl lbli li &
     forall s1 s2 l, S.sem_i p gd s1 i l s2 ->
       leak_i_WF lti l /\
       lsem gd (of_estate s1 li 0) (leak_i_iL stk l lti) (of_estate s2 li (size li))].

  Let Pc (c:cmd) :=
    forall lbl lblc lc ltc, linear_c linear_i c lbl [::] = ok (lblc, lc, ltc) ->
    [/\ (lbl <=? lblc)%positive,
     valid lbl lblc lc &
     forall s1 s2 l, S.sem p gd s1 c l s2 ->
      leak_is_WF ltc l /\
       lsem gd (of_estate s1 lc 0) (leak_i_iLs (leak_i_iL) stk ltc l) (of_estate s2 lc (size lc))].

  Let HmkI : forall i ii, Pi_r i -> Pi (MkI ii i).
  Proof.
    move=> i ii Hi_r lbl lbli li lti Hli.
    move: Hi_r=> /(_ ii lbl lbli li lti Hli) [H1 H2 H3]; split=> //.
    move=> s1 s2 l /S.sem_IE; apply H3.
  Qed.

  Let Hskip : Pc [::].
  Proof.
    move=> lbl lbli li ltc /= [] <- <- <-;split=> //. apply Pos.leb_refl.
    move=> s1 s2 l /S.semE [] -> ->; split. constructor.
    apply tc_refl.
  Qed.

  Lemma of_estate_add_hd_c s li lc pc:
    add_hd_c li (of_estate s lc pc) = of_estate s (li ++ lc) (size li + pc).
  Proof. done. Qed.

  Let Hseq : forall i c,  Pi i -> Pc c -> Pc (i::c).
  Proof.
    move=> i c Hi Hc lbl lbl' l ltc /=.
    case Heqc : linear_c => [[[lblc lc] ltc']|] //=.
    rewrite /Pc in Hc. move: (Hc lbl lblc lc ltc' Heqc).
    move=> {Hc} [] Hle1 Hvc Hc.
    rewrite linear_i_nil.
<<<<<<< HEAD
    case Heqi: linear_i => [[[lbli li] lti]|] //= [] h1 h2 h3 ;subst lbl' l ltc.
    rewrite /Pi in Hi. move: (Hi lblc lbli li lti Heqi).
    move=> {Hi} [] Hle2 Hvi Hi; split.
    + by apply /P_leP;move/P_leP: Hle1;move/P_leP: Hle2=> ??;omega.
=======
    case Heqi: linear_i => [[lbli li]|] //= []??;subst lbl' l'.
    have {Hi}[Hle2 Hvi Hi]:= Hi _ _ _ Heqi;split.
    + by apply /P_leP;move/P_leP: Hle1;move/P_leP: Hle2=> ??; lia.
>>>>>>> 300c40b9
    + by rewrite valid_cat (valid_le_min Hle1 Hvi) (valid_le_max Hle2 Hvc).
    move=> -[m1 vm1] s2 l /S.semE [[m2 vm2]] [li'] [lc'] [] Hi' Hc' ->.
    rewrite /lsem /=.
    case: (Hi _ _ _ Hi') => {Hi} hwf Hi; case: (Hc _ _ _ Hc') => {Hc} Hwfc Hc; split.
    + by constructor.
    apply tc_trans  with (of_estate {| emem := m2; evm := vm2 |} (li++lc) (size li)).
    + by apply (lsem_cat_tl lc Hi).
    have Hvc1 : valid 1 lblc lc.
    apply: valid_le_min Hvc.
    + by rewrite /is_true Pos.leb_le;apply Pos.le_1_l.
    have /(@lsem_cat_hd li) := Hc.
    rewrite !of_estate_add_hd_c size_cat addn0;apply.
    by apply: valid_disjoint Hvi Hvc;rewrite Pos.leb_refl orbC.
  Qed.
    
  Lemma to_of_estate s c pc : to_estate (of_estate s c pc) = s.
  Proof. by case: s. Qed.

  Let Hassgn : forall x tag ty e, Pi_r (Cassgn x tag ty e).
  Proof.
    move=> x tag [] // sz e ii lbl lbl' l ltc /= [] <- <- <-;rewrite Pos.leb_refl; split => //.
    move=> -[m1 vm1] s2 l' /S.sem_iE' [v] [v'] [le] [lw] [ok_v].
    apply: rbindP => w /of_val_word [sz'] [w'] [hle h1 h2]; subst v w => - [<-] {v'} ok_s2 ->.
    split; first by constructor.
    rewrite /lsem /=. apply tc_step. rewrite /lsem1 /step /= /eval_instr /= !to_of_estate.
    case: ifP => hsz.
    + by rewrite /sem_sopn /sem_pexprs /= /exec_sopn /sopn_sem /= ok_v /= 
      /truncate_word hle /x86_MOV /check_size_8_64 hsz /= ok_s2 /=. 
    by rewrite /sem_sopn /= /exec_sopn /sopn_sem /= ok_v /= /truncate_word hle /=
    /x86_VMOVDQU (wsize_nle_u64_check_128_256 hsz) /= ok_s2 /=. 
  Qed.

  Let Hopn : forall xs t o es, Pi_r (Copn xs t o es).
  Proof.
    move=> x t' e tag ii lbl lbl' l' lti [] <- <- <-;rewrite Pos.leb_refl;split=>//.
    move=> -[m1 vm1] s2 l /S.sem_iE' [] lo [] ok_s2 ->; split; first by constructor.
    rewrite /lsem. apply tc_step.
    by rewrite /lsem1 /step /= /eval_instr /= !to_of_estate /= ok_s2 /=.
  Qed.

  Lemma find_label_hd lbl ii c :
    find_label lbl ({|li_ii:= ii; li_i := Lilabel lbl|} :: c ) = ok 0.
  Proof. by rewrite /find_label /= /is_label /= eqxx. Qed.

  Lemma setc_of_estate s c pc c' :setc (of_estate s c pc) c' = of_estate s c' pc.
  Proof. done. Qed.

  Let Hif   : forall e c1 c2,  Pc c1 -> Pc c2 -> Pi_r (Cif e c1 c2).
  Proof.
    move=> e c1 c2 Hc1 Hc2 ii lbl lbl' l' lti /=.
    case Heq1: (c1)=> [|i1 l1].
    (* case1: Cif e [::] c2 *) 
    + subst;rewrite linear_c_nil;case Heq: linear_c => [[[lbl2 lc2] ltc2]|] //= [] <- <- <-.
      have Hlen := le_next lbl.
      have [Hle Hv2 Hs2]:= Hc2 _ _ _ _ Heq;split.
      + by apply: Pos_leb_trans Hle.
      + rewrite /= valid_cat Pos.leb_refl (valid_le_min Hlen Hv2) /= Pos.leb_refl.
        by rewrite (Pos_lt_leb_trans (lt_next _) Hle).
      move => [m1 vm1] s2 l /S.sem_iE' [b] [le] [lc] [ok_b ok_s2] ->.
      case: b ok_b ok_s2 => ok_b.
      - move => /S.semE [] -> -> {s2}. 
        split; first by constructor.
        apply: lsem_step.
        * rewrite /lsem1 /step /= /eval_instr /= !to_of_estate ok_b {ok_b} /=.
          rewrite -cat_cons find_label_cat_hd.
          + by rewrite find_label_hd /= GRing.subr0 addn0 -PoszD -(linear_size Heq) addnC.
          apply /negP => /= H; have := @valid_has _ lbl _ _ Hv2.
          rewrite H => /(_ erefl) /andP [].
          by rewrite Pos.leb_antisym lt_next.
        rewrite /= size_cat /= addn1; exact: tc_refl.
      move => ok_s2.
      case: (Hs2 _ _ _ ok_s2) => hwf {Hs2} Hs2; split; first by constructor.
      apply: lsem_step.
      + by rewrite /lsem1 /step /= /eval_instr /= ?to_of_estate ok_b {ok_b} /=.
      have Hvc : valid lbl (next_lbl lbl) [:: MkLI ii (Licond e lbl)].
      + by rewrite /= Pos.leb_refl lt_next.
      have Hd: disjoint_lbl [:: MkLI ii (Licond e lbl)] lc2 by move=> ?.
      have /(@lsem_cat_tl [:: MkLI ii (Lilabel lbl)]):=
         @lsem_cat_hd [:: MkLI ii (Licond e lbl)] _ _ _ _ Hd Hs2.
      rewrite !of_estate_add_hd_c !addn0 /= => Hsem.
      apply (tc_trans Hsem) => {Hsem}.
      apply tc_step; rewrite /lsem1 /step /= /setc /find_instr /= onth_cat ltnn subnn /=.
      by rewrite /eval_instr /= size_cat /= addn1.
    rewrite -Heq1 => {Heq1 l1 i1};case Heq2: c2 => [|i2 l2].
    (* case 2: Cif e c1 [::] *)
    + subst; rewrite linear_c_nil; case Heq: linear_c=> [[[lbl1 lc1] ltc1]|] //= [] <- <- <-.
      have Hlen := le_next lbl.
      have [Hle Hv1 Hs1]:= Hc1 _ _ _ _ Heq;split.
      + by apply: Pos_leb_trans Hle.
      rewrite /= valid_cat Pos.leb_refl (valid_le_min Hlen Hv1) /= Pos.leb_refl.
      by rewrite (Pos_lt_leb_trans (lt_next _) Hle).
      case => m1 vm1 s2 l /S.sem_iE' [b] [le] [lc]; case: b => ok_b.
      case: ok_b.
      (* true case *)
      + move => ok_e /Hs1 [] Hwf{Hs1}Hs1 ->; split; first by constructor.
        apply: lsem_step.
        + rewrite /lsem1 /step /= /eval_instr /= ?to_of_estate. 
          move: snot_spec. move=> /= Hsnot. 
          move: (Hsnot gd {| emem := m1; evm := vm1 |} e true le stk ok_e). move=> {Hsnot} -> /=.
          by rewrite /setpc /=. 
        + have Hvc : valid lbl (next_lbl lbl) [:: MkLI ii (Licond (Papp1 Onot e) lbl)].
          + by rewrite /= Pos.leb_refl lt_next.
          have Hd: disjoint_lbl [:: MkLI ii (Licond (snot e).1 lbl)] lc1 by move=> ?.
          have := @lsem_cat_hd [:: MkLI ii (Licond (snot e).1 lbl)] _ _ _ _ Hd Hs1.
          move=> /(@lsem_cat_tl [:: MkLI ii (Lilabel lbl)]) Hsem.
          eapply tc_trans. apply Hsem;case s2 => m2 vm2.
          apply tc_step.
          rewrite /lsem1 /step /setc /find_instr /= onth_cat ltnn subnn /=.
          by rewrite /eval_instr /= size_cat /= addn1.
      (* false case *)
      case: ok_b. move=> ok_e /S.semE [] -> -> -> /=.
      split; first by constructor.
      apply: lsem_step.
      + rewrite /lsem1 /step /= /eval_instr /= ?to_of_estate. 
        move: snot_spec. move=> /= Hsnot. 
        move: (Hsnot gd {| emem := m1; evm := vm1 |} e false le stk ok_e). 
        move=> {Hsnot} -> /=. 
        rewrite -cat_cons find_label_cat_hd.
        + by rewrite find_label_hd /= addn0 GRing.subr0 -(linear_size Heq) -PoszD addnC.
        apply /negP => /= H. have := @valid_has _ lbl _ _ Hv1.
        rewrite H => /(_ erefl) /andP [].
        by rewrite Pos.leb_antisym lt_next.
      rewrite /= size_cat /= addn1;exact: tc_refl.
    (* case 3: Cif e c1 c2 *)
    rewrite -Heq2 => {Heq2 l2 i2}.
    rewrite linear_c_nil;case Heq1: linear_c => [[[lbl1 lc1] ltc1]|] //=.
    rewrite linear_c_nil;case Heq2: linear_c => [[[lbl2 lc2] ltc2]|] //= [] <- <- <-.
    have leL1 := le_next lbl; have leL2 := le_next (next_lbl lbl).
    have [Hle1 Hv1 Hs1]:= Hc1 _ _ _ _ Heq1;have [Hle2 Hv2 Hs2]:= Hc2 _ _ _ _ Heq2.
    have L2lbl2 := Pos_leb_trans Hle1 Hle2.
    have L1lbl2 := Pos_leb_trans leL2 L2lbl2.

    have lblL2 := Pos_leb_trans leL1 leL2.
    have lbllbl1 := Pos_leb_trans lblL2 Hle1;split.
    + by apply: Pos_leb_trans Hle2.
    + rewrite /= valid_cat /= valid_cat /=.
      rewrite Pos.leb_refl leL1 (Pos_lt_leb_trans (lt_next lbl) L1lbl2).
      rewrite (Pos_lt_leb_trans (lt_next _) L2lbl2).
      by rewrite (valid_le_min _ Hv2) // (valid_le_max Hle2 (valid_le_min lblL2 Hv1)).
    move=> [m1 vm1] s2 l /S.sem_iE' [b] [lc] [lc'] [].
    set C := (C in of_estate _ C _); rewrite -/C.
    case: b => ok_b. 
    + move=> /Hs1{Hs1}[] Hwf Hs1 ->; split; first by constructor.
      apply lsem_step with (of_estate {| emem := m1; evm := vm1 |} C ((size lc2) .+3)).
      + rewrite /lsem1 /step /= /eval_instr /=  ?to_of_estate ok_b /=.
        rewrite /C -cat_cons -cat_rcons find_label_cat_hd.
        + by rewrite find_label_hd size_rcons /= addn0 GRing.subr0 -PoszD addnC -(linear_size Heq2).
        rewrite has_rcons /=; apply /negP => H; have := @valid_has _ lbl _ _ Hv2. rewrite H=> /(_ isT) /andP[].
        have Hlt := Pos_leb_trans leL2 Hle1.
        by rewrite Pos.leb_antisym (Pos_lt_leb_trans(lt_next _)(Pos_leb_trans leL2 Hle1)).
      have Hd:
        disjoint_lbl ([:: MkLI ii (Licond e lbl)]++lc2++[:: MkLI ii (Ligoto (next_lbl lbl)); MkLI ii (Lilabel lbl)]) lc1.
      + rewrite !disjoint_cat_l;split;first by move=> ?.
        split;first by apply: valid_disjoint Hv2 Hv1;rewrite Pos.leb_refl orbC.
        move=> lbl0 /=;rewrite orbF /is_label /=;case:eqP=> //= ?;subst lbl0.
        apply /negP => H; have := @valid_has _ lbl _ _ Hv1;rewrite H orbT.
        move=> /(_ isT) /andP[];rewrite Pos.leb_antisym.
        by rewrite (Pos_lt_leb_trans (lt_next _) leL2).
      have /(_ _ Hd) := lsem_cat_hd _ Hs1.
      rewrite !of_estate_add_hd_c /=.
      move=> /(@lsem_cat_tl [:: MkLI ii (Lilabel (next_lbl lbl))]) /=.
      rewrite !setc_of_estate addn0 size_cat /= addn2 /C -!catA /= => Hsem.
      eapply tc_trans. apply Hsem. apply tc_step.
      rewrite /lsem1 /step /setc /find_instr /= onth_cat.
      have -> : ((size lc2 + size lc1)%Nrec.+2 < size lc2) = false.
      + by apply negbTE;apply /ltP;rewrite -addnE -plusE; lia.
      have -> /= : (size lc2 + size lc1)%Nrec.+2 - size lc2 = (size lc1).+2.
      + by rewrite -addnE -minusE -plusE; lia.
      rewrite onth_cat ltnn subnn /= size_cat /= size_cat /eval_instr /=.
      by rewrite !addSn !addnS addn0.
    move=> /Hs2{Hs2}[] Hwf Hs2 ->; split; first by constructor.
    apply lsem_step with (of_estate {| emem := m1; evm := vm1 |} C 1).
    + by rewrite /lsem1 /step /= /eval_instr /= ?to_of_estate ok_b /=.
    apply tc_trans with (of_estate s2 C (size lc2).+1).
    + move: Hs2. 
      move=> /(@lsem_cat_tl [:: MkLI ii (Ligoto (next_lbl lbl)), MkLI ii (Lilabel lbl) & lc1 ++ [:: MkLI ii (Lilabel (next_lbl lbl))]]) /= H.
      by have /= /(_ [:: MkLI ii (Licond e lbl)]) H0 := lsem_cat_hd _ H; apply H0.
    apply tc_step.
    rewrite /lsem1 /step /= /C /find_instr /= onth_cat ltnn subnn /eval_instr /=.
    rewrite -cat_cons -2!cat_rcons catA find_label_cat_hd.
    + rewrite find_label_hd /= !size_cat /= !size_rcons size_cat /= !addn0.
      rewrite !(addSn, addnS) addn0 -addn4 - addn1 -addnA (addnC (size lc2) (_ + _)) !PoszD GRing.addrKA.
      by rewrite -GRing.addrA -!PoszD -(linear_size Heq1).
    rewrite has_cat !has_rcons /=.
    rewrite {1}/is_label /=.
    case: eqP => Heq /=.
    + by have := lt_next lbl;rewrite Pos.ltb_antisym Heq Pos.leb_refl.
    apply /negP => /orP [] H.
    + have := @valid_has _ (next_lbl lbl) _ _ Hv2.
      by rewrite H Pos.leb_antisym (Pos_lt_leb_trans (lt_next _) Hle1) /= => /(_ isT).
    have := @valid_has _ (next_lbl lbl) _ _ Hv1.
    by rewrite H Pos.leb_antisym lt_next /= => /(_ isT).
  Qed.

  Let Hfor : forall v dir lo hi c, Pc c -> Pi_r (Cfor v (dir, lo, hi) c).
  Proof. by []. Qed.

  Lemma lc_of_estate s lc pc : linear_sem.lc (of_estate s lc pc) = lc.
  Proof. by case: s. Qed.

  Lemma setpc_of_estate s C pc pc' : setpc (of_estate s C pc) pc' = of_estate s C pc'.
  Proof. done. Qed.

  Lemma leak_i_iL_while_c'0 a lti li: 
    leak_i_iL stk li (LT_ilwhile_c'0 a lti) = get_align_leak_il a ++ [:: Lempty0 & ilwhile_c'0 leak_i_iL stk lti li].
  Proof.
  by case: li=> //=.
  Qed.

  Lemma leak_i_il_il_while a lti lti' li : leak_i_iL stk li (LT_ilwhile a lti lti') = 
  [:: Lempty (Posz (get_linear_size_C lti' + (get_align_size a + 3)))] ++ ilwhile leak_i_iL stk lti lti' li.
  Proof. by case: li. Qed.

  Let Hwhile : forall a c e c', Pc c -> Pc c' -> Pi_r (Cwhile a c e c').
  Proof.
    move=> a c e c' Hc Hc' ii lbl lbli li lti /=.
    set ι := MkLI ii.
    case: is_boolP => [[] | {e} e].
    + case: c' Hc' => [ _ | i c' ].
    (* c' is [::]*)
    (* when c' = [::] *)
    (* align; Lilabel L1; c ; Licond e L1 *)
    (* Depending on e we will repeat c till e becomes false *)
    + rewrite linear_c_nil;case Heqc: linear_c => [[[lblc lc] ltc']|] //= x; apply ok_inj in x.
      case/xseq.pair_inj: x => h1 <-; case: h1=> h1' h1''; subst lbli li.
      have {Hc}[Hle1 Hvc Hc]:= Hc _ _ _ _ Heqc.
      have leL1 := le_next lbl.
      have ltL1 := lt_next lbl.
      have Hle2 := Pos_leb_trans leL1 Hle1.
      have Hlt := Pos_lt_leb_trans ltL1 Hle1.
      split => //.
      + by rewrite valid_add_align /= valid_cat /= Pos.leb_refl Hlt (valid_le_min _ Hvc).
      move=> s1 s2 li H; rewrite leak_i_iL_while_c'0 /=. 
      suff : leak_w0_WF ltc' li /\ 
         lsem gd
          (setpc (of_estate s1 (ι (Lilabel lbl) :: lc ++ [:: ι (Licond true lbl)]) 0)
          (lpc (of_estate s1 (ι (Lilabel lbl) :: lc ++ [:: ι (Licond true lbl)]) 0)).+1)
          (ilwhile_c'0 leak_i_iL stk ltc' li)
          (of_estate s2 (ι (Lilabel lbl) :: lc ++ [:: ι (Licond true lbl)])
          (size (ι (Lilabel lbl) :: lc ++ [:: ι (Licond true lbl)]))).
      + move=> [??];split; first by constructor.
        apply: lsem_add_align; apply: lsem_step=> //.
      set L := [:: ι (Lilabel lbl) ].
      set C := L ++ lc ++ [:: ι (Licond e lbl)].
      have HL : valid lbl (next_lbl lbl) L by rewrite/L/= Pos.leb_refl ltL1.
      have Hd : disjoint_lbl L lc by apply: valid_disjoint _ HL Hvc; rewrite Pos.leb_refl.
      elim: _ {-1} _ _ _ / H (erefl (Cwhile a c true [::])) => // { s1 s2}.
      + move=> s1 s2 s3 s4 a' c0 e0 c' lc0 le lc' lw Hsem He Hsem' Hs IH.
        move=> [] h1 h2 h3 h4; subst a c0 e0 c'.
        specialize (IH (erefl _)).
        specialize (Hc _ _ _ Hsem); case: IH Hc => Hwf IH [] Hwfc Hc; split; first by constructor. 
        move: Hsem' => /S.semE [] hs hl; subst.
        apply: tc_trans.
        + have /(_ _ Hd) := lsem_cat_hd _ Hc. move=> Hhd.
          move: (lsem_cat_tl [:: ι (Licond true lbl)] Hhd). move=> Htl.
          rewrite /lsem in Hhd. rewrite /lsem in Htl.
          rewrite /add_hd_c in Htl. rewrite /= in Htl.
          rewrite /setpc /=. rewrite /setc in Htl. rewrite /= in Htl. 
          by apply Htl. 
        apply: lsem_step.
        + rewrite /lsem1 /step /find_instr /= onth_cat ltnn subnn /= /eval_instr /= /to_estate /=.
          replace s2 with {| emem := emem s2; evm := evm s2 |} in He; last by case s2.
          rewrite /= find_label_hd /=. rewrite /= in He. case: He=> <-.
          by rewrite PoszD GRing.opprD GRing.addrA GRing.subrr GRing.add0r (linear_size Heqc).
        (* recursive part *)
        by move: IH; rewrite /setpc /of_estate /= -/(ilwhile_c'0 leak_i_iL) size_cat /=.
      move=> s1 s2 a' c0 e0 c' le0 lc0 Hsem He [] h1 h2 h3 h4; subst a c c'. 
      rewrite -h3 in He. rewrite /= in He. case: He=> He1 He2. inversion He1.
    (* last case: c' is not empty *)
    move: (i :: c') => { i c' } c' Hc'.
    rewrite linear_c_nil;case Heqc: linear_c => [[[lblc lc] ltc]|] //=.
    have {Hc}[Hle1 Hvc Hc]:= Hc _ _ _ _ Heqc.
    rewrite linear_c_nil.
    case Heq:linear_c => [[[lblc' lc'] ltc']|] //= [] ??;subst lbli li; move=> <- /=.
    have leL1 := le_next lbl; have leL2 := le_next (next_lbl lbl).
    have lblL2 := Pos_leb_trans leL1 leL2.
    have lblcL2 := Pos_leb_trans lblL2 Hle1.
    have [Hle Hv Hs]:= Hc' _ _ _ _ Heq;split.
    + apply: (Pos_leb_trans lblL2).
      by apply: (Pos_leb_trans Hle1).
    + rewrite /= valid_add_align /= valid_cat /= Pos.leb_refl leL1 (valid_le_min _ Hv) //.
      rewrite (Pos_lt_leb_trans (lt_next _)).
      rewrite (Pos_lt_leb_trans _ Hle) /=.
      rewrite valid_cat /= leL1 /=.
      rewrite (valid_le_max Hle) /=.
      rewrite (Pos_lt_leb_trans (lt_next _)) //.
      rewrite (Pos_leb_trans Hle1) //.
      rewrite (valid_le_min _ Hvc) //.
      rewrite (Pos_lt_leb_trans (lt_next _)) //.
      rewrite (Pos_leb_trans _ Hle) //.
      rewrite (Pos_leb_trans leL2 Hle1) //.
    move=> s1 s2 li H. rewrite leak_i_il_il_while /=.
    set C := (C in of_estate _ C _);rewrite -/C.
    pose C1 := (ι (Lilabel (next_lbl lbl)) :: lc' ++ ι (Lilabel lbl) :: lc ++ [:: ι (Licond true (next_lbl lbl))]).
    suff : leak_w_WF ltc ltc' li /\
       lsem gd (of_estate s1 C1 (size lc').+2) (ilwhile leak_i_iL stk ltc ltc' li) (of_estate s2 C1 (size C1)).
    + move=> [? h]; split; first by constructor. 
      apply lsem_step with (of_estate s1 C ((a == Align) + (size lc').+2).+1).
      + rewrite /lsem1 /step /= /eval_instr /=.
        have -> /= : find_label lbl C =  ok ((a == Align) + (size lc').+2); last first.
        + rewrite GRing.subr0 addnA (addnC (get_linear_size_C _)) -addnS -addn3 addnA -(linear_size Heq).
          by case: (a).
        rewrite /C -cat1s find_label_cat_hd //= find_label_add_align.
        rewrite -!cat_cons find_label_cat_hd /=.
        + by rewrite find_label_hd /= addn0 addnA (addnC 1) -addnA.
        rewrite /= {1}/is_label /=.
        case: eqP => H' /=.
        + by have := lt_next lbl;rewrite Pos.ltb_antisym -H' Pos.leb_refl.
        apply /negP=> H1;have := @valid_has _ lbl _ _ Hv.
        rewrite H1 Pos.leb_antisym.
        by rewrite (Pos_lt_leb_trans (Pos_lt_leb_trans (lt_next _) leL2) Hle1) /= => /(_ isT).
      move: h; rewrite /C add_align_nil -cat_cons size_cat /= => h.
      have -> : ((a == Align) + (size lc').+2).+1 =
                size ((ι (Ligoto lbl) :: add_align ii a [::])) + (size lc').+2.
      + by case: (a).
      apply: (lsem_cat_hd (c := ι (Ligoto lbl) :: add_align ii a [::]) _ h). 
      by rewrite /disjoint_lbl; case:(a).
   (* Start induction after the first goto (at the first location where the loop will come back) *)
    elim: _ {-1}_ _ _ / H (erefl (Cwhile a c true c'))=> // {s1 s2}.
    + move=> s1 s2 s3 s4 a0 c0 e0 c'0 lc0 le lc'0 lw Hsem0 He Hsem Hsemi IH [] ????; subst a0 c0 e0 c'0.
      case: (Hs _ _ _ Hsem) => hwf1 {Hs} Hs.
      case: (Hc _ _ _ Hsem0) => Hwf2 {Hc} Hc.
      case: (IH refl_equal) => hwf {IH} IH; split; first by constructor.
      apply tc_trans with (of_estate s2 C1 ( (size lc').+2 + size lc)).
      + have Hd: disjoint_lbl
          [:: {| li_ii := ii; li_i := Lilabel (next_lbl lbl) |}
          & lc' ++ [:: {| li_ii := ii; li_i := Lilabel lbl |}]] lc.
        + rewrite -cat1s !disjoint_cat_l; repeat split=> //.
          + move=> lbl0 /=;rewrite orbF /is_label /=; case: eqP=> //= ?;subst.
            apply /negP=> H; have := @valid_has _ (next_lbl lbl) _ _ Hvc.
            by rewrite H Pos.leb_antisym (lt_next _) orbT=> /(_ isT).
          + apply: (valid_disjoint _ Hv Hvc).
            by rewrite Pos.leb_refl /= orbT.
          + move=> lbl0 /=; rewrite orbF /is_label /=; case: eqP=> //= ?;subst.
            apply/negP=> H; have := @valid_has _ lbl _ _ Hvc.
            by rewrite H Pos.leb_antisym (Pos_lt_leb_trans (lt_next _) leL2) orbT=> /(_ isT).
        have /(_ _ Hd):= lsem_cat_hd _ Hc.
        move=> /(lsem_cat_tl [:: MkLI ii (Licond true (next_lbl lbl))]) /=.
        rewrite !of_estate_add_hd_c !setc_of_estate /= /C1.
        by rewrite !size_cat addn0 /= addn1 !addSn /= -!cat_cons -!catA.
      apply: lsem_step.
      + rewrite /lsem1 /step /= /C1 /find_instr /=.
        rewrite -cat_cons catA onth_cat size_cat /= addnS ltnn subnn /eval_instr /=.
        rewrite /= in He. case: He => <-.
        rewrite /setpc /of_estate /find_label /= /is_label /= eqxx /=.
        rewrite -addn2 !PoszD -(linear_size Heqc) -(linear_size Heq).
        rewrite (GRing.addrC (Posz (size lc'))) !GRing.opprD !GRing.addrA.
        rewrite GRing.addrC (GRing.addrC (1 - Posz 2)%R). 
        have -> : (1 - Posz 2 = -1)%R by done.
        by rewrite GRing.addrA.
      apply: tc_trans.
      + have Hd : disjoint_lbl [:: MkLI ii (Lilabel (next_lbl lbl))] lc'.
        + move=> lbl0 /=;rewrite orbF /is_label /=;case: eqP => //= ?;subst.
          apply /negP=> H;have := @valid_has _ (next_lbl lbl) _ _ Hv.
          rewrite H Pos.leb_antisym.
          by rewrite (Pos_lt_leb_trans (lt_next _) Hle1) /= orbT => /(_ isT).
      have /(_ _ Hd) := lsem_cat_hd _ Hs. 
      move=> /(@lsem_cat_tl ((MkLI ii (Lilabel lbl)) :: lc ++ [:: MkLI ii (Licond true (next_lbl lbl))])).
      rewrite !of_estate_add_hd_c !setc_of_estate !lc_of_estate addn0.
      rewrite -!cat_cons -!catA => H.
      apply H.
      apply: lsem_step.
      + by rewrite /lsem1 /step /= /find_instr /= onth_cat ltnn subnn /= /eval_instr /=;eauto.
      exact: IH.
    move=> s1 s2 c0 a0 e0 c0' le lc0 Hs0 He [????]; subst a0 e0 c0 c0'.
    by rewrite /= in He; case: He=> He1 He2; inversion He1.
    (* case 2: when e is false *) (* done *)
    + rewrite linear_c_nil; case Heqc' : linear_c => [[[lblc' lc'] ltc]|] //=.
      move: Hc. rewrite /Pc. 
      move=> Hc. move: (Hc lbl lblc' lc' ltc Heqc'). move=> [] H1 H2 H3.
      move=> [] <- <- <-; split.
      + auto.
      + rewrite cats0. apply H2.
      + rewrite cats0. move=> s1 s2 l /S.sem_iE' [si] [b] [lc] [le] [Hs] //=.
        move=> [] [] <- <- [] <- -> /=. move: (H3 s1 si lc Hs). move=> {H3} [Hwf H3].
        split; first by constructor.
        by apply H3.
    (* last case *)
    case: c' Hc' => [ _ | i c' ].
    (* c' is [::]*)
    (* when c' = [::] *)
    (* align; Lilabel L1; c ; Licond e L1 *)
    (* Depending on e we will repeat c till e becomes false *)
    + rewrite linear_c_nil;case Heqc: linear_c => [[[lblc lc] ltc']|] //= x; apply ok_inj in x.
      case/xseq.pair_inj: x => h1 <-; case: h1=> h1' h1''; subst lbli li.
      have {Hc}[Hle1 Hvc Hc]:= Hc _ _ _ _ Heqc.
      have leL1 := le_next lbl.
      have ltL1 := lt_next lbl.
      have Hle2 := Pos_leb_trans leL1 Hle1.
      have Hlt := Pos_lt_leb_trans ltL1 Hle1.
      split => //.
      + by rewrite valid_add_align /= valid_cat /= Pos.leb_refl Hlt (valid_le_min _ Hvc).
      move=> s1 s2 li H. rewrite leak_i_iL_while_c'0 /=. 
      suff : leak_w0_WF ltc' li /\
        lsem gd
         (setpc (of_estate s1 (ι (Lilabel lbl) :: lc ++ [:: ι (Licond e lbl)]) 0)
         (lpc (of_estate s1 (ι (Lilabel lbl) :: lc ++ [:: ι (Licond e lbl)]) 0)).+1)
         (ilwhile_c'0 leak_i_iL stk ltc' li)
         (of_estate s2 (ι (Lilabel lbl) :: lc ++ [:: ι (Licond e lbl)])
           (size (ι (Lilabel lbl) :: lc ++ [:: ι (Licond e lbl)]))).
      + move=> [??]; split; first by constructor.
        by apply: lsem_add_align; apply: lsem_step.
      set L := [:: ι (Lilabel lbl) ].
      set C := L ++ lc ++ [:: ι (Licond e lbl)].
      have HL : valid lbl (next_lbl lbl) L by rewrite/L/= Pos.leb_refl ltL1.
      have Hd : disjoint_lbl L lc by apply: valid_disjoint _ HL Hvc; rewrite Pos.leb_refl.
      elim: _ {-1} _ _ _ / H (erefl (Cwhile a c e [::])) => // { s1 s2}.
      + move=> s1 s2 s3 s4 a' c0 e0 c' lc0 le lc' lw Hsem He Hsem' Hs IH.
        move=> [] h1 h2 h3 h4; subst a c0 e0 c'.
        specialize (IH (erefl _)). case: IH => Hwf IH.
        specialize (Hc _ _ _ Hsem). case: Hc => Hwf' Hc.
        split; first by constructor.
        move: Hsem'. move=> /S.semE. 
        move=> [] hs hl.
        apply: tc_trans.
        + have /(_ _ Hd) := lsem_cat_hd _ Hc. move=> Hhd.
          move: (lsem_cat_tl [:: ι (Licond e lbl)] Hhd). move=> Htl.
          rewrite /lsem in Hhd. rewrite /lsem in Htl.
          rewrite /add_hd_c in Htl. rewrite /= in Htl.
          rewrite /setpc /=. rewrite /setc in Htl. rewrite /= in Htl. 
          by apply Htl. 
        apply: lsem_step.
        + rewrite /lsem1 /step /find_instr /= onth_cat ltnn subnn /= /eval_instr /= /to_estate /=.
          replace s2 with {| emem := emem s2; evm := evm s2 |} in He; last by case s2.
          rewrite He /= find_label_hd /= -(linear_size Heqc).
          by rewrite PoszD GRing.opprD GRing.addrA GRing.subrr GRing.add0r. 
          
        (* recursive part *)
        by rewrite /setpc /of_estate /= hs in IH.
      move=> s1 s2 a' c0 e0 c' le0 lc0 Hsem He [] h1 h2 h3 h4; subst a c e c'. 
      specialize (Hc _ _ _ Hsem); case: Hc => Hwf Hc.
      split; first by constructor.
      apply: tc_trans.
      + have /(_ _ Hd) := lsem_cat_hd _ Hc. move=> Hhd.
        move: (lsem_cat_tl [:: ι (Licond e0 lbl)] Hhd). move=> Htl.
        rewrite /lsem in Hhd. rewrite /lsem in Htl.
        rewrite /add_hd_c in Htl. rewrite /= in Htl.
        rewrite /setpc /=. rewrite /setc in Htl. rewrite /= in Htl.
        by apply Htl.
      apply: tc_step.
      rewrite /lsem1 /step /= /of_estate /find_instr /=.
      rewrite onth_cat ltnn subnn /= /eval_instr /= to_of_estate He /=.
      by rewrite size_cat /= add1n addn1.
    (* last case: c' is not empty *)
    move: (i :: c') => { i c' } c' Hc'.
    rewrite linear_c_nil;case Heqc: linear_c => [[[lblc lc] ltc]|] //=.
    have {Hc}[Hle1 Hvc Hc]:= Hc _ _ _ _ Heqc.
    rewrite linear_c_nil.
    case Heq:linear_c => [[[lblc' lc'] ltc']|] //= [] ??;subst lbli li; move=> <- /=.
    have leL1 := le_next lbl; have leL2 := le_next (next_lbl lbl).
    have lblL2 := Pos_leb_trans leL1 leL2.
    have lblcL2 := Pos_leb_trans lblL2 Hle1.
    have [Hle Hv Hs]:= Hc' _ _ _ _ Heq;split.
    + apply: (Pos_leb_trans lblL2).
      by apply: (Pos_leb_trans Hle1).
    + rewrite /= valid_add_align /= valid_cat /= Pos.leb_refl leL1 (valid_le_min _ Hv) //.
      rewrite (Pos_lt_leb_trans (lt_next _)).
      rewrite (Pos_lt_leb_trans _ Hle) /=.
      rewrite valid_cat /= leL1 /=.
      rewrite (valid_le_max Hle) /=.
      rewrite (Pos_lt_leb_trans (lt_next _)) //.
      rewrite (Pos_leb_trans Hle1) //.
      rewrite (valid_le_min _ Hvc) //.
      rewrite (Pos_lt_leb_trans (lt_next _)) //.
      rewrite (Pos_leb_trans _ Hle) //.
      rewrite (Pos_leb_trans leL2 Hle1) //.
    move=> s1 s2 li H. rewrite leak_i_il_il_while /=.
    set C := (C in of_estate _ C _);rewrite -/C.
    pose C1 := (ι (Lilabel (next_lbl lbl)) :: lc' ++ ι (Lilabel lbl) :: lc ++ [:: ι (Licond e (next_lbl lbl))]).
    suff : leak_w_WF ltc ltc' li /\ 
      lsem gd (of_estate s1 C1 ((size lc').+2)) (ilwhile leak_i_iL stk ltc ltc' li)
                (of_estate s2 C1 (size C1)).
    + move=> [? h]; split; first by constructor.
      apply lsem_step with (of_estate s1 C ((a == Align) + (size lc').+2).+1).
      + rewrite /lsem1 /step /= /eval_instr /=.
        have -> : find_label lbl C =  ok ((a == Align) + (size lc').+2); last first.
        + rewrite /=; do 3!f_equal.
          rewrite GRing.subr0 -addn1 -addn2 !PoszD -(linear_size Heq).
          have -> : get_align_size a = (a == Align) by case a. 
          by rewrite -!PoszD; f_equal; ring.
        rewrite /C -cat1s find_label_cat_hd // find_label_add_align.
        rewrite -!cat_cons find_label_cat_hd /=.
        + by rewrite find_label_hd /= addn0 addnA (addnC 1) -addnA.
        rewrite /= {1}/is_label /=.
        case: eqP => H' /=.
        + by have := lt_next lbl;rewrite Pos.ltb_antisym -H' Pos.leb_refl.
        apply /negP=> H1;have := @valid_has _ lbl _ _ Hv.
        rewrite H1 Pos.leb_antisym.
        by rewrite (Pos_lt_leb_trans (Pos_lt_leb_trans (lt_next _) leL2) Hle1) /= => /(_ isT).
      move: h; rewrite /C add_align_nil -cat_cons size_cat => h.
      have -> : ((a == Align) + (size lc').+2).+1 =
                size ((ι (Ligoto lbl) :: add_align ii a [::])) + (size lc').+2.
      + by case: (a).
      by apply: (lsem_cat_hd _ h); rewrite /disjoint_lbl; case:(a).

    elim: _ {-1}_ _ _ / H (erefl (Cwhile a c e c'))=> // {s1 s2}.
    + move=> s1 s2 s3 s4 a0 c0 e0 c'0 lc0 le lc'0 lw Hsem0 He Hsem Hsemi IH [] ????; subst a0 c0 e0 c'0.
      case: (Hs _ _ _ Hsem) => {Hs} Hwf1 Hs.
      case: (Hc _ _ _ Hsem0) => {Hc} Hwf2 Hc.
      case: (IH refl_equal) => {IH} Hwf3 IH.
      split; first by constructor.
      apply tc_trans with (of_estate s2 C1 ( (size lc').+2 + size lc)).
      (*apply (@lsem_trans gd (of_estate s2 C1 ( (size lc').+2 + size lc))).*)
      + have Hd: disjoint_lbl
          [:: {| li_ii := ii; li_i := Lilabel (next_lbl lbl) |}
          & lc' ++ [:: {| li_ii := ii; li_i := Lilabel lbl |}]] lc.
        + rewrite -cat1s !disjoint_cat_l; repeat split=> //.
          + move=> lbl0 /=;rewrite orbF /is_label /=; case: eqP=> //= ?;subst.
            apply /negP=> H; have := @valid_has _ (next_lbl lbl) _ _ Hvc.
            by rewrite H Pos.leb_antisym (lt_next _) orbT=> /(_ isT).
          + apply: (valid_disjoint _ Hv Hvc).
            by rewrite Pos.leb_refl /= orbT.
          + move=> lbl0 /=; rewrite orbF /is_label /=; case: eqP=> //= ?;subst.
            apply/negP=> H; have := @valid_has _ lbl _ _ Hvc.
            by rewrite H Pos.leb_antisym (Pos_lt_leb_trans (lt_next _) leL2) orbT=> /(_ isT).
        have /(_ _ Hd):= lsem_cat_hd _ Hc.
        move=> /(lsem_cat_tl [:: MkLI ii (Licond e (next_lbl lbl))]) /=.
        rewrite !of_estate_add_hd_c !setc_of_estate /= /C1.
        by rewrite !size_cat addn0 /= addn1 !addSn /= -!cat_cons -!catA.
      apply: lsem_step.
      + rewrite /lsem1 /step /= /C1 /find_instr /=.
        rewrite -cat_cons catA onth_cat size_cat /= addnS ltnn subnn /eval_instr /=.
        rewrite to_of_estate He /find_label /= /is_label /= eqxx /=.
        rewrite -add2n -(linear_size Heqc) -(linear_size Heq) (addnC (size lc)) !PoszD.
        rewrite !GRing.opprD !GRing.addrA.
        have -> : (1 - Posz 2 = -1)%R by done.
        by rewrite -GRing.addrA GRing.addrC.
      rewrite setpc_of_estate.
      apply: tc_trans.
      + have Hd : disjoint_lbl [:: MkLI ii (Lilabel (next_lbl lbl))] lc'.
        + move=> lbl0 /=;rewrite orbF /is_label /=;case: eqP => //= ?;subst.
          apply /negP=> H;have := @valid_has _ (next_lbl lbl) _ _ Hv.
          rewrite H Pos.leb_antisym.
          by rewrite (Pos_lt_leb_trans (lt_next _) Hle1) /= orbT => /(_ isT).
      have /(_ _ Hd) := lsem_cat_hd _ Hs.
      move=> /(@lsem_cat_tl ((MkLI ii (Lilabel lbl)) :: lc ++ [:: MkLI ii (Licond e (next_lbl lbl))])).
      rewrite !of_estate_add_hd_c !setc_of_estate !lc_of_estate addn0.
      rewrite -!cat_cons -!catA => H.
      apply H.
      apply: lsem_step.
      + by rewrite /lsem1 /step /= /find_instr /= onth_cat ltnn subnn /= /eval_instr /=;eauto.
      exact: IH.
    + move=> s1 s2 c0 a0 e0 c0' le lc0 Hs0 He [????]; subst a0 e0 c0 c0'.
      case: (Hc _ _ _ Hs0) => {Hc} [] Hwf Hc; split; first by constructor.
      apply tc_trans with (of_estate s2 C1 (size lc' + size lc).+2).
      + have Hd: disjoint_lbl
          [:: {| li_ii := ii; li_i := Lilabel (next_lbl lbl) |}
          & lc' ++ [:: {| li_ii := ii; li_i := Lilabel lbl |}]] lc.
          rewrite -cat1s !disjoint_cat_l; repeat split=> //.
          + move=> lbl0 /=;rewrite orbF /is_label /=; case: eqP=> //= ?;subst.
            apply /negP=> H; have := @valid_has _ (next_lbl lbl) _ _ Hvc.
            by rewrite H Pos.leb_antisym (lt_next _) orbT=> /(_ isT).
          + apply: (valid_disjoint _ Hv Hvc).
            by rewrite Pos.leb_refl /= orbT.
          + move=> lbl0 /=; rewrite orbF /is_label /=; case: eqP=> //= ?;subst.
            apply/negP=> H; have := @valid_has _ lbl _ _ Hvc.
            by rewrite H Pos.leb_antisym (Pos_lt_leb_trans (lt_next _) leL2) orbT=> /(_ isT).
        have /(_ _ Hd) := lsem_cat_hd _ Hc.
        move=> /(lsem_cat_tl [:: MkLI ii (Licond e (next_lbl lbl))]) /=.
        rewrite !of_estate_add_hd_c !setc_of_estate /= size_cat /= addn0 addn1.
        by rewrite -!cat_cons -!catA.
      apply: tc_step.
      rewrite /lsem1 /step /find_instr /= -cat_cons catA onth_cat.
      rewrite size_cat /= addnS ltnn subnn /eval_instr /= to_of_estate He /=;eauto.
      by rewrite setpc_of_estate /C /= size_cat /= size_cat /= addn1 !addnS.
   Qed.

  Let Hcall : forall i xs f es, Pi_r (Ccall i xs f es).
  Proof. by []. Qed.

  Lemma linear_cP c lbl lblc lc ltc:
    linear_c linear_i c lbl [::] = ok (lblc, lc, ltc) ->
    [/\ (lbl <=? lblc)%positive,
     valid lbl lblc lc &
     forall s1 s2 l, S.sem p gd s1 c l s2 ->
       leak_is_WF ltc l /\
       lsem gd (of_estate s1 lc 0) (leak_i_iLs (leak_i_iL) stk ltc l) (of_estate s2 lc (size lc))].
  Proof.
    apply (@cmd_rect Pi_r Pi Pc HmkI Hskip Hseq Hassgn Hopn Hif Hfor Hwhile Hcall).
  Qed.

  Lemma linear_fdP : forall fn m1 va m2 vr lf,
    S.sem_call p gd m1 fn va (fn, lf) m2 vr -> 
    leak_is_WF (leak_Fun_L Fs fn) lf /\
    lsem_fd p' gd m1 fn va (fn, leak_i_iLs leak_i_iL stk (leak_Fun_L Fs fn) lf) m2 vr.
  Proof.
    move=> fn m1 vargs m2 vargs' lf /S.sem_callE' [] sf [] Hsf [] m1' [] m2' [] vargs1 [] s2 [] m2'' [] vm2 [] vres.
    move=> [] Halloc [] Hs1 [] Htyi [] Hs2 [] /= Hbody [] Hres [] Htyo Hm2.
    have dcok : map_cfprog_leak linear_fd p = ok (p', Fs).
    + move: linear_ok; rewrite /linear_prog /=. by move=> ->.
    have := (get_map_cfprog_leak dcok Hsf). move=> [] f' [] lt' [] Hf'1 /= Hf'2 Hleak.
    have Hf'3 := Hf'1.
    apply: rbindP Hf'3=> [[[l1 l2] l3] Hc] [] Hf'3.
    rewrite /add_finfo in Hc.
    case Heq: linear_c Hc=> [[[lblc lc'] ltc]|] //= [] Hl Hl1 Hl2 Hl3.
    rewrite linear_c_nil in Heq.
    apply: rbindP Heq=> [[[lblc' lc''] ltc']] Heq [] Hz1 Hz2.
    have [h1 h2 H]:= linear_cP Heq.
    move: Hbody=> /H [] Hwf /(@lsem_cat_tl [::]) Hs.
    rewrite -Hf'3 in Hf'2. move=> h.
    have -> : (leak_Fun_L Fs fn) = lt'.
    + by rewrite /get_leak in Hleak; rewrite /leak_Fun_L /= Hleak.
    subst; split => //.
    eapply LSem_fd; eauto.
    move: Hs; rewrite /= !setc_of_estate.
    by rewrite cats0.
  Qed.

End PROOF.

<|MERGE_RESOLUTION|>--- conflicted
+++ resolved
@@ -685,16 +685,10 @@
     rewrite /Pc in Hc. move: (Hc lbl lblc lc ltc' Heqc).
     move=> {Hc} [] Hle1 Hvc Hc.
     rewrite linear_i_nil.
-<<<<<<< HEAD
     case Heqi: linear_i => [[[lbli li] lti]|] //= [] h1 h2 h3 ;subst lbl' l ltc.
     rewrite /Pi in Hi. move: (Hi lblc lbli li lti Heqi).
     move=> {Hi} [] Hle2 Hvi Hi; split.
-    + by apply /P_leP;move/P_leP: Hle1;move/P_leP: Hle2=> ??;omega.
-=======
-    case Heqi: linear_i => [[lbli li]|] //= []??;subst lbl' l'.
-    have {Hi}[Hle2 Hvi Hi]:= Hi _ _ _ Heqi;split.
     + by apply /P_leP;move/P_leP: Hle1;move/P_leP: Hle2=> ??; lia.
->>>>>>> 300c40b9
     + by rewrite valid_cat (valid_le_min Hle1 Hvi) (valid_le_max Hle2 Hvc).
     move=> -[m1 vm1] s2 l /S.semE [[m2 vm2]] [li'] [lc'] [] Hi' Hc' ->.
     rewrite /lsem /=.
