(* ** License
 * -----------------------------------------------------------------------
 * Copyright 2016--2017 IMDEA Software Institute
 * Copyright 2016--2017 Inria
 *
 * Permission is hereby granted, free of charge, to any person obtaining
 * a copy of this software and associated documentation files (the
 * "Software"), to deal in the Software without restriction, including
 * without limitation the rights to use, copy, modify, merge, publish,
 * distribute, sublicense, and/or sell copies of the Software, and to
 * permit persons to whom the Software is furnished to do so, subject to
 * the following conditions:
 *
 * The above copyright notice and this permission notice shall be
 * included in all copies or substantial portions of the Software.
 *
 * THE SOFTWARE IS PROVIDED "AS IS", WITHOUT WARRANTY OF ANY KIND,
 * EXPRESS OR IMPLIED, INCLUDING BUT NOT LIMITED TO THE WARRANTIES OF
 * MERCHANTABILITY, FITNESS FOR A PARTICULAR PURPOSE AND NONINFRINGEMENT.
 * IN NO EVENT SHALL THE AUTHORS OR COPYRIGHT HOLDERS BE LIABLE FOR ANY
 * CLAIM, DAMAGES OR OTHER LIABILITY, WHETHER IN AN ACTION OF CONTRACT,
 * TORT OR OTHERWISE, ARISING FROM, OUT OF OR IN CONNECTION WITH THE
 * SOFTWARE OR THE USE OR OTHER DEALINGS IN THE SOFTWARE.
 * ----------------------------------------------------------------------- *)

(* * Syntax and semantics of the linear language *)

(* ** Imports and settings *)
Require Import Setoid Morphisms.

From mathcomp Require Import all_ssreflect all_algebra.
Require Import ZArith Utf8.
        Import Relations.

Require Import psem compiler_util stack_alloc stack_sem.
Require Export linear linear_sem trelation.
        Import Memory.

Set Implicit Arguments.
Unset Strict Implicit.
Unset Printing Implicit Defensive.

Local Open Scope seq_scope.

<<<<<<< HEAD
(*Lemma is_labelP i lbl: reflect (exists a, i.(li_i) = Llabel a lbl) (is_label lbl i).
Proof.
  rewrite /is_label;case:i => ii [|a l||] //=; try by constructor => -[].
  apply:(@equivP (lbl = l)); first by apply eqP.
  split=> [->|[? [? ->]] //];eauto.
Qed.
*)

Lemma align_bind ii a p1 l ltc:
  Let p := align ii a p1 in ciok (p.1.1, p.1.2 ++ l, p.2 ++ ltc) =
  align ii a (Let p := p1 in ciok (p.1.1, p.1.2 ++ l, p.2 ++ ltc)).
=======
Lemma align_bind ii a p1 l :
  Let p := align ii a p1 in ok (p.1, p.2 ++ l) =
  align ii a (Let p := p1 in ok (p.1, p.2 ++ l)).
>>>>>>> f1aa1e0d
Proof. by rewrite /align; case: a => //; case: p1. Qed.

Section CAT.

  Let Pi (i:instr) :=
    forall lbl l,
     linear_i i lbl l =
<<<<<<< HEAD
     linear_i i lbl [::] >>= (fun (p:label*lcmd*leak_i_il_tr) => ok (p.1.1, p.1.2 ++ l, p.2)).
=======
     linear_i i lbl [::] >>= (fun (p: label * lcmd) => ok (p.1, p.2 ++ l)).
>>>>>>> f1aa1e0d

  Let Pr (i:instr_r) :=
    forall ii, Pi (MkI ii i).

  Let Pc (c:cmd) :=
    forall lbl l,
     linear_c linear_i c lbl l =
<<<<<<< HEAD
     linear_c linear_i c lbl [::] >>= (fun (p:label*lcmd*seq leak_i_il_tr) => ok (p.1.1, p.1.2 ++ l, p.2)).
=======
     linear_c linear_i c lbl [::] >>=
       (fun (p: label * lcmd) => ok (p.1, p.2 ++ l)).
>>>>>>> f1aa1e0d

  Let Pf (fd:fundef) := True.

  Let HmkI: forall i ii, Pr i -> Pi (MkI ii i).
  Proof. by []. Qed.

  Let Hskip : Pc [::].
  Proof. by []. Qed.

  Let Hseq : forall i c,  Pi i -> Pc c -> Pc (i::c).
  Proof.
    move=> i c Hi Hc lbl l /=.
    rewrite Hc !bindA;apply bind_eq => //= p.
    rewrite Hi (Hi p.1.1 p.1.2) bindA.
    by case heqi : linear_i=> //=; rewrite catA.
  Qed.

  Let Hassgn : forall x tg ty e, Pr (Cassgn x tg ty e).
  Proof. by move => x tg [] // sz e ii lbl c /=; case: assert. Qed.

  Let Hopn : forall xs t o es, Pr (Copn xs t o es).
  Proof. by []. Qed.

  Let Hif   : forall e c1 c2,  Pc c1 -> Pc c2 -> Pr (Cif e c1 c2).
  Proof.
    move=> e c1 c2 Hc1 Hc2 ii lbl l /=.
    case Heq1: (c1)=> [|i1 l1].
    + by rewrite Hc2 (Hc2 _ [::_]) !bindA;apply bind_eq => //= p; rewrite -catA.
    rewrite -Heq1=> {Heq1 i1 l1};case Heq2: (c2)=> [|i2 l2].
    + by rewrite Hc1 (Hc1 _ [::_]) !bindA;apply bind_eq => //= p;rewrite -catA.
    rewrite -Heq2=> {Heq2 i2 l2}.
    rewrite Hc1 (Hc1 _ [::_]) !bindA;apply bind_eq => //= p.
    rewrite Hc2 (Hc2 _ [::_ & _])!bindA;apply bind_eq => //= p1.
    by rewrite -!catA /= -catA.
  Qed.

  Let Hfor : forall v dir lo hi c, Pc c -> Pr (Cfor v (dir, lo, hi) c).
  Proof. by []. Qed.

  Let Hwhile : forall a c e c', Pc c -> Pc c' -> Pr (Cwhile a c e c').
  Proof.
    move=> a c e c' Hc Hc' ii lbl l /=.
    case: is_bool => [ [] | ].
    + case: c' Hc' => [ _ | i c'].
      + rewrite Hc (Hc _ [:: _]) /=. case: linear_c=> //=.
        case: a=> //=. move=> p. 
        by rewrite -!catA /=. move=> p. by rewrite -!catA.
      move: (i :: c') => { i c' } c' Hc'.
      rewrite Hc (Hc _ [:: _]) !bindA; apply bind_eq => //= p.
      rewrite Hc' (Hc' _ (_ :: _)) !bindA; apply bind_eq=> //= p'.
      by case: a => /=; rewrite -catA /= -catA /=.
    + move: (Hc lbl l). move=> -> /=. by case: linear_c => //=.
    case: c' Hc' => [ _ | i c' ].
    + rewrite Hc (Hc _ [:: _]) /=. case: linear_c=> //=.
        case: a=> //=. move=> p. 
        by rewrite -!catA /=. move=> p. by rewrite -!catA.
    move: (i :: c') => { i c' } c' Hc'.
    rewrite Hc (Hc _ [:: _]) !bindA; apply bind_eq => //= p.
    rewrite Hc' (Hc' _ (_ :: _)) !bindA; apply bind_eq=> //= p'.
    by case: a => /=; rewrite -catA /= -catA /=.
  Qed.

  Let Hcall : forall i xs f es, Pr (Ccall i xs f es).
  Proof. by []. Qed.

  Lemma linear_i_nil i lbl l :
     linear_i i lbl l =
<<<<<<< HEAD
     linear_i i lbl [::] >>= (fun (p:label*lcmd*leak_i_il_tr) => ok (p.1.1, p.1.2 ++ l, p.2)).
=======
     linear_i i lbl [::] >>= (fun (p: label * lcmd) => ok (p.1, p.2 ++ l)).
>>>>>>> f1aa1e0d
  Proof.
    apply (@instr_Rect Pr Pi Pc HmkI Hskip Hseq Hassgn Hopn Hif Hfor Hwhile Hcall).
  Qed.

  Lemma linear_c_nil c lbl l :
     linear_c linear_i c lbl l =
<<<<<<< HEAD
     linear_c linear_i c lbl [::] >>= (fun (p:label*lcmd*seq leak_i_il_tr) => 
     ok (p.1.1, p.1.2 ++ l, p.2)).
=======
     linear_c linear_i c lbl [::] >>= (fun (p: label * lcmd) => ok (p.1, p.2 ++ l)).
>>>>>>> f1aa1e0d
  Proof.
    apply (@cmd_rect Pr Pi Pc HmkI Hskip Hseq Hassgn Hopn Hif Hfor Hwhile Hcall).
  Qed.

End CAT.

(* checks the range of label *)
Definition valid min max lc :=
  all (fun (i: linstr) => let (ii, ir) := i in match ir with
       | Lilabel   lbl => ((min <=? lbl) && (lbl <? max))%positive
       | Ligoto    lbl => ((min <=? lbl) && (lbl <? max))%positive
       | Licond _  lbl => ((min <=? lbl) && (lbl <? max))%positive
       | _            => true
       end) lc.

Lemma valid_cat min max lc1 lc2 :
  valid min max (lc1 ++ lc2) = valid min max lc1 && valid min max lc2.
Proof. by rewrite /valid all_cat. Qed.


Lemma valid_add_align lbl1 lbl2 ii a c :
  valid lbl1 lbl2 (add_align ii a c) = valid lbl1 lbl2 c.
Proof. by rewrite /add_align; case: a. Qed.

Lemma valid_le_min min2 min1 max lc :
  (min1 <=? min2)%positive ->
  valid min2 max lc ->
  valid min1 max lc.
Proof.
  by move=> Hle1; apply: sub_all=> -[ii [||lbl|lbl|e lbl]] //= /andP [] Hle2 ->;
  rewrite (Pos_leb_trans Hle1 Hle2).
Qed.

Lemma valid_le_max max2 max1 min lc :
  (max1 <=? max2)%positive ->
  valid min max1 lc ->
  valid min max2 lc.
Proof.
  by move=> Hle1; apply sub_all=> -[ii [||lbl|lbl|e lbl]] //= /andP [] -> Hlt1 /=;
   rewrite (Pos_lt_leb_trans Hlt1 Hle1).
Qed.

Lemma le_next lbl : (lbl <=? next_lbl lbl)%positive.
Proof.
  by apply Pos.leb_le; have: (Zpos lbl <= Zpos lbl + 1)%Z by omega.
Qed.

Lemma lt_next lbl : (lbl <? next_lbl lbl)%positive.
Proof.
  by apply Pos.ltb_lt; have: (Zpos lbl < Zpos lbl + 1)%Z by omega.
Qed.

Lemma find_label_cat_tl c2 c1 lbl p:
  find_label lbl c1 = ok p -> find_label lbl (c1++c2) = ok p.
Proof.
  rewrite /find_label;case:ifPn => // Hs [<-].
  by rewrite find_cat size_cat has_find Hs (ltn_addr _ Hs).
Qed.

(* TODO move this *)
Lemma onth_cat T (s1 s2 : seq T) n :
  oseq.onth (s1 ++ s2) n = (if n < size s1 then oseq.onth s1 n else oseq.onth s2 (n - size s1)).
Proof. by rewrite !oseq.onth_nth map_cat nth_cat size_map. Qed.

Lemma find_instr_cat_tl c s i :
  find_instr s = Some i ->
  find_instr (setc s (lc s ++ c)) = Some i.
Proof.
  rewrite /setc /find_instr /= => /(oseq.onthP i) /andP [Hs Hnth].
  by apply /(oseq.onthP i);rewrite size_cat nth_cat Hs (ltn_addr _ Hs).
Qed.

Lemma to_estate_setc s c : to_estate (setc s c) = to_estate s.
Proof. by case: s. Qed.

Lemma lsem_cat_tl c2 gd s1 s2 l1: lsem gd s1 l1 s2 ->
  lsem gd (setc s1 (s1.(lc)++c2)) l1 (setc s2 (s2.(lc)++c2)).
Proof.
  move=> H; elim H using lsem_ind; clear. once (econstructor; fail).
  move=> s1 l1 s2 l2 s3 Hsem1 Hsem.
  apply: lsem_step.
  move: Hsem1;rewrite /lsem1 /step.
  case Heq : find_instr => [i |//].
  rewrite (find_instr_cat_tl c2 Heq) /eval_instr => {Heq}; case: i => [ii [lv o e||l|l|e l]] /=;
    rewrite ?to_estate_setc;t_xrbindP.
  + by move=> [[m vm] l] /= -> <- <- /=;case: s1=> //=.
  + by move=> <- <- ;case:s1.
  + by move=> <- <-;case:s1.
  + by move=> y /(find_label_cat_tl c2) -> <- <- /=;case:s1.
  move=> -[vb lb] -> b /= -> /= ;case:b.
  + by t_xrbindP => pc /(find_label_cat_tl c2) -> <- <- /=;case:s1.
  by move=> [<- <-];case:s1.
Qed.

(*
Lemma valid_find_label p1 p2 c c' lbl:
  valid p1 p2 c ->
  find_label lbl c = Some c' ->
  valid p1 p2 c'.
Proof.
  elim: c => //= -[ii [| b| lbl'|lbl'|e lbl']] l Hrec //= /andP[_ H];
    move:(H) => /Hrec H' //.
  by case:ifP => [_[]<-|_].
Qed. *)

Definition is_jump lbl (i:linstr) :=
 let (ii, ir) := i in
 match ir with
 | Ligoto lbl' => lbl == lbl'
 | Licond _ lbl' => lbl == lbl'
 | _ => false
end.

Lemma find_label_cat_hd lbl c1 c2:
  ~~ has (is_label lbl) c1 ->
  find_label lbl (c1 ++ c2) =
  (Let pc := find_label lbl c2 in ok (size c1 + pc)).
Proof.
  rewrite /find_label find_cat size_cat => /negbTE ->.
  by rewrite ltn_add2l;case:ifP.
Qed.

Definition disjoint_lbl c1 c2 :=
  forall lbl, ~~(has (is_label lbl) c1 && has (is_jump lbl) c2).

Lemma disjoint_lbl_cons i c1 c2:
  disjoint_lbl c1 (i :: c2) -> disjoint_lbl c1 c2.
Proof.
  by move=> Hd lbl;apply: contra (Hd lbl)=> /= /andP[]->->;rewrite orbC.
Qed.

(*
Lemma disjoint_find_label c1 c2 c lbl:
  disjoint_lbl c1 c2 ->
  find_label lbl c2 = Some pc ->
  disjoint_lbl c1 c.
Proof.
  elim: c2 => //= i c2 Hrec Hd.
  have H:= (disjoint_lbl_cons Hd); have {Hrec}Hrec := Hrec H.
  by case:ifP => //= ? [] <-.
Qed.
*)

Definition add_hd_c c s := {| lmem := lmem s; lvm := lvm s; lc := c ++ s.(lc); lpc := size c + s.(lpc) |}.

Lemma lsem1_lc gb s1 s2 l1: lsem1 gb s1 l1 s2 -> lc s1 = lc s2.
Proof.
  rewrite /lsem1 /step;case: find_instr => // -[ii [lv o e||l|l|e l]] /=;
    rewrite /eval_instr /=;t_xrbindP.
  + by move=> ?? <-.
  + by move=> <-.
  + by move=> <-.
  + by move=> ?? <-.
  move=> ????;case:ifP => [ ? | ? [<-] //].
  by t_xrbindP => ?? <-.
Qed.

Lemma find_instr_add_hd_c c s : find_instr (add_hd_c c s) = find_instr s.
Proof.
  rewrite /find_instr /add_hd_c /= !oseq.onth_nth map_cat nth_cat size_map.
  rewrite ltnNge leq_addr /=;f_equal;rewrite -minusE -plusE; omega.
Qed.

Lemma to_estate_add_hd_c c s : to_estate (add_hd_c c s) = to_estate s.
Proof. by case: s. Qed.

Lemma find_instr_has (p:linstr->bool) s i :
  find_instr s = Some i -> p i -> has p (lc s).
Proof.
  rewrite /find_instr => /(oseq.onthP i) => /andP [H1 /eqP <-] Hp.
  apply /(has_nthP i);eauto.
Qed.

Lemma lsem_cat_hd c gd s1 s2 l1:
  disjoint_lbl c s1.(lc) ->
  lsem gd s1 l1 s2 ->
  lsem gd (add_hd_c c s1) l1 (add_hd_c c s2).
Proof.
  move=> Hdisj Hsem; revert Hdisj.
  elim/lsem_ind: Hsem; clear.
  (* reflexive case *)
  + by move=> s1 Hdisjc; apply: tc_refl.
  move=> s1 l1 s2 l2 s3 Hsem1 Hsem Hrec Hdisj.
  move: Hrec;rewrite -(lsem1_lc Hsem1) => /(_ Hdisj); apply: lsem_step.
  move: Hsem1;rewrite /lsem1 /step.
  have Hnext : forall s s1,
    of_estate s (c ++ lc s1) (size c + lpc s1).+1 = add_hd_c c (of_estate s (lc s1) (lpc s1).+1).
  + by move=> s [????];rewrite /of_estate /add_hd_c /= addnS.
  have Hset : forall pc s1,
    setpc (add_hd_c c s1) (size c + pc).+1 = add_hd_c c (setpc s1 pc.+1).
  + by move=> pc [????];rewrite /setpc /add_hd_c /= addnS.
  rewrite find_instr_add_hd_c;case Heq:find_instr => [ [ii [lv o e||l|l|e l]] | //];
    rewrite /eval_instr /= ?to_estate_add_hd_c;t_xrbindP.
  + by move=> ? -> <- <- /=;rewrite Hnext.
  + by move=> <- <-;rewrite Hset.
  + by move=> <- <-;rewrite Hset.
  + move=> pc' Hfind <- <-.
    rewrite find_label_cat_hd ?Hfind /= ? Hset //.
    by move: (Hdisj l);rewrite /disjoint_lbl (@find_instr_has (is_jump l) _ _ Heq) ?andbT /is_jump.
  move=> -[vb lb] -> b /= -> /=;case:ifPn => Hb.
  + t_xrbindP => n Hfind <- <-.
    rewrite find_label_cat_hd ?Hfind /= ? Hset //.
    move: (Hdisj l);rewrite /disjoint_lbl (@find_instr_has (is_jump l) _ _ Heq) ?andbT /is_jump.
    by move=> h; case: b Hb => //=; auto. auto. 
    by move: (Hdisj l);rewrite /disjoint_lbl (@find_instr_has (is_jump l) _ _ Heq) ?andbT /is_jump. 
  by move=> [<- <-];rewrite Hset; case: b Hb => //=.
Qed.

Lemma valid_has c lbl p1 p2 :
  valid p1 p2 c -> has (is_label lbl) c || has (is_jump lbl) c ->
  ((p1 <=? lbl) && (lbl <? p2))%positive.
Proof.
  elim: c => //= i c Hrec /andP[] H /Hrec.
  by case: i H=>[ii [||lbl'|lbl'|e lbl']] //=;
  rewrite {2}/is_label /=; case: eqP=> [->|].
Qed.

Lemma valid_disjoint p1 p2 p3 p4 c1 c2 :
  ((p2 <=? p3) || (p4 <=? p1))%positive ->
  valid p1 p2 c1 ->
  valid p3 p4 c2 ->
  disjoint_lbl c1 c2.
Proof.
  move=> Hp Hv1 Hv2 lbl;apply /negP=>/andP[] H1 H2.
  have := @valid_has _ lbl _ _ Hv1;rewrite H1=> /(_ isT) /andP[]/P_leP ? /P_ltP ?.
  have := @valid_has _ lbl _ _ Hv2;rewrite H2 orbT => /(_ isT) /andP[]/P_leP ? /P_ltP ?.
  case/orP: Hp => /P_leP ?;omega.
Qed.

Lemma disjoint_cat_l c1 c2 c :
  disjoint_lbl (c1++c2) c <-> (disjoint_lbl c1 c /\ disjoint_lbl c2 c).
Proof.
  rewrite /disjoint_lbl;split.
  + move=> H1;split=> lbl;have := H1 lbl;rewrite has_cat;apply contra=>/andP[]->->//.
    by rewrite orbC.
  move=> [H1 H2] lbl;rewrite has_cat;apply /negP => /andP[]/orP []H H'.
  + by move: (H1 lbl);rewrite H H'.
  by move: (H2 lbl);rewrite H H'.
Qed.

Lemma disjoint_cat_r c1 c2 c :
  disjoint_lbl c (c1++c2) <-> (disjoint_lbl c c1 /\ disjoint_lbl c c2).
Proof.
  rewrite /disjoint_lbl;split.
  + move=> H1;split=> lbl;have := H1 lbl;rewrite has_cat;apply contra=>/andP[]->->//.
    by rewrite orbC.
  move=> [H1 H2] lbl;rewrite has_cat;apply /negP => /andP[] H /orP[]H'.
  + by move: (H1 lbl);rewrite H H'.
  by move: (H2 lbl);rewrite H H'.
Qed.

(** need to make proof shorter *)
Lemma snot_spec gd s e b le pstk:
  let r := (snot e) in
  sem_pexpr gd s e = ok (Vbool b, le) →
  sem_pexpr gd s r.1 = ok(Vbool (negb b), leak_E pstk r.2 le).
Proof.
elim: e b le=> //=; try auto.
(* Pbool *)
- by move=> b b0 le [] <- <-.
(* Pvar *)
- by move=> x b le; t_xrbindP=> vg -> -> <- /=.
(* Pglobal *)
- by move=> g b le; t_xrbindP=> vg -> -> <- /=. 
(* Pget *)
- move=> sz x e He b le /=. 
  apply: on_arr_varP => n t Hsub; rewrite /on_arr_var => -> /=; t_xrbindP.
  move=> [v l] -> /= z -> sz' /= -> /= //=.
(* Pload *)
- move=> sz x e He b le /=. t_xrbindP. 
  move=> u v -> hp [v' l'] -> u' /= hp' sz' hm /=.
  move=> //=. 
(* Papp1 *)
- case=> // sz e //=.
  (* op = Oword_of_int *)
  + t_xrbindP. move=> He b le. rewrite /sem_sop1 /=.
    move=> [v l] -> /= vo. t_xrbindP. move=> z -> <- //=.
  (* op = Oint_of_word *)
  + t_xrbindP. move=> He b le. rewrite /sem_sop1 /=.
    move=> [v l] -> /= vo. t_xrbindP. move=> z hi <- //=.
  (* op = Osignnext *)
  + move=> e' He. rewrite /sem_sop1 /=.
    move=> b' le. t_xrbindP. move=>[v l] -> /= vo we -> //= <- //=. 
  (* op = Ozeronext *)
  + t_xrbindP. move=> e' He. rewrite /sem_sop1 /=.
    move=> b' le [v l] -> /= vo. t_xrbindP. move=> z -> <- //=.
  (* op = Onot *)
  + t_xrbindP. rewrite /sem_sop1 /=.
    move=> b le [v l] -> /= vo. t_xrbindP=> vb /to_boolI //= -> <- [] <- <- //=. by rewrite negbK.
  (* op = Olnot *)
  + t_xrbindP. move=> He b le. rewrite /sem_sop1 /=.
    move=> [v l] -> /= vo. t_xrbindP. move=> z -> <- //=.
  (* op = Oneg *)
  by t_xrbindP; move=> He b le [v l] -> vo /= -> //= -> -> /=.
(* Papp2 *)
- case=> //=.
  + move=> e1 He1 e2 He2 b le /=; t_xrbindP. 
    move=>[v1 l1] h1 [v2 l2] h2; move=> vo.
    move=>/sem_sop2I [b1 [b2 [b3]]] [] /to_boolI /= hb1 /to_boolI /= hb2 [h] h' h'' <- /=.
    rewrite hb1 in h1. rewrite hb2 in h2. move: (He1 b1 l1 h1). move=> -> /=.
    move: (He2 b2 l2 h2). move=> -> /=; apply: (f_equal (@Ok _ _)); rewrite /= ?negb_and ?negb_or /=.
    rewrite h'' in h'. case: h'=> h1'. rewrite -h1' in h. rewrite -h /= negb_and. auto.
  + move=> e1 He1 e2 He2 b le /=; t_xrbindP. 
    move=>[v1 l1] h1 [v2 l2] h2; move=> vo.
    move=>/sem_sop2I [b1 [b2 [b3]]] [] /to_boolI /= hb1 /to_boolI /= hb2 [h] h' h'' <- /=.
    rewrite hb1 in h1. rewrite hb2 in h2. move: (He1 b1 l1 h1). move=> -> /=.
    move: (He2 b2 l2 h2). move=> -> /=; apply: (f_equal (@Ok _ _)); rewrite /= ?negb_and ?negb_or /=.
    rewrite h'' in h'. case: h'=> h1'. rewrite -h1' in h. rewrite -h /= negb_or. auto.
  + move=> o e1 He1 e2 He2 b le /=; t_xrbindP. 
    move=>[v1 l1] h1 [v2 l2] h2; move=> vo //= ho hb <- /=. rewrite h1 /= h2 /= ho /=.
    rewrite /sem_sop1 /=. by rewrite hb /=.
  + move=> o e1 He1 e2 He2 b le /=; t_xrbindP. 
    move=>[v1 l1] h1 [v2 l2] h2; move=> vo //= ho hb <- /=. rewrite h1 /= h2 /= ho /=.
    rewrite /sem_sop1 /=. by rewrite hb /=.
  + move=> o e1 He1 e2 He2 b le /=; t_xrbindP. 
    move=>[v1 l1] h1 [v2 l2] h2; move=> vo //= ho hb <- /=. rewrite h1 /= h2 /= ho /=.
    rewrite /sem_sop1 /=. by rewrite hb /=.
  + move=> o e1 He1 e2 He2 b le /=; t_xrbindP. 
    move=>[v1 l1] h1 [v2 l2] h2; move=> vo //= ho hb <- /=. rewrite h1 /= h2 /= ho /=.
    rewrite /sem_sop1 /=. by rewrite hb /=.
  + move=> o e1 He1 e2 He2 b le /=; t_xrbindP. 
    move=>[v1 l1] h1 [v2 l2] h2; move=> vo //= ho hb <- /=. rewrite h1 /= h2 /= ho /=.
    rewrite /sem_sop1 /=. by rewrite hb /=.
  + move=> o e1 He1 e2 He2 b le /=; t_xrbindP. 
    move=>[v1 l1] h1 [v2 l2] h2; move=> vo //= ho hb <- /=. rewrite h1 /= h2 /= ho /=.
    rewrite /sem_sop1 /=. by rewrite hb /=.
  + move=> o e1 He1 e2 He2 b le /=; t_xrbindP. 
    move=>[v1 l1] h1 [v2 l2] h2; move=> vo //= ho hb <- /=. rewrite h1 /= h2 /= ho /=.
    rewrite /sem_sop1 /=. by rewrite hb /=.
  + move=> o e1 He1 e2 He2 b le /=; t_xrbindP. 
    move=>[v1 l1] h1 [v2 l2] h2; move=> vo //= ho hb <- /=. rewrite h1 /= h2 /= ho /=.
    rewrite /sem_sop1 /=. by rewrite hb /=.
  + move=> o e1 He1 e2 He2 b le /=; t_xrbindP. 
    move=>[v1 l1] h1 [v2 l2] h2; move=> vo //= ho hb <- /=. rewrite h1 /= h2 /= ho /=.
    rewrite /sem_sop1 /=. by rewrite hb /=.
  + move=> o e1 He1 e2 He2 b le /=; t_xrbindP. 
    move=>[v1 l1] h1 [v2 l2] h2; move=> vo //= ho hb <- /=. rewrite h1 /= h2 /= ho /=.
    rewrite /sem_sop1 /=. by rewrite hb /=.
  + move=> o e1 He1 e2 He2 b le /=; t_xrbindP. 
    move=>[v1 l1] h1 [v2 l2] h2; move=> vo //= ho hb <- /=. rewrite h1 /= h2 /= ho /=.
    rewrite /sem_sop1 /=. by rewrite hb /=.
  + move=> o e1 He1 e2 He2 b le /=; t_xrbindP; 
    move=>[v1 l1] h1 [v2 l2] h2; move=> vo //= ho hb <- /=; rewrite h1 /= h2 /= ho /=;
    rewrite /sem_sop1 /=; by rewrite hb /=.
  + move=> o e1 He1 e2 He2 b le /=; t_xrbindP; 
    move=>[v1 l1] h1 [v2 l2] h2; move=> vo //= ho hb <- /=; rewrite h1 /= h2 /= ho /=;
    rewrite /sem_sop1 /=; by rewrite hb /=.
  + move=> o e1 He1 e2 He2 b le /=; t_xrbindP; 
    move=>[v1 l1] h1 [v2 l2] h2; move=> vo //= ho hb <- /=; rewrite h1 /= h2 /= ho /=;
    rewrite /sem_sop1 /=; by rewrite hb /=.
  + move=> o e1 He1 e2 He2 b le /=; t_xrbindP; 
    move=>[v1 l1] h1 [v2 l2] h2; move=> vo //= ho hb <- /=; rewrite h1 /= h2 /= ho /=;
    rewrite /sem_sop1 /=; by rewrite hb /=.
  + move=> o e1 He1 e2 He2 b le /=; t_xrbindP; 
    move=>[v1 l1] h1 [v2 l2] h2; move=> vo //= ho hb <- /=; rewrite h1 /= h2 /= ho /=;
    rewrite /sem_sop1 /=; by rewrite hb /=.
  + move=> o e1 He1 e2 He2 b le /=; t_xrbindP; 
    move=>[v1 l1] h1 [v2 l2] h2; move=> vo //= ho hb <- /=; rewrite h1 /= h2 /= ho /=;
    rewrite /sem_sop1 /=; by rewrite hb /=.
  + move=> o o' e1 He1 e2 He2 b le /=; t_xrbindP;
    move=>[v1 l1] h1 [v2 l2] h2; move=> vo //= ho hb <- /=; rewrite h1 /= h2 /= ho /=;
    rewrite /sem_sop1 /=; by rewrite hb /=.
  + move=> o o' e1 He1 e2 He2 b le /=; t_xrbindP; 
    move=>[v1 l1] h1 [v2 l2] h2; move=> vo //= ho hb <- /=; rewrite h1 /= h2 /= ho /=;
    rewrite /sem_sop1 /=; by rewrite hb /=.
  + move=> o o' e1 He1 e2 He2 b le /=; t_xrbindP; 
    move=>[v1 l1] h1 [v2 l2] h2; move=> vo //= ho hb <- /=; rewrite h1 /= h2 /= ho /=;
    rewrite /sem_sop1 /=; by rewrite hb /=.
  + move=> o o' e1 He1 e2 He2 b le /=; t_xrbindP; 
    move=>[v1 l1] h1 [v2 l2] h2; move=> vo //= ho hb <- /=; rewrite h1 /= h2 /= ho /=;
    rewrite /sem_sop1 /=; by rewrite hb /=.
  + move=> o o' e1 He1 e2 He2 b le /=; t_xrbindP; 
    move=>[v1 l1] h1 [v2 l2] h2; move=> vo //= ho hb <- /=; rewrite h1 /= h2 /= ho /=;
    rewrite /sem_sop1 /=; by rewrite hb /=.
  + move=> o o' e1 He1 e2 He2 b le /=; t_xrbindP; 
    move=>[v1 l1] h1 [v2 l2] h2; move=> vo //= ho hb <- /=; rewrite h1 /= h2 /= ho /=;
    rewrite /sem_sop1 /=; by rewrite hb /=.
(* PopN *)
- move=> op es He b le. t_xrbindP.
  move=> vs -> vo ho hb <- /=. rewrite ho /=. by rewrite /sem_sop1 /= hb /=.
(* Pif *)
move => st p hp e1 he1 e2 he2 b l /=.
t_xrbindP => -[vp lp] -> /= bp -> /= [v1 l1] h1 [v2 l2] h2 trv1 htr1 trv2 htr2 /= h <-.
have : exists (b1 b2:bool), st = sbool /\ sem_pexpr gd s e1 = ok (Vbool b1, l1) /\ sem_pexpr gd s e2 = ok (Vbool b2, l2).
+ rewrite h1 h2;case: bp h => ?;subst.
  + have [h /= h']:= truncate_val_boolI htr1; subst st v1.
    by move: htr2; rewrite /truncate_val; t_xrbindP => /= b2 /to_boolI -> ?;eauto.
  have [h /= h']:= truncate_val_boolI htr2;subst st v2.
  by move: htr1; rewrite /truncate_val; t_xrbindP => /= b1 /to_boolI -> ?;eauto.
move=> [b1 [b2 [-> []/dup[]hb1 /he1 -> /dup[]hb2 /he2 ->]]] /=.
rewrite hb1 in h1. rewrite hb2 in h2. case: h1=> h11. case: h2=> h12. rewrite -h11 in htr1.
rewrite /= in htr1. rewrite -h12 in htr2. rewrite /= in htr2.
move: truncate_val_bool. move=> Ht. move: (Ht st b1 trv1 htr1). move=> [] _ hbb.
move: (Ht st b2 trv2 htr2). move=> [] _ hbb'. rewrite hbb in h. rewrite hbb' in h.
case: bp h => //=. by move=> [] ->. by move=> [] ->.
Qed.

Lemma lsem_add_align gd s c ii a s' li :
  lsem gd (of_estate s c 0) li (of_estate s' c (size c)) ->
  lsem gd (of_estate s (add_align ii a c) 0) (get_align_leak_il a ++ li)  (of_estate s' (add_align ii a c) (size (add_align ii a c))).
Proof.
  rewrite /add_align;case: a s s' => -[] m vm [] m' vm' h //.
  apply: lsem_step. constructor.
  by apply: (lsem_cat_hd (c:=[::{| li_ii := ii; li_i := Lialign |}]) _ h).
Qed.

Lemma add_align_nil ii a c : add_align ii a c = add_align ii a [::] ++ c.
Proof. by case: a. Qed.

Lemma find_label_add_align lbl ii a c :
  find_label lbl (add_align ii a c) =
  Let n := find_label lbl c in ok ((a == Align) + n).
Proof.
  case: a => /=;last by case: find_label.
  by rewrite /add_align -cat1s find_label_cat_hd.
Qed.

Section PROOF.

  Variable p:  sprog.
  Context (gd: glob_decls).
  Variable p': lprog.
  Variable stk : pointer.
  Variable Fs : seq(funname * seq leak_i_il_tr).
  Hypothesis linear_ok : linear_prog p = ok (p', Fs).

  Let Pi (i:instr) :=
    forall lbl lbli li lti, linear_i i lbl [::] = ok (lbli, li, lti) ->
    [/\ (lbl <=? lbli)%positive,
     valid lbl lbli li &
     forall s1 s2 l, S.sem_I p gd s1 i l s2 ->
     lsem gd (of_estate s1 li 0) (leak_i_iL stk l lti) (of_estate s2 li (size li))].

  Let Pi_r (i:instr_r) :=
    forall ii lbl lbli li lti, linear_i (MkI ii i) lbl [::] = ok (lbli, li, lti) ->
    [/\ (lbl <=? lbli)%positive,
     valid lbl lbli li &
     forall s1 s2 l, S.sem_i p gd s1 i l s2 ->
       lsem gd (of_estate s1 li 0) (leak_i_iL stk l lti) (of_estate s2 li (size li))].

  Let Pc (c:cmd) :=
    forall lbl lblc lc ltc, linear_c linear_i c lbl [::] = ok (lblc, lc, ltc) ->
    [/\ (lbl <=? lblc)%positive,
     valid lbl lblc lc &
     forall s1 s2 l, S.sem p gd s1 c l s2 ->
       lsem gd (of_estate s1 lc 0) 
         (leak_i_iLs (leak_i_iL) stk ltc l)
        (of_estate s2 lc (size lc))].

  Let HmkI : forall i ii, Pi_r i -> Pi (MkI ii i).
  Proof.
    move=> i ii Hi_r lbl lbli li lti Hli.
    move: Hi_r=> /(_ ii lbl lbli li lti Hli) [H1 H2 H3]; split=> //.
    move=> s1 s2 l /S.sem_IE; apply H3.
  Qed.

  Let Hskip : Pc [::].
  Proof.
    move=> lbl lbli li ltc /= [] <- <-;split=> //. apply Pos.leb_refl.
    move=> s1 s2 l /S.semE [] -> ->; apply tc_refl.
  Qed.

  Lemma of_estate_add_hd_c s li lc pc:
    add_hd_c li (of_estate s lc pc) = of_estate s (li ++ lc) (size li + pc).
  Proof. done. Qed.

  Let Hseq : forall i c,  Pi i -> Pc c -> Pc (i::c).
  Proof.
    move=> i c Hi Hc lbl lbl' l ltc /=.
    case Heqc : linear_c => [[[lblc lc] ltc']|] //=.
    rewrite /Pc in Hc. move: (Hc lbl lblc lc ltc' Heqc).
    move=> {Hc} [] Hle1 Hvc Hc.
    rewrite linear_i_nil.
    case Heqi: linear_i => [[[lbli li] lti]|] //= [] h1 h2 h3 ;subst lbl' l ltc.
    rewrite /Pi in Hi. move: (Hi lblc lbli li lti Heqi).
    move=> {Hi} [] Hle2 Hvi Hi; split.
    + by apply /P_leP;move/P_leP: Hle1;move/P_leP: Hle2=> ??;omega.
    + by rewrite valid_cat (valid_le_min Hle1 Hvi) (valid_le_max Hle2 Hvc).
    move=> -[m1 vm1] s2 l /S.semE [[m2 vm2]] [li'] [lc'] [] Hi' Hc' ->.
    rewrite /lsem /=.
    apply tc_trans  with (of_estate {| emem := m2; evm := vm2 |} (li++lc) (size li)).
    + by apply (lsem_cat_tl lc (Hi _ _ _ Hi')).
    have Hvc1 : valid 1 lblc lc.
    apply: valid_le_min Hvc.
    + by rewrite /is_true Pos.leb_le;apply Pos.le_1_l.
    + move: (Hc {| emem := m2; evm := vm2 |} s2 lc' Hc'). move=> {Hc} Hc.
    have /(@lsem_cat_hd li) := Hc.
    rewrite !of_estate_add_hd_c size_cat addn0;apply.
    by apply: valid_disjoint Hvi Hvc;rewrite Pos.leb_refl orbC.
  Qed.
    
  Lemma to_of_estate s c pc : to_estate (of_estate s c pc) = s.
  Proof. by case: s. Qed.

  Let Hassgn : forall x tag ty e, Pi_r (Cassgn x tag ty e).
  Proof.
    move=> x tag [] // sz e ii lbl lbl' l ltc /= [] <- <- <-;rewrite Pos.leb_refl; split => //.
    move=> -[m1 vm1] s2 l' /S.sem_iE' [v] [v'] [le] [lw] [ok_v].
    apply: rbindP => w /of_val_word [sz'] [w'] [hle h1 h2]; subst v w => - [<-] {v'} ok_s2 ->.
    rewrite /lsem /=. apply tc_step. rewrite /lsem1 /step /= /eval_instr /= !to_of_estate.
    case: ifP => hsz.
    + by rewrite /sem_sopn /sem_pexprs /= /exec_sopn /sopn_sem /= ok_v /= 
      /truncate_word hle /x86_MOV /check_size_8_64 hsz /= ok_s2 /=. 
    by rewrite /sem_sopn /= /exec_sopn /sopn_sem /= ok_v /= /truncate_word hle /=
    /x86_VMOVDQU (wsize_nle_u64_check_128_256 hsz) /= ok_s2 /=. 
  Qed.

  Let Hopn : forall xs t o es, Pi_r (Copn xs t o es).
  Proof.
    move=> x t' e tag ii lbl lbl' l' lti [] <- <- <-;rewrite Pos.leb_refl;split=>//.
    move=> -[m1 vm1] s2 l /S.sem_iE' [] lo [] ok_s2 ->. rewrite /lsem. apply tc_step.
    by rewrite /lsem1 /step /= /eval_instr /= !to_of_estate /= ok_s2 /=.
  Qed.

  Lemma find_label_hd lbl ii c :
    find_label lbl ({|li_ii:= ii; li_i := Lilabel lbl|} :: c ) = ok 0.
  Proof. by rewrite /find_label /= /is_label /= eqxx. Qed.

  Lemma setc_of_estate s c pc c' :setc (of_estate s c pc) c' = of_estate s c' pc.
  Proof. done. Qed.

  Let Hif   : forall e c1 c2,  Pc c1 -> Pc c2 -> Pi_r (Cif e c1 c2).
  Proof.
    move=> e c1 c2 Hc1 Hc2 ii lbl lbl' l' lti /=.
    case Heq1: (c1)=> [|i1 l1].
    (* case1: Cif e [::] c2 *) (* finished *)
    + subst;rewrite linear_c_nil;case Heq: linear_c => [[[lbl2 lc2] ltc2]|] //= [] <- <- <-.
      have Hlen := le_next lbl.
      have [Hle Hv2 Hs2]:= Hc2 _ _ _ _ Heq;split.
      + by apply: Pos_leb_trans Hle.
      + rewrite /= valid_cat Pos.leb_refl (valid_le_min Hlen Hv2) /= Pos.leb_refl.
        by rewrite (Pos_lt_leb_trans (lt_next _) Hle).
      move => [m1 vm1] s2 l /S.sem_iE' [b] [le] [lc] [ok_b ok_s2] ->.
      case: b ok_b ok_s2 => ok_b.
      - move => /S.semE [] -> -> {s2}.
        apply: lsem_step.
        * rewrite /lsem1 /step /= /eval_instr /= !to_of_estate ok_b {ok_b} /=.
          rewrite -cat_cons find_label_cat_hd.
          + by rewrite find_label_hd /=;eauto.
          apply /negP => /= H; have := @valid_has _ lbl _ _ Hv2.
          rewrite H => /(_ erefl) /andP [].
          by rewrite Pos.leb_antisym lt_next.
        rewrite /= size_cat /= addn1 addn0; exact: tc_refl.
      move => ok_s2.
      apply: lsem_step.
      + by rewrite /lsem1 /step /= /eval_instr /= ?to_of_estate ok_b {ok_b} /=.
      move: Hs2 => /(_ _ _ _ ok_s2) Hs2.
      have Hvc : valid lbl (next_lbl lbl) [:: MkLI ii (Licond e lbl)].
      + by rewrite /= Pos.leb_refl lt_next.
      have Hd: disjoint_lbl [:: MkLI ii (Licond e lbl)] lc2 by move=> ?.
      have /(@lsem_cat_tl [:: MkLI ii (Lilabel lbl)]):=
         @lsem_cat_hd [:: MkLI ii (Licond e lbl)] _ _ _ _ Hd Hs2.
      rewrite !of_estate_add_hd_c !addn0 /= => Hsem.
      apply (tc_trans Hsem) => {Hsem}.
      apply tc_step; rewrite /lsem1 /step /= /setc /find_instr /= onth_cat ltnn subnn /=.
      by rewrite /eval_instr /= size_cat /= addn1.
    rewrite -Heq1 => {Heq1 l1 i1};case Heq2: c2 => [|i2 l2].
    (* case 2: Cif e c1 [::] *)
    + subst; rewrite linear_c_nil; case Heq: linear_c=> [[[lbl1 lc1] ltc1]|] //= [] <- <- <-.
      have Hlen := le_next lbl.
      have [Hle Hv1 Hs1]:= Hc1 _ _ _ _ Heq;split.
      + by apply: Pos_leb_trans Hle.
      rewrite /= valid_cat Pos.leb_refl (valid_le_min Hlen Hv1) /= Pos.leb_refl.
      by rewrite (Pos_lt_leb_trans (lt_next _) Hle).
      case => m1 vm1 s2 l /S.sem_iE' [b] [le] [lc]; case: b => ok_b.
      case: ok_b.
      (* true case *)
      + move => ok_e ok_s2 ->.
        apply: lsem_step.
        + rewrite /lsem1 /step /= /eval_instr /= ?to_of_estate. 
          move: snot_spec. move=> /= Hsnot. 
          move: (Hsnot gd {| emem := m1; evm := vm1 |} e true le stk ok_e). move=> {Hsnot} -> /=.
          by rewrite /setpc /=. 
        + move: Hs1 => /(_ _ _ _ ok_s2) Hs1.
          have Hvc : valid lbl (next_lbl lbl) [:: MkLI ii (Licond (Papp1 Onot e) lbl)].
          + by rewrite /= Pos.leb_refl lt_next.
          have Hd: disjoint_lbl [:: MkLI ii (Licond (snot e).1 lbl)] lc1 by move=> ?.
          have := @lsem_cat_hd [:: MkLI ii (Licond (snot e).1 lbl)] _ _ _ _ Hd Hs1.
          move=> /(@lsem_cat_tl [:: MkLI ii (Lilabel lbl)]) Hsem.
          eapply tc_trans. apply Hsem;case s2 => m2 vm2.
          apply tc_step.
          rewrite /lsem1 /step /setc /find_instr /= onth_cat ltnn subnn /=.
          by rewrite /eval_instr /= size_cat /= addn1.
      (* false case *)
      case: ok_b. move=> ok_e /S.semE [] -> -> -> /=.
      apply: lsem_step.
      + rewrite /lsem1 /step /= /eval_instr /= ?to_of_estate. 
        move: snot_spec. move=> /= Hsnot. 
        move: (Hsnot gd {| emem := m1; evm := vm1 |} e false le stk ok_e). 
        move=> {Hsnot} -> /=. 
        rewrite -cat_cons find_label_cat_hd.
        + by rewrite find_label_hd /=;eauto.
        apply /negP => /= H. have := @valid_has _ lbl _ _ Hv1.
        rewrite H => /(_ erefl) /andP [].
        by rewrite Pos.leb_antisym lt_next.
      rewrite /= size_cat /= addn1 addn0;exact: tc_refl.
    (* case 3: Cif e c1 c2 *)
    rewrite -Heq2 => {Heq2 l2 i2}.
    rewrite linear_c_nil;case Heq1: linear_c => [[[lbl1 lc1] ltc1]|] //=.
    rewrite linear_c_nil;case Heq2: linear_c => [[[lbl2 lc2] ltc2]|] //= [] <- <- <-.
    have leL1 := le_next lbl; have leL2 := le_next (next_lbl lbl).
    have [Hle1 Hv1 Hs1]:= Hc1 _ _ _ _ Heq1;have [Hle2 Hv2 Hs2]:= Hc2 _ _ _ _ Heq2.
    have L2lbl2 := Pos_leb_trans Hle1 Hle2.
    have L1lbl2 := Pos_leb_trans leL2 L2lbl2.

    have lblL2 := Pos_leb_trans leL1 leL2.
    have lbllbl1 := Pos_leb_trans lblL2 Hle1;split.
    + by apply: Pos_leb_trans Hle2.
    + rewrite /= valid_cat /= valid_cat /=.
      rewrite Pos.leb_refl leL1 (Pos_lt_leb_trans (lt_next lbl) L1lbl2).
      rewrite (Pos_lt_leb_trans (lt_next _) L2lbl2).
      by rewrite (valid_le_min _ Hv2) // (valid_le_max Hle2 (valid_le_min lblL2 Hv1)).
    move=> [m1 vm1] s2 l /S.sem_iE' [b] [lc] [lc'] [].
    set C := (C in of_estate _ C _); rewrite -/C.
    case: b => ok_b ok_s2 ->.
    + apply lsem_step with (of_estate {| emem := m1; evm := vm1 |} C ((size lc2) .+3)).
      + rewrite /lsem1 /step /= /eval_instr /=  ?to_of_estate ok_b /=.
        rewrite /C -cat_cons -cat_rcons find_label_cat_hd.
        + by rewrite find_label_hd size_rcons /= addn0.
        rewrite has_rcons /=; apply /negP => H; have := @valid_has _ lbl _ _ Hv2. rewrite H=> /(_ isT) /andP[].
        have Hlt := Pos_leb_trans leL2 Hle1.
        by rewrite Pos.leb_antisym (Pos_lt_leb_trans(lt_next _)(Pos_leb_trans leL2 Hle1)).
      move: Hs1 => /(_ _ _ _ ok_s2) Hs1.
      have Hd:
        disjoint_lbl ([:: MkLI ii (Licond e lbl)]++lc2++[:: MkLI ii (Ligoto (next_lbl lbl)); MkLI ii (Lilabel lbl)]) lc1.
      + rewrite !disjoint_cat_l;split;first by move=> ?.
        split;first by apply: valid_disjoint Hv2 Hv1;rewrite Pos.leb_refl orbC.
        move=> lbl0 /=;rewrite orbF /is_label /=;case:eqP=> //= ?;subst lbl0.
        apply /negP => H; have := @valid_has _ lbl _ _ Hv1;rewrite H orbT.
        move=> /(_ isT) /andP[];rewrite Pos.leb_antisym.
        by rewrite (Pos_lt_leb_trans (lt_next _) leL2).
      have /(_ _ Hd) := lsem_cat_hd _ Hs1.
      rewrite !of_estate_add_hd_c /=.
      move=> /(@lsem_cat_tl [:: MkLI ii (Lilabel (next_lbl lbl))]) /=.
      rewrite !setc_of_estate addn0 size_cat /= addn2 /C -!catA /= => Hsem.
      eapply tc_trans. apply Hsem. apply tc_step.
      rewrite /lsem1 /step /setc /find_instr /= onth_cat.
      have -> : ((size lc2 + size lc1)%Nrec.+2 < size lc2) = false.
      + by apply negbTE;apply /ltP;rewrite -addnE -plusE;omega.
      have -> /= : (size lc2 + size lc1)%Nrec.+2 - size lc2 = (size lc1).+2.
      + by rewrite -addnE -minusE -plusE;omega.
      rewrite onth_cat ltnn subnn /= size_cat /= size_cat /eval_instr /=.
      by rewrite !addSn !addnS addn0.
    apply lsem_step with (of_estate {| emem := m1; evm := vm1 |} C 1).
    + by rewrite /lsem1 /step /= /eval_instr /= ?to_of_estate ok_b /=.
    apply tc_trans with (of_estate s2 C (size lc2).+1).
    + have := Hs2 _ _ _ ok_s2.
      move=> /(@lsem_cat_tl [:: MkLI ii (Ligoto (next_lbl lbl)), MkLI ii (Lilabel lbl) & lc1 ++ [:: MkLI ii (Lilabel (next_lbl lbl))]]) /= H.
      by have /= /(_ [:: MkLI ii (Licond e lbl)]) H0 := lsem_cat_hd _ H; apply H0.
    apply tc_step.
    rewrite /lsem1 /step /= /C /find_instr /= onth_cat ltnn subnn /eval_instr /=.
    rewrite -cat_cons -2!cat_rcons catA find_label_cat_hd.
    + by rewrite find_label_hd /= !(size_cat, size_rcons, addn0) /= size_cat /= !addSn addn1 !addnS.
    rewrite has_cat !has_rcons /=.
    rewrite {1}/is_label /=.
    case: eqP => Heq /=.
    + by have := lt_next lbl;rewrite Pos.ltb_antisym Heq Pos.leb_refl.
    apply /negP => /orP [] H.
    + have := @valid_has _ (next_lbl lbl) _ _ Hv2.
      by rewrite H Pos.leb_antisym (Pos_lt_leb_trans (lt_next _) Hle1) /= => /(_ isT).
    have := @valid_has _ (next_lbl lbl) _ _ Hv1.
    by rewrite H Pos.leb_antisym lt_next /= => /(_ isT).
  Qed.

  Let Hfor : forall v dir lo hi c, Pc c -> Pi_r (Cfor v (dir, lo, hi) c).
  Proof. by []. Qed.

  Lemma lc_of_estate s lc pc : linear_sem.lc (of_estate s lc pc) = lc.
  Proof. by case: s. Qed.

  Lemma setpc_of_estate s C pc pc' : setpc (of_estate s C pc) pc' = of_estate s C pc'.
  Proof. done. Qed.

  Lemma leak_i_iL_while_c'0 a lti li: 
    leak_i_iL stk li (LT_ilwhile_c'0 a lti) = get_align_leak_il a ++ [:: Lempty & ilwhile_c'0 leak_i_iL stk lti li].
  Proof.
  by case: li.
  Qed.

  Lemma leak_i_il_il_while lti lti' li : leak_i_iL stk li (LT_ilwhile lti lti') = [:: Lempty] ++ ilwhile leak_i_iL stk lti lti' li.
  Proof.
  by case: li.
  Qed.

  Let Hwhile : forall a c e c', Pc c -> Pc c' -> Pi_r (Cwhile a c e c').
  Proof.
    move=> a c e c' Hc Hc' ii lbl lbli li lti /=.
    set ι := MkLI ii.
    case: is_boolP => [[] | {e} e].
    + case: c' Hc' => [ _ | i c' ].
    (* c' is [::]*)
    (* when c' = [::] *)
    (* align; Lilabel L1; c ; Licond e L1 *)
    (* Depending on e we will repeat c till e becomes false *)
    + rewrite linear_c_nil;case Heqc: linear_c => [[[lblc lc] ltc']|] //= x; apply ok_inj in x.
      case/xseq.pair_inj: x => h1 <-; case: h1=> h1' h1''; subst lbli li.
      have {Hc}[Hle1 Hvc Hc]:= Hc _ _ _ _ Heqc.
      have leL1 := le_next lbl.
      have ltL1 := lt_next lbl.
      have Hle2 := Pos_leb_trans leL1 Hle1.
      have Hlt := Pos_lt_leb_trans ltL1 Hle1.
      split => //.
      + by rewrite valid_add_align /= valid_cat /= Pos.leb_refl Hlt (valid_le_min _ Hvc).
      move=> s1 s2 li H. rewrite leak_i_iL_while_c'0 /=. 
      apply: lsem_add_align.
      apply: lsem_step=> //.
      set L := [:: ι (Lilabel lbl) ].
      set C := L ++ lc ++ [:: ι (Licond e lbl)].
      have HL : valid lbl (next_lbl lbl) L by rewrite/L/= Pos.leb_refl ltL1.
      have Hd : disjoint_lbl L lc by apply: valid_disjoint _ HL Hvc; rewrite Pos.leb_refl.
      elim: _ {-1} _ _ _ / H (erefl (Cwhile a c true [::])) => // { s1 s2}.
      + move=> s1 s2 s3 s4 a' c0 e0 c' lc0 le lc' lw Hsem He Hsem' Hs IH.
        move=> [] h1 h2 h3 h4; subst a c0 e0 c'.
        specialize (IH (erefl _)).
        specialize (Hc _ _ _ Hsem).
        move: Hsem'. move=> /S.semE. 
        move=> [] hs hl.
        apply: tc_trans.
        + have /(_ _ Hd) := lsem_cat_hd _ Hc. move=> Hhd.
          move: (lsem_cat_tl [:: ι (Licond true lbl)] Hhd). move=> Htl.
          rewrite /lsem in Hhd. rewrite /lsem in Htl.
          rewrite /add_hd_c in Htl. rewrite /= in Htl.
          rewrite /setpc /=. rewrite /setc in Htl. rewrite /= in Htl. 
          by apply Htl. 
        apply: lsem_step.
        + rewrite /lsem1 /step /find_instr /= onth_cat ltnn subnn /= /eval_instr /= /to_estate /=.
          replace s2 with {| emem := emem s2; evm := evm s2 |} in He; last by case s2.
          rewrite /= find_label_hd /=. rewrite /= in He. by case: He=> <-.
        (* recursive part *)
        by rewrite /setpc /of_estate /= hs in IH.
      move=> s1 s2 a' c0 e0 c' le0 lc0 Hsem He [] h1 h2 h3 h4; subst a c c'. 
      rewrite -h3 in He. rewrite /= in He. case: He=> He1 He2. inversion He1.
    (* last case: c' is not empty *)
    move: (i :: c') => { i c' } c' Hc'.
    rewrite linear_c_nil;case Heqc: linear_c => [[[lblc lc] ltc]|] //=.
    have {Hc}[Hle1 Hvc Hc]:= Hc _ _ _ _ Heqc.
    rewrite linear_c_nil.
    case Heq:linear_c => [[[lblc' lc'] ltc']|] //= [] ??;subst lbli li; move=> <- /=.
    have leL1 := le_next lbl; have leL2 := le_next (next_lbl lbl).
    have lblL2 := Pos_leb_trans leL1 leL2.
    have lblcL2 := Pos_leb_trans lblL2 Hle1.
    have {Heq} [Hle Hv Hs]:= Hc' _ _ _ _ Heq;split.
    + apply: (Pos_leb_trans lblL2).
      by apply: (Pos_leb_trans Hle1).
    + rewrite /= valid_add_align /= valid_cat /= Pos.leb_refl leL1 (valid_le_min _ Hv) //.
      rewrite (Pos_lt_leb_trans (lt_next _)).
      rewrite (Pos_lt_leb_trans _ Hle) /=.
      rewrite valid_cat /= leL1 /=.
      rewrite (valid_le_max Hle) /=.
      rewrite (Pos_lt_leb_trans (lt_next _)) //.
      rewrite (Pos_leb_trans Hle1) //.
      rewrite (valid_le_min _ Hvc) //.
      rewrite (Pos_lt_leb_trans (lt_next _)) //.
      rewrite (Pos_leb_trans _ Hle) //.
      rewrite (Pos_leb_trans leL2 Hle1) //.
    move=> s1 s2 li H. rewrite leak_i_il_il_while /=.
    set C := (C in of_estate _ C _);rewrite -/C.

    apply lsem_step with (of_estate s1 C ((a == Align) + (size lc').+2).+1).
    + rewrite /lsem1 /step /= /eval_instr /=.
      have -> // : find_label lbl C =  ok ((a == Align) + (size lc').+2).
      rewrite /C -cat1s find_label_cat_hd // find_label_add_align.
      rewrite -!cat_cons find_label_cat_hd /=.
      + by rewrite find_label_hd /= addn0 addnA (addnC 1) -addnA.
      rewrite /= {1}/is_label /=.
      case: eqP => H' /=.
      + by have := lt_next lbl;rewrite Pos.ltb_antisym -H' Pos.leb_refl.
      apply /negP=> H1;have := @valid_has _ lbl _ _ Hv.
      rewrite H1 Pos.leb_antisym.
      by rewrite (Pos_lt_leb_trans (Pos_lt_leb_trans (lt_next _) leL2) Hle1) /= => /(_ isT).

    (* Start induction after the first goto (at the first location where the loop will come back) *)
    pose C1 := (ι (Lilabel (next_lbl lbl)) :: lc' ++ ι (Lilabel lbl) :: lc ++ [:: ι (Licond true (next_lbl lbl))]).
    have : lsem gd (of_estate s1 C1 ((size lc').+2)) (ilwhile leak_i_iL stk ltc ltc' li)
                (of_estate s2 C1 (size C1));last first.
    + rewrite /C add_align_nil -cat_cons size_cat => h.
      have -> : ((a == Align) + (size lc').+2).+1 =
                size ((ι (Ligoto lbl) :: add_align ii a [::])) + (size lc').+2.
      + by case: (a).
      by apply: (lsem_cat_hd _ h); rewrite /disjoint_lbl; case:(a).
    elim: _ {-1}_ _ _ / H Hs (erefl (Cwhile a c true c'))=> // {s1 s2}.
    + move=> s1 s2 s3 s4 a0 c0 e0 c'0 lc0 le lc'0 lw Hsem0 He Hsem Hsemi IH Hs [] ????; subst a0 c0 e0 c'0.
      apply tc_trans with (of_estate s2 C1 ( (size lc').+2 + size lc)).
      (*apply (@lsem_trans gd (of_estate s2 C1 ( (size lc').+2 + size lc))).*)
      + have Hd: disjoint_lbl
          [:: {| li_ii := ii; li_i := Lilabel (next_lbl lbl) |}
          & lc' ++ [:: {| li_ii := ii; li_i := Lilabel lbl |}]] lc.
        + rewrite -cat1s !disjoint_cat_l; repeat split=> //.
          + move=> lbl0 /=;rewrite orbF /is_label /=; case: eqP=> //= ?;subst.
            apply /negP=> H; have := @valid_has _ (next_lbl lbl) _ _ Hvc.
            by rewrite H Pos.leb_antisym (lt_next _) orbT=> /(_ isT).
          + apply: (valid_disjoint _ Hv Hvc).
            by rewrite Pos.leb_refl /= orbT.
          + move=> lbl0 /=; rewrite orbF /is_label /=; case: eqP=> //= ?;subst.
            apply/negP=> H; have := @valid_has _ lbl _ _ Hvc.
            by rewrite H Pos.leb_antisym (Pos_lt_leb_trans (lt_next _) leL2) orbT=> /(_ isT).
        have /(_ _ Hd):= lsem_cat_hd _ (Hc _ _ _ Hsem0).
        move=> /(lsem_cat_tl [:: MkLI ii (Licond true (next_lbl lbl))]) /=.
        rewrite !of_estate_add_hd_c !setc_of_estate /= /C1.
        by rewrite !size_cat addn0 /= addn1 !addSn /= -!cat_cons -!catA.
      apply: lsem_step.
      + rewrite /lsem1 /step /= /C1 /find_instr /=.
        rewrite -cat_cons catA onth_cat size_cat /= addnS ltnn subnn /eval_instr /=.
        rewrite /= in He. case: He => <-.
        by rewrite /setpc /of_estate /find_label /= /is_label /= eqxx /=;eauto.
      apply: tc_trans.
      + have Hd : disjoint_lbl [:: MkLI ii (Lilabel (next_lbl lbl))] lc'.
        + move=> lbl0 /=;rewrite orbF /is_label /=;case: eqP => //= ?;subst.
          apply /negP=> H;have := @valid_has _ (next_lbl lbl) _ _ Hv.
          rewrite H Pos.leb_antisym.
          by rewrite (Pos_lt_leb_trans (lt_next _) Hle1) /= orbT => /(_ isT).
      have /(_ _ Hd) := lsem_cat_hd _ (Hs _ _ _ Hsem).
      move=> /(@lsem_cat_tl ((MkLI ii (Lilabel lbl)) :: lc ++ [:: MkLI ii (Licond true (next_lbl lbl))])).
      rewrite !of_estate_add_hd_c !setc_of_estate !lc_of_estate addn0.
      rewrite -!cat_cons -!catA => H.
      apply H.
      apply: lsem_step.
      + by rewrite /lsem1 /step /= /find_instr /= onth_cat ltnn subnn /= /eval_instr /=;eauto.
      exact: IH.
    move=> s1 s2 c0 a0 e0 c0' le lc0 Hs0 He Hs [????]; subst a0 e0 c0 c0'.
    by rewrite /= in He; case: He=> He1 He2; inversion He1.
    (* case 2: when e is false *) (* done *)
    + rewrite linear_c_nil; case Heqc' : linear_c => [[[lblc' lc'] ltc]|] //=.
      move: Hc. rewrite /Pc. 
      move=> Hc. move: (Hc lbl lblc' lc' ltc Heqc'). move=> [] H1 H2 H3.
      move=> [] <- <- <-; split.
      + auto.
      + rewrite cats0. apply H2.
      + rewrite cats0. move=> s1 s2 l /S.sem_iE' [si] [b] [lc] [le] [Hs] //=.
        move=> [] [] <- <- [] <- -> /=. move: (H3 s1 si lc Hs). move=> {H3} H3.
        apply H3.
    (* last case *)
    case: c' Hc' => [ _ | i c' ].
    (* c' is [::]*)
    (* when c' = [::] *)
    (* align; Lilabel L1; c ; Licond e L1 *)
    (* Depending on e we will repeat c till e becomes false *)
    + rewrite linear_c_nil;case Heqc: linear_c => [[[lblc lc] ltc']|] //= x; apply ok_inj in x.
      case/xseq.pair_inj: x => h1 <-; case: h1=> h1' h1''; subst lbli li.
      have {Hc}[Hle1 Hvc Hc]:= Hc _ _ _ _ Heqc.
      have leL1 := le_next lbl.
      have ltL1 := lt_next lbl.
      have Hle2 := Pos_leb_trans leL1 Hle1.
      have Hlt := Pos_lt_leb_trans ltL1 Hle1.
      split => //.
      + by rewrite valid_add_align /= valid_cat /= Pos.leb_refl Hlt (valid_le_min _ Hvc).
      move=> s1 s2 li H. rewrite leak_i_iL_while_c'0 /=. 
      apply: lsem_add_align.
      apply: lsem_step=> //.
      set L := [:: ι (Lilabel lbl) ].
      set C := L ++ lc ++ [:: ι (Licond e lbl)].
      have HL : valid lbl (next_lbl lbl) L by rewrite/L/= Pos.leb_refl ltL1.
      have Hd : disjoint_lbl L lc by apply: valid_disjoint _ HL Hvc; rewrite Pos.leb_refl.
      elim: _ {-1} _ _ _ / H (erefl (Cwhile a c e [::])) => // { s1 s2}.
      + move=> s1 s2 s3 s4 a' c0 e0 c' lc0 le lc' lw Hsem He Hsem' Hs IH.
        move=> [] h1 h2 h3 h4; subst a c0 e0 c'.
        specialize (IH (erefl _)).
        specialize (Hc _ _ _ Hsem).
        move: Hsem'. move=> /S.semE. 
        move=> [] hs hl.
        apply: tc_trans.
        + have /(_ _ Hd) := lsem_cat_hd _ Hc. move=> Hhd.
          move: (lsem_cat_tl [:: ι (Licond e lbl)] Hhd). move=> Htl.
          rewrite /lsem in Hhd. rewrite /lsem in Htl.
          rewrite /add_hd_c in Htl. rewrite /= in Htl.
          rewrite /setpc /=. rewrite /setc in Htl. rewrite /= in Htl. 
          by apply Htl. 
        apply: lsem_step.
        + rewrite /lsem1 /step /find_instr /= onth_cat ltnn subnn /= /eval_instr /= /to_estate /=.
          replace s2 with {| emem := emem s2; evm := evm s2 |} in He; last by case s2.
          by rewrite He /= find_label_hd /=. 
        (* recursive part *)
        by rewrite /setpc /of_estate /= hs in IH.
      move=> s1 s2 a' c0 e0 c' le0 lc0 Hsem He [] h1 h2 h3 h4; subst a c e c'. 
      specialize (Hc _ _ _ Hsem).
      apply: tc_trans.
      + have /(_ _ Hd) := lsem_cat_hd _ Hc. move=> Hhd.
        move: (lsem_cat_tl [:: ι (Licond e0 lbl)] Hhd). move=> Htl.
        rewrite /lsem in Hhd. rewrite /lsem in Htl.
        rewrite /add_hd_c in Htl. rewrite /= in Htl.
        rewrite /setpc /=. rewrite /setc in Htl. rewrite /= in Htl.
        by apply Htl.
      apply: tc_step.
      rewrite /lsem1 /step /= /of_estate /find_instr /=.
      rewrite onth_cat ltnn subnn /= /eval_instr /= to_of_estate He /=.
      by rewrite size_cat /= add1n addn1.
    (* last case: c' is not empty *)
    move: (i :: c') => { i c' } c' Hc'.
    rewrite linear_c_nil;case Heqc: linear_c => [[[lblc lc] ltc]|] //=.
    have {Hc}[Hle1 Hvc Hc]:= Hc _ _ _ _ Heqc.
    rewrite linear_c_nil.
    case Heq:linear_c => [[[lblc' lc'] ltc']|] //= [] ??;subst lbli li; move=> <- /=.
    have leL1 := le_next lbl; have leL2 := le_next (next_lbl lbl).
    have lblL2 := Pos_leb_trans leL1 leL2.
    have lblcL2 := Pos_leb_trans lblL2 Hle1.
    have {Heq} [Hle Hv Hs]:= Hc' _ _ _ _ Heq;split.
    + apply: (Pos_leb_trans lblL2).
      by apply: (Pos_leb_trans Hle1).
    + rewrite /= valid_add_align /= valid_cat /= Pos.leb_refl leL1 (valid_le_min _ Hv) //.
      rewrite (Pos_lt_leb_trans (lt_next _)).
      rewrite (Pos_lt_leb_trans _ Hle) /=.
      rewrite valid_cat /= leL1 /=.
      rewrite (valid_le_max Hle) /=.
      rewrite (Pos_lt_leb_trans (lt_next _)) //.
      rewrite (Pos_leb_trans Hle1) //.
      rewrite (valid_le_min _ Hvc) //.
      rewrite (Pos_lt_leb_trans (lt_next _)) //.
      rewrite (Pos_leb_trans _ Hle) //.
      rewrite (Pos_leb_trans leL2 Hle1) //.
    move=> s1 s2 li H. rewrite leak_i_il_il_while /=.
    set C := (C in of_estate _ C _);rewrite -/C.

    apply lsem_step with (of_estate s1 C ((a == Align) + (size lc').+2).+1).
    + rewrite /lsem1 /step /= /eval_instr /=.
      have -> // : find_label lbl C =  ok ((a == Align) + (size lc').+2).
      rewrite /C -cat1s find_label_cat_hd // find_label_add_align.
      rewrite -!cat_cons find_label_cat_hd /=.
      + by rewrite find_label_hd /= addn0 addnA (addnC 1) -addnA.
      rewrite /= {1}/is_label /=.
      case: eqP => H' /=.
      + by have := lt_next lbl;rewrite Pos.ltb_antisym -H' Pos.leb_refl.
      apply /negP=> H1;have := @valid_has _ lbl _ _ Hv.
      rewrite H1 Pos.leb_antisym.
      by rewrite (Pos_lt_leb_trans (Pos_lt_leb_trans (lt_next _) leL2) Hle1) /= => /(_ isT).

    (* Start induction after the first goto (at the first location where the loop will come back) *)
    pose C1 := (ι (Lilabel (next_lbl lbl)) :: lc' ++ ι (Lilabel lbl) :: lc ++ [:: ι (Licond e (next_lbl lbl))]).
    have : lsem gd (of_estate s1 C1 ((size lc').+2)) (ilwhile leak_i_iL stk ltc ltc' li)
                (of_estate s2 C1 (size C1));last first.
    + rewrite /C add_align_nil -cat_cons size_cat => h.
      have -> : ((a == Align) + (size lc').+2).+1 =
                size ((ι (Ligoto lbl) :: add_align ii a [::])) + (size lc').+2.
      + by case: (a).
      by apply: (lsem_cat_hd _ h); rewrite /disjoint_lbl; case:(a).
    elim: _ {-1}_ _ _ / H Hs (erefl (Cwhile a c e c'))=> // {s1 s2}.
    + move=> s1 s2 s3 s4 a0 c0 e0 c'0 lc0 le lc'0 lw Hsem0 He Hsem Hsemi IH Hs [] ????; subst a0 c0 e0 c'0.
      apply tc_trans with (of_estate s2 C1 ( (size lc').+2 + size lc)).
      (*apply (@lsem_trans gd (of_estate s2 C1 ( (size lc').+2 + size lc))).*)
      + have Hd: disjoint_lbl
          [:: {| li_ii := ii; li_i := Lilabel (next_lbl lbl) |}
          & lc' ++ [:: {| li_ii := ii; li_i := Lilabel lbl |}]] lc.
        + rewrite -cat1s !disjoint_cat_l; repeat split=> //.
          + move=> lbl0 /=;rewrite orbF /is_label /=; case: eqP=> //= ?;subst.
            apply /negP=> H; have := @valid_has _ (next_lbl lbl) _ _ Hvc.
            by rewrite H Pos.leb_antisym (lt_next _) orbT=> /(_ isT).
          + apply: (valid_disjoint _ Hv Hvc).
            by rewrite Pos.leb_refl /= orbT.
          + move=> lbl0 /=; rewrite orbF /is_label /=; case: eqP=> //= ?;subst.
            apply/negP=> H; have := @valid_has _ lbl _ _ Hvc.
            by rewrite H Pos.leb_antisym (Pos_lt_leb_trans (lt_next _) leL2) orbT=> /(_ isT).
        have /(_ _ Hd):= lsem_cat_hd _ (Hc _ _ _ Hsem0).
        move=> /(lsem_cat_tl [:: MkLI ii (Licond e (next_lbl lbl))]) /=.
        rewrite !of_estate_add_hd_c !setc_of_estate /= /C1.
        by rewrite !size_cat addn0 /= addn1 !addSn /= -!cat_cons -!catA.
      apply: lsem_step.
      + rewrite /lsem1 /step /= /C1 /find_instr /=.
        rewrite -cat_cons catA onth_cat size_cat /= addnS ltnn subnn /eval_instr /=.
        rewrite to_of_estate He /find_label /= /is_label /= eqxx /=;eauto.
      rewrite setpc_of_estate.
      apply: tc_trans.
      + have Hd : disjoint_lbl [:: MkLI ii (Lilabel (next_lbl lbl))] lc'.
        + move=> lbl0 /=;rewrite orbF /is_label /=;case: eqP => //= ?;subst.
          apply /negP=> H;have := @valid_has _ (next_lbl lbl) _ _ Hv.
          rewrite H Pos.leb_antisym.
          by rewrite (Pos_lt_leb_trans (lt_next _) Hle1) /= orbT => /(_ isT).
      have /(_ _ Hd) := lsem_cat_hd _ (Hs _ _ _ Hsem).
      move=> /(@lsem_cat_tl ((MkLI ii (Lilabel lbl)) :: lc ++ [:: MkLI ii (Licond e (next_lbl lbl))])).
      rewrite !of_estate_add_hd_c !setc_of_estate !lc_of_estate addn0.
      rewrite -!cat_cons -!catA => H.
      apply H.
      apply: lsem_step.
      + by rewrite /lsem1 /step /= /find_instr /= onth_cat ltnn subnn /= /eval_instr /=;eauto.
      exact: IH.
    + move=> s1 s2 c0 a0 e0 c0' le lc0 Hs0 He Hs [????]; subst a0 e0 c0 c0'.
      apply tc_trans with (of_estate s2 C1 (size lc' + size lc).+2).
      + have Hd: disjoint_lbl
          [:: {| li_ii := ii; li_i := Lilabel (next_lbl lbl) |}
          & lc' ++ [:: {| li_ii := ii; li_i := Lilabel lbl |}]] lc.
          rewrite -cat1s !disjoint_cat_l; repeat split=> //.
          + move=> lbl0 /=;rewrite orbF /is_label /=; case: eqP=> //= ?;subst.
            apply /negP=> H; have := @valid_has _ (next_lbl lbl) _ _ Hvc.
            by rewrite H Pos.leb_antisym (lt_next _) orbT=> /(_ isT).
          + apply: (valid_disjoint _ Hv Hvc).
            by rewrite Pos.leb_refl /= orbT.
          + move=> lbl0 /=; rewrite orbF /is_label /=; case: eqP=> //= ?;subst.
            apply/negP=> H; have := @valid_has _ lbl _ _ Hvc.
            by rewrite H Pos.leb_antisym (Pos_lt_leb_trans (lt_next _) leL2) orbT=> /(_ isT).
        have /(_ _ Hd) := lsem_cat_hd _ (Hc _ _ _ Hs0).
        move=> /(lsem_cat_tl [:: MkLI ii (Licond e (next_lbl lbl))]) /=.
        rewrite !of_estate_add_hd_c !setc_of_estate /= size_cat /= addn0 addn1.
        by rewrite -!cat_cons -!catA.
      apply: tc_step.
      rewrite /lsem1 /step /find_instr /= -cat_cons catA onth_cat.
      rewrite size_cat /= addnS ltnn subnn /eval_instr /= to_of_estate He /=;eauto.
      by rewrite setpc_of_estate /C /= size_cat /= size_cat /= addn1 !addnS.
   Qed.


  Let Hcall : forall i xs f es, Pi_r (Ccall i xs f es).
  Proof. by []. Qed.

  Lemma linear_cP c lbl lblc lc ltc:
    linear_c linear_i c lbl [::] = ok (lblc, lc, ltc) ->
    [/\ (lbl <=? lblc)%positive,
     valid lbl lblc lc &
     forall s1 s2 l, S.sem p gd s1 c l s2 ->
       lsem gd (of_estate s1 lc 0) (leak_i_iLs (leak_i_iL) stk ltc l)
 (of_estate s2 lc (size lc))].
  Proof.
    apply (@cmd_rect Pi_r Pi Pc HmkI Hskip Hseq Hassgn Hopn Hif Hfor Hwhile Hcall).
  Qed.

  Lemma linear_fdP:
    forall fn m1 va m2 vr lf,
    S.sem_call p gd m1 fn va (fn, lf) m2 vr -> 
    lsem_fd p' gd m1 fn va (fn, leak_i_iLs leak_i_iL stk (leak_Fun_L Fs fn) lf) m2 vr.
  Proof.
    move=> fn m1 vargs m2 vargs' lf /S.sem_callE' [] sf [] Hsf [] m1' [] m2' [] vargs1 [] s2 [] m2'' [] vm2 [] vres.
    move=> [] Halloc [] Hs1 [] Htyi [] Hs2 [] /= Hbody [] Hres [] Htyo Hm2.
    have dcok : map_cfprog_leak linear_fd p = ok (p', Fs).
    + move: linear_ok; rewrite /linear_prog /=. by move=> ->.
    have := (get_map_cfprog_leak dcok Hsf). move=> [] f' [] lt' [] Hf'1 /= Hf'2 Hleak.
    have Hf'3 := Hf'1.
    apply: rbindP Hf'3=> [[[l1 l2] l3] Hc] [] Hf'3.
    rewrite /add_finfo in Hc.
    case Heq: linear_c Hc=> [[[lblc lc'] ltc]|] //= [] Hl Hl1 Hl2 Hl3.
    rewrite linear_c_nil in Heq.
    apply: rbindP Heq=> [[[lblc' lc''] ltc']] Heq [] Hz1 Hz2.
    have [h1 h2 H]:= linear_cP Heq.
    move: Hbody=> /H /(@lsem_cat_tl [::]) Hs.
    rewrite -Hf'3 in Hf'2. move=> h.
    eapply LSem_fd; eauto.
    rewrite /=. rewrite -Hl2 in Hl3. rewrite h in Hs. rewrite Hl3 in Hs.
    move: Hs; rewrite /= Hz2 !setc_of_estate.
    have -> // : size lc'' = size lc'.
    by rewrite -Hz2 size_cat addn0.
    rewrite /of_estate /=. 
    have hf : (leak_Fun_L Fs fn) = lt'.
    + rewrite /get_leak in Hleak. rewrite /leak_Fun_L /=. by rewrite Hleak.
    move=> hs. rewrite hf. rewrite -Hl1. apply hs.
  Qed.

End PROOF.
<|MERGE_RESOLUTION|>--- conflicted
+++ resolved
@@ -42,23 +42,9 @@
 
 Local Open Scope seq_scope.
 
-<<<<<<< HEAD
-(*Lemma is_labelP i lbl: reflect (exists a, i.(li_i) = Llabel a lbl) (is_label lbl i).
-Proof.
-  rewrite /is_label;case:i => ii [|a l||] //=; try by constructor => -[].
-  apply:(@equivP (lbl = l)); first by apply eqP.
-  split=> [->|[? [? ->]] //];eauto.
-Qed.
-*)
-
 Lemma align_bind ii a p1 l ltc:
   Let p := align ii a p1 in ciok (p.1.1, p.1.2 ++ l, p.2 ++ ltc) =
   align ii a (Let p := p1 in ciok (p.1.1, p.1.2 ++ l, p.2 ++ ltc)).
-=======
-Lemma align_bind ii a p1 l :
-  Let p := align ii a p1 in ok (p.1, p.2 ++ l) =
-  align ii a (Let p := p1 in ok (p.1, p.2 ++ l)).
->>>>>>> f1aa1e0d
 Proof. by rewrite /align; case: a => //; case: p1. Qed.
 
 Section CAT.
@@ -66,11 +52,7 @@
   Let Pi (i:instr) :=
     forall lbl l,
      linear_i i lbl l =
-<<<<<<< HEAD
-     linear_i i lbl [::] >>= (fun (p:label*lcmd*leak_i_il_tr) => ok (p.1.1, p.1.2 ++ l, p.2)).
-=======
-     linear_i i lbl [::] >>= (fun (p: label * lcmd) => ok (p.1, p.2 ++ l)).
->>>>>>> f1aa1e0d
+     linear_i i lbl [::] >>= (fun (p:label * lcmd * leak_i_il_tr) => ok (p.1.1, p.1.2 ++ l, p.2)).
 
   Let Pr (i:instr_r) :=
     forall ii, Pi (MkI ii i).
@@ -78,12 +60,7 @@
   Let Pc (c:cmd) :=
     forall lbl l,
      linear_c linear_i c lbl l =
-<<<<<<< HEAD
-     linear_c linear_i c lbl [::] >>= (fun (p:label*lcmd*seq leak_i_il_tr) => ok (p.1.1, p.1.2 ++ l, p.2)).
-=======
-     linear_c linear_i c lbl [::] >>=
-       (fun (p: label * lcmd) => ok (p.1, p.2 ++ l)).
->>>>>>> f1aa1e0d
+     linear_c linear_i c lbl [::] >>= (fun (p:label * lcmd * seq leak_i_il_tr) => ok (p.1.1, p.1.2 ++ l, p.2)).
 
   Let Pf (fd:fundef) := True.
 
@@ -151,23 +128,15 @@
 
   Lemma linear_i_nil i lbl l :
      linear_i i lbl l =
-<<<<<<< HEAD
      linear_i i lbl [::] >>= (fun (p:label*lcmd*leak_i_il_tr) => ok (p.1.1, p.1.2 ++ l, p.2)).
-=======
-     linear_i i lbl [::] >>= (fun (p: label * lcmd) => ok (p.1, p.2 ++ l)).
->>>>>>> f1aa1e0d
   Proof.
     apply (@instr_Rect Pr Pi Pc HmkI Hskip Hseq Hassgn Hopn Hif Hfor Hwhile Hcall).
   Qed.
 
   Lemma linear_c_nil c lbl l :
      linear_c linear_i c lbl l =
-<<<<<<< HEAD
      linear_c linear_i c lbl [::] >>= (fun (p:label*lcmd*seq leak_i_il_tr) => 
      ok (p.1.1, p.1.2 ++ l, p.2)).
-=======
-     linear_c linear_i c lbl [::] >>= (fun (p: label * lcmd) => ok (p.1, p.2 ++ l)).
->>>>>>> f1aa1e0d
   Proof.
     apply (@cmd_rect Pr Pi Pc HmkI Hskip Hseq Hassgn Hopn Hif Hfor Hwhile Hcall).
   Qed.
