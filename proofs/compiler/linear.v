(* ** License
 * -----------------------------------------------------------------------
 * Copyright 2016--2017 IMDEA Software Institute
 * Copyright 2016--2017 Inria
 *
 * Permission is hereby granted, free of charge, to any person obtaining
 * a copy of this software and associated documentation files (the
 * "Software"), to deal in the Software without restriction, including
 * without limitation the rights to use, copy, modify, merge, publish,
 * distribute, sublicense, and/or sell copies of the Software, and to
 * permit persons to whom the Software is furnished to do so, subject to
 * the following conditions:
 *
 * The above copyright notice and this permission notice shall be
 * included in all copies or substantial portions of the Software.
 *
 * THE SOFTWARE IS PROVIDED "AS IS", WITHOUT WARRANTY OF ANY KIND,
 * EXPRESS OR IMPLIED, INCLUDING BUT NOT LIMITED TO THE WARRANTIES OF
 * MERCHANTABILITY, FITNESS FOR A PARTICULAR PURPOSE AND NONINFRINGEMENT.
 * IN NO EVENT SHALL THE AUTHORS OR COPYRIGHT HOLDERS BE LIABLE FOR ANY
 * CLAIM, DAMAGES OR OTHER LIABILITY, WHETHER IN AN ACTION OF CONTRACT,
 * TORT OR OTHERWISE, ARISING FROM, OUT OF OR IN CONNECTION WITH THE
 * SOFTWARE OR THE USE OR OTHER DEALINGS IN THE SOFTWARE.
 * ----------------------------------------------------------------------- *)

(* * Syntax and semantics of the linear language *)

(* ** Imports and settings *)

From mathcomp Require Import all_ssreflect all_algebra.
Require Import ZArith.
Require Import Utf8.
Import Relations.

<<<<<<< HEAD
Require Import expr compiler_util x86_variables constant_prop.
=======
Require Import expr compiler_util label x86_variables.
>>>>>>> bf446f76
Import ssrZ.

Set Implicit Arguments.
Unset Strict Implicit.
Unset Printing Implicit Defensive.

Local Open Scope seq_scope.
(* --------------------------------------------------------------------------- *)
(* Syntax                                                                      *)

Variant linstr_r :=
  | Lopn   : lvals -> sopn -> pexprs -> linstr_r
  | Lalign : linstr_r
  | Llabel : label -> linstr_r
  | Lgoto  : remote_label -> linstr_r
  | Ligoto : pexpr -> linstr_r (* Absolute indirect jump *)
  | LstoreLabel : lval -> label -> linstr_r
  | Lcond  : pexpr -> label -> linstr_r
.

Arguments Llabel _%positive_scope.

Record linstr : Type := MkLI { li_ii : instr_info; li_i : linstr_r }.

Definition lcmd := seq linstr.

Definition is_label (lbl: label) (i:linstr) : bool :=
  match i.(li_i) with
  | Llabel lbl' => lbl == lbl'
  | _ => false
  end.

(* -------------------------------------------------------------------- *)
Definition find_label (lbl : label) (c : seq linstr) :=
  let idx := seq.find (is_label lbl) c in
  if idx < size c then ok idx else type_error.

Record lfundef := LFundef {
 lfd_info : fun_info;
 lfd_align : wsize;
 lfd_tyin : seq stype;
 lfd_arg  : seq var_i;
 lfd_body : lcmd;
 lfd_tyout : seq stype;
 lfd_res  : seq var_i;  (* /!\ did we really want to have "seq var_i" here *)
 lfd_export: bool;
}.

Definition signature_of_lfundef (lfd: lfundef) : function_signature :=
  (lfd_tyin lfd, lfd_tyout lfd).

Record lprog :=
 {  lp_rip   : Ident.ident;
    lp_rsp : Ident.ident;
    lp_globs : seq u8;
    lp_funcs : seq (funname * lfundef) }.

Module E.

Definition pass_name := "linearisation"%string.

(* FIXME: are there internal errors? *)
Definition gen_error (internal:bool) (ii:option instr_info) (msg:string) := 
  {| pel_msg      := pp_s msg
   ; pel_fn       := None
   ; pel_fi       := None
   ; pel_ii       := ii
   ; pel_vi       := None
   ; pel_pass     := Some pass_name
   ; pel_internal := internal
  |}.

Definition ii_error (ii:instr_info) (msg:string) := 
  gen_error false (Some ii) msg.

Definition error (msg:string) := 
  gen_error false None msg.

Definition internal_error (msg:string) := 
  gen_error true None msg.

End E.

(* --------------------------------------------------------------------------- *)
Section PROG.
Context (p:sprog) (extra_free_registers: instr_info -> option var).

(** Total size of a stack frame: local variables, extra and padding. *)
Definition stack_frame_allocation_size (e: stk_fun_extra) : Z :=
  round_ws e.(sf_align) (sf_stk_sz e + sf_stk_extra_sz e).

  Section CHECK_c.

    Context (check_i: instr -> cexec unit).

    Fixpoint check_c (c:cmd) : cexec unit :=
      match c with
      | [::] => ok tt
      | i::c => check_c c >> check_i i
      end.

  End CHECK_c.

  Section CHECK_i.

  Context (this: funname) (stack_align : wsize).

  Fixpoint check_i (i:instr) : cexec unit :=
    let (ii,ir) := i in
    match ir with
    | Cassgn x tag ty e =>
      if ty is sword sz then ok tt
      else Error (E.ii_error ii "assign not a word")
    | Copn xs tag o es =>
      ok tt
    | Cif b c1 c2 =>
      check_c check_i c1 >> check_c check_i c2
    | Cfor _ _ _ =>
      Error (E.ii_error ii "for found in linear")
    | Cwhile _ c e c' =>
      if e == Pbool false then check_c check_i c
      else check_c check_i c >> check_c check_i c'
    | Ccall _ xs fn es =>
      Let _ := assert (fn != this) (E.ii_error ii "call to self") in
      if get_fundef (p_funcs p) fn is Some fd then
        let e := f_extra fd in
        Let _ := assert match sf_return_address e with
                        | RAnone => false
                        | RAreg ra => true
                        | RAstack ofs => extra_free_registers ii != None 
                        end
          (E.ii_error ii "(one_varmap) nowhere to store the return address") in
        Let _ := assert (sf_align e <= stack_align)%CMP
          (E.ii_error ii "caller need alignment greater than callee") in
        ok tt
      else Error (E.ii_error ii "call to unknown function")
    end.

  End CHECK_i.

  Let check_stack_ofs e ofs ws : bool :=
    [&&
     (sf_stk_sz e <=? ofs )%Z,
     (ofs + wsize_size ws <=? sf_stk_sz e + sf_stk_extra_sz e)%Z,
     (ws ≤ sf_align e)%CMP (* Stack frame is aligned for storing words of size ws *) &
     is_align (wrepr Uptr ofs) ws (* Stack slot is aligned *)
    ].

  Definition all_disjoint_aligned_between (lo hi: Z) (al: wsize) A (m: seq A) (slot: A → cexec (Z * wsize)) : cexec unit :=
    Let last := foldM (λ a base,
                       Let: (ofs, ws) := slot a in
                       Let _ := assert (base <=? ofs)%Z (E.error "to-save: overlap") in
                       Let _ := assert (ws ≤ al)%CMP (E.error "to-save: bad frame alignement") in
                       Let _ := assert (is_align (wrepr Uptr ofs) ws) (E.error "to-save: bad slot alignement") in
                       ok (ofs + wsize_size ws)%Z
                      ) lo m in
    assert (last <=? hi)%Z (E.error "to-save: overflow in the stack frame").

  Definition check_to_save (e: stk_fun_extra) : cexec unit :=
    if sf_return_address e is RAnone
    then
      all_disjoint_aligned_between (sf_stk_sz e) (stack_frame_allocation_size e) U64 (sf_to_save e)
        (λ '(x, ofs), if is_word_type x.(vtype) is Some ws then ok (ofs, ws) else (Error (E.error "to-save: not a word")))
    else ok tt.

  Definition check_fd (fn: funname) (fd:sfundef) :=
    let e := fd.(f_extra) in
    let stack_align := e.(sf_align) in
    Let _ := check_c (check_i fn stack_align) fd.(f_body) in
    Let _ := check_to_save e in
    Let _ := assert [&& 0 <=? sf_stk_sz e, 0 <=? sf_stk_extra_sz e & stack_frame_allocation_size e <? wbase Uptr]%Z
                    (E.error "bad stack size") in
    Let _ := assert match sf_return_address e with
                    | RAnone => true
                    | RAreg ra => vtype ra == sword Uptr
                    | RAstack ofs => check_stack_ofs e ofs Uptr
                    end
                    (E.error "bad return-address") in
    Let _ := assert ((sf_return_address e != RAnone)
                     || match sf_save_stack e with
                        | SavedStackNone => [&& stack_align == U8, sf_stk_sz e == 0 & sf_stk_extra_sz e == 0]
                        | SavedStackReg r => (vtype r == sword Uptr) && (sf_to_save e == [::])
                        | SavedStackStk ofs => check_stack_ofs e ofs Uptr
                        end)
                    (E.error "bad save-stack") in
    ok tt.

  Definition check_prog := 
    Let _ := map_cfprog_name check_fd (p_funcs p) in
    ok tt.

                           
(* --------------------------------------------------------------------------- *)
(* Translation                                                                 *)

Notation "c1 ';;' c2" :=  (let: (lbl,lc) := c2 in c1 lbl lc)
   (at level 26, right associativity).

Notation "c1 '>;' c2" :=  (let: (lbl,lc) := c2 in (lbl, c1::lc))
   (at level 26, right associativity).

Section LINEAR_C.

  Variable linear_i : instr -> label -> lcmd -> label * lcmd.

  Fixpoint linear_c (c:cmd) (lbl:label) (lc:lcmd) :=
    match c with
    | [::] => (lbl, lc)
    | i::c =>
      linear_i i ;; linear_c c lbl lc
    end.

End LINEAR_C.

Definition next_lbl lbl := (lbl + 1)%positive.

Definition add_align ii a (lc:lcmd) :=
  match a with
  | NoAlign => lc
  | Align   =>  MkLI ii Lalign :: lc
  end.

Definition align ii a (p:label * lcmd) : label * lcmd :=
  (p.1, add_align ii a p.2).

Section FUN.

Context (fn: funname) (fn_align: wsize).

Let rsp : var := Var (sword Uptr) p.(p_extra).(sp_rsp).
Let rspi : var_i := VarI rsp xH.
Let rspg : gvar := Gvar rspi Slocal.

Definition allocate_stack_frame (free: bool) (ii: instr_info) (sz: Z) : lcmd :=
  if sz == 0%Z then [::]
  else
    [:: let m i := {| li_ii := ii ; li_i := i |} in
        m (Lopn [:: Lvar rspi] (Ox86 (LEA Uptr))
                [:: Papp2 ((if free then Oadd else Osub) (Op_w Uptr))
                    (Pvar rspg)
                    (cast_const sz)
          ])
    ].

Definition eflags := Eval vm_compute in List.map (λ x, Lvar (VarI (var_of_flag x) xH)) [:: OF ; CF ; SF ; PF ; ZF ].

Definition ensure_rsp_alignment ii (al: wsize) : linstr :=
  MkLI ii (Lopn (eflags ++ [:: Lvar rspi ]) (Ox86 (AND Uptr)) [:: Pvar rspg ; Papp1 (Oword_of_int Uptr) (Pconst (- wsize_size al)) ]).

Definition push_to_save ii (to_save: seq (var * Z)) : lcmd :=
  List.map (λ '(x, ofs),
            if is_word_type x.(vtype) is Some ws
            then MkLI ii (Lopn [:: Lmem ws rspi (cast_const ofs) ] (Ox86 (MOV ws)) [:: Pvar {| gv := VarI x xH ; gs := Slocal |} ])
            else MkLI ii Lalign (* absurd case *))
           to_save.

Definition pop_to_save ii (to_save: seq (var * Z)) : lcmd :=
  List.map (λ '(x, ofs),
            if is_word_type x.(vtype) is Some ws
            then MkLI ii (Lopn [:: Lvar (VarI x xH) ] (Ox86 (MOV ws)) [:: Pload ws rspi (cast_const ofs) ])
            else MkLI ii Lalign (* absurd case *))
           to_save.

Fixpoint linear_i (i:instr) (lbl:label) (lc:lcmd) :=
  let (ii, ir) := i in
  match ir with
  | Cassgn x _ ty e => 
    if ty is sword sz
    then
      let op := if (sz ≤ U64)%CMP then (MOV sz) else (VMOVDQU sz) in
      (lbl, MkLI ii (Lopn [:: x ] (Ox86 op) [:: e]) :: lc)
    else (lbl, lc)
  | Copn xs _ o es => (lbl, MkLI ii (Lopn xs o es) :: lc)

  | Cif e [::] c2 =>
    let L1 := lbl in
    let lbl := next_lbl L1 in
    MkLI ii (Lcond e L1) >; linear_c linear_i c2 lbl (MkLI ii (Llabel L1) :: lc)

  | Cif e c1 [::] =>
    let L1 := lbl in
    let lbl := next_lbl L1 in
    MkLI ii (Lcond (snot e) L1) >; linear_c linear_i c1 lbl (MkLI ii (Llabel L1) :: lc)

  | Cif e c1 c2 =>
    let L1 := lbl in
    let L2 := next_lbl L1 in
    let lbl := next_lbl L2 in
                           MkLI ii (Lcond e L1) >;
                           linear_c linear_i c2 ;;
                           MkLI ii (Lgoto (fn, L2)) >;
    MkLI ii (Llabel L1) >; linear_c linear_i c1 lbl
   (MkLI ii (Llabel L2) :: lc)

  | Cwhile a c e c' =>
    match is_bool e with
    | Some true =>
      let L1 := lbl in
      let lbl := next_lbl L1 in
      align ii a (
      MkLI ii (Llabel L1) >; linear_c linear_i c ;;
                             linear_c linear_i c' lbl
                             (MkLI ii (Lgoto (fn, L1)) :: lc))

    | Some false =>
      linear_c linear_i c lbl lc

    | None =>
      match c' with
      | [::] =>
      let L1 := lbl in
      let lbl := next_lbl L1 in
      align ii a (MkLI ii (Llabel L1) >; linear_c linear_i c lbl
                             (MkLI ii (Lcond e L1) :: lc))
      | _ =>
      let L1 := lbl in
      let L2 := next_lbl L1 in
      let lbl := next_lbl L2 in
                             MkLI ii (Lgoto (fn, L1)) >;
      align ii a (MkLI ii (Llabel L2) >; linear_c linear_i c' ;;
      MkLI ii (Llabel L1) >; linear_c linear_i c lbl
                             (MkLI ii (Lcond e L2) :: lc))
      end
    end

  | Ccall _ xs fn' es =>
    if get_fundef (p_funcs p) fn' is Some fd then
      let e := f_extra fd in
      let ra := sf_return_address e in
      if ra == RAnone then (lbl, lc)
      else
        let sz := stack_frame_allocation_size e in
        let before := allocate_stack_frame false ii sz in
        let after := allocate_stack_frame true ii sz in
        let lret := lbl in
        let lbl := next_lbl lbl in
        let lcall := (fn', if fn' == fn then (* absurd case *) lret else xH (* entry point *)) in
        match sf_return_address e with
        | RAreg ra =>
          (lbl, before ++ MkLI ii (LstoreLabel (Lvar (VarI ra xH)) lret) :: MkLI ii (Lgoto lcall) :: MkLI ii (Llabel lret) :: after ++ lc)
        | RAstack z =>
          if extra_free_registers ii is Some ra
          then (lbl,
                before ++
                       MkLI ii (LstoreLabel (Lvar (VarI ra xH)) lret) ::
                       MkLI ii (Lopn [::Lmem Uptr rspi (cast_const z)] (Ox86 (MOV Uptr)) [:: Pvar {| gv := VarI ra xH ; gs := Slocal |} ]) ::
                       MkLI ii (Lgoto lcall) :: MkLI ii (Llabel lret) :: after ++ lc)
          else (lbl, lc)
        | RAnone => (lbl, lc)
        end
    else (lbl, lc )
  | Cfor _ _ _ => (lbl, lc)
  end.

Definition linear_fd (fd: sfundef) :=
  let e := fd.(f_extra) in
  let: (tail, head, lbl) :=
     match sf_return_address e with
     | RAreg r => ([:: MkLI xH (Ligoto (Pvar {| gv := VarI r xH ; gs := Slocal |})) ], [:: MkLI xH (Llabel 1) ], 2%positive)
     | RAstack z => ([:: MkLI xH (Ligoto (Pload Uptr rspi (cast_const z))) ], [:: MkLI xH (Llabel 1) ], 2%positive)
     | RAnone =>
       match sf_save_stack e with
       | SavedStackNone => ([::], [::], 1%positive)
       | SavedStackReg x =>
         let r := VarI x xH in
         ([:: MkLI xH (Lopn [:: Lvar rspi ] (Ox86 (MOV Uptr)) [:: Pvar {| gv := r ; gs := Slocal |} ]) ],
          [:: MkLI xH (Lopn [:: Lvar r ] (Ox86 (MOV Uptr)) [:: Pvar rspg ] ) ]
          ++ allocate_stack_frame false xH (sf_stk_sz e + sf_stk_extra_sz e)
          ++ [:: ensure_rsp_alignment xH e.(sf_align) ],
          1%positive)
       | SavedStackStk ofs =>
         let rax := VarI (var_of_register RAX) xH in
         (pop_to_save xH e.(sf_to_save) ++ [:: MkLI xH (Lopn [:: Lvar rspi ] (Ox86 (MOV Uptr)) [:: Pload Uptr rspi (cast_const ofs) ]) ],
          [:: MkLI xH (Lopn [:: Lvar rax ] (Ox86 (MOV Uptr)) [:: Pvar rspg ] ) ]
          ++ allocate_stack_frame false xH (sf_stk_sz e + sf_stk_extra_sz e)
          ++ ensure_rsp_alignment xH e.(sf_align)
          :: MkLI xH (Lopn [:: Lmem Uptr rspi (cast_const ofs) ] (Ox86 (MOV Uptr)) [:: Pvar {| gv := rax ; gs := Slocal |} ])
          :: push_to_save xH e.(sf_to_save),
          1%positive)
       end
     end
  in
  let fd' := linear_c linear_i (f_body fd) lbl tail in
  let is_export := sf_return_address e == RAnone in
  let res := if is_export then f_res fd else [::] in
  LFundef (f_info fd) (sf_align e) (f_tyin fd) (f_params fd) (head ++ fd'.2) (f_tyout fd) res
              is_export.

End FUN.

Definition linear_prog : cexec lprog :=
  Let _ := check_prog in
  Let _ := assert (size p.(p_globs) == 0)
             (E.internal_error "invalid p_globs") in
  let funcs := map (fun '(f,fd) => (f, linear_fd f fd)) p.(p_funcs) in
  ok {| lp_rip   := p.(p_extra).(sp_rip);
        lp_rsp   := p.(p_extra).(sp_rsp);
        lp_globs := p.(p_extra).(sp_globs);
        lp_funcs := funcs |}.

End PROG.

Module Eq_linstr.
  Definition eqb_r i1 i2 :=
    match i1, i2 with
    | Lopn lv1 o1 e1, Lopn lv2 o2 e2 => (lv1 == lv2) && (o1 == o2) && (e1 == e2)
    | Lalign, Lalign => true
    | Llabel l1, Llabel l2 => l1 == l2
    | Lgoto l1, Lgoto l2 => l1 == l2
    | Ligoto e1, Ligoto e2 => e1 == e2
    | LstoreLabel lv1 lbl1, LstoreLabel lv2 lbl2 => (lv1 == lv2) && (lbl1 == lbl2)
    | Lcond e1 l1, Lcond e2 l2 => (e1 == e2) && (l1 == l2)
    | _, _ => false
    end.

  Lemma eqb_r_axiom : Equality.axiom eqb_r.
  Proof.
    case => [lv1 o1 e1||l1|l1|e1|lv1 l1|e1 l1] [lv2 o2 e2||l2|l2|e2|lv2 l2|e2 l2] //=;try by constructor.
    + apply (@equivP (((lv1 == lv2) && (o1 == o2)) /\ e1 == e2 ));first by apply andP.
      by split => [ [] /andP [] /eqP -> /eqP -> /eqP -> //| [] -> -> ->];rewrite !eqxx.
    + by apply: (equivP eqP); split; congruence.
    + by apply: (equivP eqP); split; congruence.
    + by apply: (equivP eqP); split; congruence.
    + apply: (equivP andP); split.
      * by case=> /eqP <- /eqP <-.
      by case => <- <-; rewrite !eqxx.
    apply (@equivP ((e1 == e2) /\ (l1 == l2)));first by apply andP.
    by split => [ [] /eqP -> /eqP -> //| [] -> ->];rewrite !eqxx.
  Qed.

  Definition linstr_r_eqMixin := Equality.Mixin eqb_r_axiom.

  Definition eqb i1 i2 :=
    (li_ii i1 == li_ii i2) && (eqb_r (li_i i1) (li_i i2)).

  Lemma eqb_axiom : Equality.axiom eqb.
  Proof.
    case=> [ii1 i1] [ii2 i2];rewrite /eqb /=.
    apply (@equivP ((ii1 == ii2) /\ eqb_r i1 i2));first by apply andP.
    split => [[]/eqP -> /eqb_r_axiom -> // | [] -> ->];rewrite eqxx;split => //.
    by apply /eqb_r_axiom.
  Qed.

  Definition linstr_eqMixin := Equality.Mixin eqb_axiom.

  Module Exports.
  Canonical linstr_r_eqType  := Eval hnf in EqType linstr_r linstr_r_eqMixin.
  Canonical linstr_eqType  := Eval hnf in EqType linstr linstr_eqMixin.
  End Exports.
End Eq_linstr.
Export Eq_linstr.Exports.<|MERGE_RESOLUTION|>--- conflicted
+++ resolved
@@ -32,11 +32,7 @@
 Require Import Utf8.
 Import Relations.
 
-<<<<<<< HEAD
-Require Import expr compiler_util x86_variables constant_prop.
-=======
-Require Import expr compiler_util label x86_variables.
->>>>>>> bf446f76
+Require Import expr compiler_util label x86_variables constant_prop.
 Import ssrZ.
 
 Set Implicit Arguments.
