(* ** License
 * -----------------------------------------------------------------------
 * Copyright 2016--2017 IMDEA Software Institute
 * Copyright 2016--2017 Inria
 *
 * Permission is hereby granted, free of charge, to any person obtaining
 * a copy of this software and associated documentation files (the
 * "Software"), to deal in the Software without restriction, including
 * without limitation the rights to use, copy, modify, merge, publish,
 * distribute, sublicense, and/or sell copies of the Software, and to
 * permit persons to whom the Software is furnished to do so, subject to
 * the following conditions:
 *
 * The above copyright notice and this permission notice shall be
 * included in all copies or substantial portions of the Software.
 *
 * THE SOFTWARE IS PROVIDED "AS IS", WITHOUT WARRANTY OF ANY KIND,
 * EXPRESS OR IMPLIED, INCLUDING BUT NOT LIMITED TO THE WARRANTIES OF
 * MERCHANTABILITY, FITNESS FOR A PARTICULAR PURPOSE AND NONINFRINGEMENT.
 * IN NO EVENT SHALL THE AUTHORS OR COPYRIGHT HOLDERS BE LIABLE FOR ANY
 * CLAIM, DAMAGES OR OTHER LIABILITY, WHETHER IN AN ACTION OF CONTRACT,
 * TORT OR OTHERWISE, ARISING FROM, OUT OF OR IN CONNECTION WITH THE
 * SOFTWARE OR THE USE OR OTHER DEALINGS IN THE SOFTWARE.
 * ----------------------------------------------------------------------- *)

(* * Syntax and semantics of the linear language *)

(* ** Imports and settings *)

From mathcomp Require Import all_ssreflect all_algebra.
Require Import ZArith.
Require Import Utf8.
Import Relations.

Require Import expr compiler_util label x86_variables constant_prop.
Import ssrZ.

Set Implicit Arguments.
Unset Strict Implicit.
Unset Printing Implicit Defensive.

Local Open Scope seq_scope.
(* --------------------------------------------------------------------------- *)
(* Syntax                                                                      *)

Variant linstr_r :=
  | Lopn   : lvals -> sopn -> pexprs -> linstr_r
  | Lalign : linstr_r
  | Llabel : label -> linstr_r
  | Lgoto  : remote_label -> linstr_r
  | Ligoto : pexpr -> linstr_r (* Absolute indirect jump *)
  | LstoreLabel : lval -> label -> linstr_r
  | Lcond  : pexpr -> label -> linstr_r
.

Arguments Llabel _%positive_scope.

Record linstr : Type := MkLI { li_ii : instr_info; li_i : linstr_r }.

Definition lcmd := seq linstr.

Definition is_label (lbl: label) (i:linstr) : bool :=
  match i.(li_i) with
  | Llabel lbl' => lbl == lbl'
  | _ => false
  end.

(* -------------------------------------------------------------------- *)
Definition find_label (lbl : label) (c : seq linstr) :=
  let idx := seq.find (is_label lbl) c in
  if idx < size c then ok idx else type_error.

Record lfundef := LFundef {
 lfd_info : fun_info;
 lfd_align : wsize;
 lfd_tyin : seq stype;
 lfd_arg  : seq var_i;
 lfd_body : lcmd;
 lfd_tyout : seq stype;
 lfd_res  : seq var_i;  (* /!\ did we really want to have "seq var_i" here *)
 lfd_export: bool;
}.

Definition signature_of_lfundef (lfd: lfundef) : function_signature :=
  (lfd_tyin lfd, lfd_tyout lfd).

Record lprog :=
 {  lp_rip   : Ident.ident;
    lp_rsp : Ident.ident;
    lp_globs : seq u8;
    lp_funcs : seq (funname * lfundef) }.

Module E.

Definition pass_name := "linearisation"%string.

(* FIXME: are there internal errors? *)
Definition gen_error (internal:bool) (ii:option instr_info) (msg:string) := 
  {| pel_msg      := pp_s msg
   ; pel_fn       := None
   ; pel_fi       := None
   ; pel_ii       := ii
   ; pel_vi       := None
   ; pel_pass     := Some pass_name
   ; pel_internal := internal
  |}.

Definition ii_error (ii:instr_info) (msg:string) := 
  gen_error false (Some ii) msg.

Definition error (msg:string) := 
  gen_error false None msg.

Definition internal_error (msg:string) := 
  gen_error true None msg.

End E.

(* --------------------------------------------------------------------------- *)
Section PROG.
Context (p:sprog) (extra_free_registers: instr_info -> option var).

(** Total size of a stack frame: local variables, extra and padding. *)
Definition stack_frame_allocation_size (e: stk_fun_extra) : Z :=
  round_ws e.(sf_align) (sf_stk_sz e + sf_stk_extra_sz e).

  Section CHECK_c.

    Context (check_i: instr -> cexec unit).

    Fixpoint check_c (c:cmd) : cexec unit :=
      match c with
      | [::] => ok tt
      | i::c => check_c c >> check_i i
      end.

  End CHECK_c.

  Section CHECK_i.

  Context (this: funname) (stack_align : wsize).

  Fixpoint check_i (i:instr) : cexec unit :=
    let (ii,ir) := i in
    match ir with
    | Cassgn x tag ty e =>
      if ty is sword sz then ok tt
      else Error (E.ii_error ii "assign not a word")
    | Copn xs tag o es =>
      ok tt
    | Cif b c1 c2 =>
      check_c check_i c1 >> check_c check_i c2
    | Cfor _ _ _ =>
      Error (E.ii_error ii "for found in linear")
    | Cwhile _ c e c' =>
      if e == Pbool false then check_c check_i c
      else check_c check_i c >> check_c check_i c'
    | Ccall _ xs fn es =>
      Let _ := assert (fn != this) (E.ii_error ii "call to self") in
      if get_fundef (p_funcs p) fn is Some fd then
        let e := f_extra fd in
        Let _ := assert match sf_return_address e with
                        | RAnone => false
                        | RAreg ra => true
                        | RAstack ofs => extra_free_registers ii != None 
                        end
          (E.ii_error ii "(one_varmap) nowhere to store the return address") in
        Let _ := assert (sf_align e <= stack_align)%CMP
          (E.ii_error ii "caller need alignment greater than callee") in
        ok tt
      else Error (E.ii_error ii "call to unknown function")
    end.

  End CHECK_i.

  Let check_stack_ofs e ofs ws : bool :=
    [&&
     (sf_stk_sz e <=? ofs )%Z,
     (ofs + wsize_size ws <=? sf_stk_sz e + sf_stk_extra_sz e)%Z,
     (ws ≤ sf_align e)%CMP (* Stack frame is aligned for storing words of size ws *) &
     is_align (wrepr Uptr ofs) ws (* Stack slot is aligned *)
    ].

  Definition all_disjoint_aligned_between (lo hi: Z) (al: wsize) A (m: seq A) (slot: A → cexec (Z * wsize)) : cexec unit :=
    Let last := foldM (λ a base,
                       Let: (ofs, ws) := slot a in
                       Let _ := assert (base <=? ofs)%Z (E.error "to-save: overlap") in
                       Let _ := assert (ws ≤ al)%CMP (E.error "to-save: bad frame alignement") in
                       Let _ := assert (is_align (wrepr Uptr ofs) ws) (E.error "to-save: bad slot alignement") in
                       ok (ofs + wsize_size ws)%Z
                      ) lo m in
    assert (last <=? hi)%Z (E.error "to-save: overflow in the stack frame").

  Definition check_to_save (e: stk_fun_extra) : cexec unit :=
    if sf_return_address e is RAnone
    then
<<<<<<< HEAD
      all_disjoint_aligned_between (sf_stk_sz e) (sf_stk_sz e + sf_stk_extra_sz e) U64 (sf_to_save e)
=======
      all_disjoint_aligned_between
        (if sf_save_stack e is SavedStackStk ofs then ofs + wsize_size Uptr else sf_stk_sz e)
        (sf_stk_sz e + sf_stk_extra_sz e) U64 (sf_to_save e)
>>>>>>> e6c3078b
        (λ '(x, ofs), if is_word_type x.(vtype) is Some ws then ok (ofs, ws) else (Error (E.error "to-save: not a word")))
    else ok tt.

  Definition check_fd (fn: funname) (fd:sfundef) :=
    let e := fd.(f_extra) in
    let stack_align := e.(sf_align) in
    Let _ := check_c (check_i fn stack_align) fd.(f_body) in
    Let _ := check_to_save e in
    Let _ := assert [&& 0 <=? sf_stk_sz e, 0 <=? sf_stk_extra_sz e & stack_frame_allocation_size e <? wbase Uptr]%Z
                    (E.error "bad stack size") in
    Let _ := assert match sf_return_address e with
                    | RAnone => true
                    | RAreg ra => vtype ra == sword Uptr
                    | RAstack ofs => check_stack_ofs e ofs Uptr
                    end
                    (E.error "bad return-address") in
    Let _ := assert ((sf_return_address e != RAnone)
                     || match sf_save_stack e with
                        | SavedStackNone => [&& stack_align == U8, sf_stk_sz e == 0 & sf_stk_extra_sz e == 0]
                        | SavedStackReg r => (vtype r == sword Uptr) && (sf_to_save e == [::])
                        | SavedStackStk ofs => check_stack_ofs e ofs Uptr
                        end)
                    (E.error "bad save-stack") in
    ok tt.

  Definition check_prog := 
    Let _ := map_cfprog_name check_fd (p_funcs p) in
    ok tt.

                           
(* --------------------------------------------------------------------------- *)
(* Translation                                                                 *)

Notation "c1 ';;' c2" :=  (let: (lbl,lc) := c2 in c1 lbl lc)
   (at level 26, right associativity).

Notation "c1 '>;' c2" :=  (let: (lbl,lc) := c2 in (lbl, c1::lc))
   (at level 26, right associativity).

Section LINEAR_C.

  Variable linear_i : instr -> label -> lcmd -> label * lcmd.

  Fixpoint linear_c (c:cmd) (lbl:label) (lc:lcmd) :=
    match c with
    | [::] => (lbl, lc)
    | i::c =>
      linear_i i ;; linear_c c lbl lc
    end.

End LINEAR_C.

Definition next_lbl lbl := (lbl + 1)%positive.

Definition add_align ii a (lc:lcmd) :=
  match a with
  | NoAlign => lc
  | Align   =>  MkLI ii Lalign :: lc
  end.

Definition align ii a (p:label * lcmd) : label * lcmd :=
  (p.1, add_align ii a p.2).

Section FUN.

Context (fn: funname) (fn_align: wsize).

Let rsp : var := Var (sword Uptr) p.(p_extra).(sp_rsp).
Let rspi : var_i := VarI rsp xH.
Let rspg : gvar := Gvar rspi Slocal.

Definition allocate_stack_frame (free: bool) (ii: instr_info) (sz: Z) : lcmd :=
  if sz == 0%Z then [::]
  else
    [:: let m i := {| li_ii := ii ; li_i := i |} in
        m (Lopn [:: Lvar rspi] (Ox86 (LEA Uptr))
                [:: Papp2 ((if free then Oadd else Osub) (Op_w Uptr))
                    (Pvar rspg)
                    (cast_const sz)
          ])
    ].

Definition eflags := Eval vm_compute in List.map (λ x, Lvar (VarI (var_of_flag x) xH)) [:: OF ; CF ; SF ; PF ; ZF ].

Definition ensure_rsp_alignment ii (al: wsize) : linstr :=
  MkLI ii (Lopn (eflags ++ [:: Lvar rspi ]) (Ox86 (AND Uptr)) [:: Pvar rspg ; Papp1 (Oword_of_int Uptr) (Pconst (- wsize_size al)) ]).

Definition push_to_save ii (to_save: seq (var * Z)) : lcmd :=
  List.map (λ '(x, ofs),
            if is_word_type x.(vtype) is Some ws
            then MkLI ii (Lopn [:: Lmem ws rspi (cast_const ofs) ] (Ox86 (MOV ws)) [:: Pvar {| gv := VarI x xH ; gs := Slocal |} ])
            else MkLI ii Lalign (* absurd case *))
           to_save.

Definition pop_to_save ii (to_save: seq (var * Z)) : lcmd :=
  List.map (λ '(x, ofs),
            if is_word_type x.(vtype) is Some ws
            then MkLI ii (Lopn [:: Lvar (VarI x xH) ] (Ox86 (MOV ws)) [:: Pload ws rspi (cast_const ofs) ])
            else MkLI ii Lalign (* absurd case *))
           to_save.

Fixpoint linear_i (i:instr) (lbl:label) (lc:lcmd) :=
  let (ii, ir) := i in
  match ir with
  | Cassgn x _ ty e => 
    if ty is sword sz
    then
      let op := if (sz ≤ U64)%CMP then (MOV sz) else (VMOVDQU sz) in
      (lbl, MkLI ii (Lopn [:: x ] (Ox86 op) [:: e]) :: lc)
    else (lbl, lc)
  | Copn xs _ o es => (lbl, MkLI ii (Lopn xs o es) :: lc)

  | Cif e [::] c2 =>
    let L1 := lbl in
    let lbl := next_lbl L1 in
    MkLI ii (Lcond e L1) >; linear_c linear_i c2 lbl (MkLI ii (Llabel L1) :: lc)

  | Cif e c1 [::] =>
    let L1 := lbl in
    let lbl := next_lbl L1 in
    MkLI ii (Lcond (snot e) L1) >; linear_c linear_i c1 lbl (MkLI ii (Llabel L1) :: lc)

  | Cif e c1 c2 =>
    let L1 := lbl in
    let L2 := next_lbl L1 in
    let lbl := next_lbl L2 in
                           MkLI ii (Lcond e L1) >;
                           linear_c linear_i c2 ;;
                           MkLI ii (Lgoto (fn, L2)) >;
    MkLI ii (Llabel L1) >; linear_c linear_i c1 lbl
   (MkLI ii (Llabel L2) :: lc)

  | Cwhile a c e c' =>
    match is_bool e with
    | Some true =>
      let L1 := lbl in
      let lbl := next_lbl L1 in
      align ii a (
      MkLI ii (Llabel L1) >; linear_c linear_i c ;;
                             linear_c linear_i c' lbl
                             (MkLI ii (Lgoto (fn, L1)) :: lc))

    | Some false =>
      linear_c linear_i c lbl lc

    | None =>
      match c' with
      | [::] =>
      let L1 := lbl in
      let lbl := next_lbl L1 in
      align ii a (MkLI ii (Llabel L1) >; linear_c linear_i c lbl
                             (MkLI ii (Lcond e L1) :: lc))
      | _ =>
      let L1 := lbl in
      let L2 := next_lbl L1 in
      let lbl := next_lbl L2 in
                             MkLI ii (Lgoto (fn, L1)) >;
      align ii a (MkLI ii (Llabel L2) >; linear_c linear_i c' ;;
      MkLI ii (Llabel L1) >; linear_c linear_i c lbl
                             (MkLI ii (Lcond e L2) :: lc))
      end
    end

  | Ccall _ xs fn' es =>
    if get_fundef (p_funcs p) fn' is Some fd then
      let e := f_extra fd in
      let ra := sf_return_address e in
      if ra == RAnone then (lbl, lc)
      else
        let sz := stack_frame_allocation_size e in
        let before := allocate_stack_frame false ii sz in
        let after := allocate_stack_frame true ii sz in
        let lret := lbl in
        let lbl := next_lbl lbl in
        let lcall := (fn', if fn' == fn then (* absurd case *) lret else xH (* entry point *)) in
        match sf_return_address e with
        | RAreg ra =>
          (lbl, before ++ MkLI ii (LstoreLabel (Lvar (VarI ra xH)) lret) :: MkLI ii (Lgoto lcall) :: MkLI ii (Llabel lret) :: after ++ lc)
        | RAstack z =>
          if extra_free_registers ii is Some ra
          then (lbl,
                before ++
                       MkLI ii (LstoreLabel (Lvar (VarI ra xH)) lret) ::
                       MkLI ii (Lopn [::Lmem Uptr rspi (cast_const z)] (Ox86 (MOV Uptr)) [:: Pvar {| gv := VarI ra xH ; gs := Slocal |} ]) ::
                       MkLI ii (Lgoto lcall) :: MkLI ii (Llabel lret) :: after ++ lc)
          else (lbl, lc)
        | RAnone => (lbl, lc)
        end
    else (lbl, lc )
  | Cfor _ _ _ => (lbl, lc)
  end.

Definition linear_fd (fd: sfundef) :=
  let e := fd.(f_extra) in
  let: (tail, head, lbl) :=
     match sf_return_address e with
     | RAreg r => ([:: MkLI xH (Ligoto (Pvar {| gv := VarI r xH ; gs := Slocal |})) ], [:: MkLI xH (Llabel 1) ], 2%positive)
     | RAstack z => ([:: MkLI xH (Ligoto (Pload Uptr rspi (cast_const z))) ], [:: MkLI xH (Llabel 1) ], 2%positive)
     | RAnone =>
       match sf_save_stack e with
       | SavedStackNone => ([::], [::], 1%positive)
       | SavedStackReg x =>
         let r := VarI x xH in
         ([:: MkLI xH (Lopn [:: Lvar rspi ] (Ox86 (MOV Uptr)) [:: Pvar {| gv := r ; gs := Slocal |} ]) ],
          [:: MkLI xH (Lopn [:: Lvar r ] (Ox86 (MOV Uptr)) [:: Pvar rspg ] ) ]
          ++ allocate_stack_frame false xH (sf_stk_sz e + sf_stk_extra_sz e)
          ++ [:: ensure_rsp_alignment xH e.(sf_align) ],
          1%positive)
       | SavedStackStk ofs =>
         let rax := VarI (var_of_register RAX) xH in
         (pop_to_save xH e.(sf_to_save) ++ [:: MkLI xH (Lopn [:: Lvar rspi ] (Ox86 (MOV Uptr)) [:: Pload Uptr rspi (cast_const ofs) ]) ],
          [:: MkLI xH (Lopn [:: Lvar rax ] (Ox86 (MOV Uptr)) [:: Pvar rspg ] ) ]
          ++ allocate_stack_frame false xH (sf_stk_sz e + sf_stk_extra_sz e)
          ++ ensure_rsp_alignment xH e.(sf_align)
          :: MkLI xH (Lopn [:: Lmem Uptr rspi (cast_const ofs) ] (Ox86 (MOV Uptr)) [:: Pvar {| gv := rax ; gs := Slocal |} ])
          :: push_to_save xH e.(sf_to_save),
          1%positive)
       end
     end
  in
  let fd' := linear_c linear_i (f_body fd) lbl tail in
  let is_export := sf_return_address e == RAnone in
  let res := if is_export then f_res fd else [::] in
  LFundef (f_info fd) (sf_align e) (f_tyin fd) (f_params fd) (head ++ fd'.2) (f_tyout fd) res
              is_export.

End FUN.

Definition linear_prog : cexec lprog :=
  Let _ := check_prog in
  Let _ := assert (size p.(p_globs) == 0)
             (E.internal_error "invalid p_globs") in
  let funcs := map (fun '(f,fd) => (f, linear_fd f fd)) p.(p_funcs) in
  ok {| lp_rip   := p.(p_extra).(sp_rip);
        lp_rsp   := p.(p_extra).(sp_rsp);
        lp_globs := p.(p_extra).(sp_globs);
        lp_funcs := funcs |}.

End PROG.

Module Eq_linstr.
  Definition eqb_r i1 i2 :=
    match i1, i2 with
    | Lopn lv1 o1 e1, Lopn lv2 o2 e2 => (lv1 == lv2) && (o1 == o2) && (e1 == e2)
    | Lalign, Lalign => true
    | Llabel l1, Llabel l2 => l1 == l2
    | Lgoto l1, Lgoto l2 => l1 == l2
    | Ligoto e1, Ligoto e2 => e1 == e2
    | LstoreLabel lv1 lbl1, LstoreLabel lv2 lbl2 => (lv1 == lv2) && (lbl1 == lbl2)
    | Lcond e1 l1, Lcond e2 l2 => (e1 == e2) && (l1 == l2)
    | _, _ => false
    end.

  Lemma eqb_r_axiom : Equality.axiom eqb_r.
  Proof.
    case => [lv1 o1 e1||l1|l1|e1|lv1 l1|e1 l1] [lv2 o2 e2||l2|l2|e2|lv2 l2|e2 l2] //=;try by constructor.
    + apply (@equivP (((lv1 == lv2) && (o1 == o2)) /\ e1 == e2 ));first by apply andP.
      by split => [ [] /andP [] /eqP -> /eqP -> /eqP -> //| [] -> -> ->];rewrite !eqxx.
    + by apply: (equivP eqP); split; congruence.
    + by apply: (equivP eqP); split; congruence.
    + by apply: (equivP eqP); split; congruence.
    + apply: (equivP andP); split.
      * by case=> /eqP <- /eqP <-.
      by case => <- <-; rewrite !eqxx.
    apply (@equivP ((e1 == e2) /\ (l1 == l2)));first by apply andP.
    by split => [ [] /eqP -> /eqP -> //| [] -> ->];rewrite !eqxx.
  Qed.

  Definition linstr_r_eqMixin := Equality.Mixin eqb_r_axiom.

  Definition eqb i1 i2 :=
    (li_ii i1 == li_ii i2) && (eqb_r (li_i i1) (li_i i2)).

  Lemma eqb_axiom : Equality.axiom eqb.
  Proof.
    case=> [ii1 i1] [ii2 i2];rewrite /eqb /=.
    apply (@equivP ((ii1 == ii2) /\ eqb_r i1 i2));first by apply andP.
    split => [[]/eqP -> /eqb_r_axiom -> // | [] -> ->];rewrite eqxx;split => //.
    by apply /eqb_r_axiom.
  Qed.

  Definition linstr_eqMixin := Equality.Mixin eqb_axiom.

  Module Exports.
  Canonical linstr_r_eqType  := Eval hnf in EqType linstr_r linstr_r_eqMixin.
  Canonical linstr_eqType  := Eval hnf in EqType linstr linstr_eqMixin.
  End Exports.
End Eq_linstr.
Export Eq_linstr.Exports.<|MERGE_RESOLUTION|>--- conflicted
+++ resolved
@@ -194,13 +194,9 @@
   Definition check_to_save (e: stk_fun_extra) : cexec unit :=
     if sf_return_address e is RAnone
     then
-<<<<<<< HEAD
-      all_disjoint_aligned_between (sf_stk_sz e) (sf_stk_sz e + sf_stk_extra_sz e) U64 (sf_to_save e)
-=======
       all_disjoint_aligned_between
         (if sf_save_stack e is SavedStackStk ofs then ofs + wsize_size Uptr else sf_stk_sz e)
         (sf_stk_sz e + sf_stk_extra_sz e) U64 (sf_to_save e)
->>>>>>> e6c3078b
         (λ '(x, ofs), if is_word_type x.(vtype) is Some ws then ok (ofs, ws) else (Error (E.error "to-save: not a word")))
     else ok tt.
 
