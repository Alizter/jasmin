(* ** License
 * -----------------------------------------------------------------------
 * Copyright 2016--2017 IMDEA Software Institute
 * Copyright 2016--2017 Inria
 *
 * Permission is hereby granted, free of charge, to any person obtaining
 * a copy of this software and associated documentation files (the
 * "Software"), to deal in the Software without restriction, including
 * without limitation the rights to use, copy, modify, merge, publish,
 * distribute, sublicense, and/or sell copies of the Software, and to
 * permit persons to whom the Software is furnished to do so, subject to
 * the following conditions:
 *
 * The above copyright notice and this permission notice shall be
 * included in all copies or substantial portions of the Software.
 *
 * THE SOFTWARE IS PROVIDED "AS IS", WITHOUT WARRANTY OF ANY KIND,
 * EXPRESS OR IMPLIED, INCLUDING BUT NOT LIMITED TO THE WARRANTIES OF
 * MERCHANTABILITY, FITNESS FOR A PARTICULAR PURPOSE AND NONINFRINGEMENT.
 * IN NO EVENT SHALL THE AUTHORS OR COPYRIGHT HOLDERS BE LIABLE FOR ANY
 * CLAIM, DAMAGES OR OTHER LIABILITY, WHETHER IN AN ACTION OF CONTRACT,
 * TORT OR OTHERWISE, ARISING FROM, OUT OF OR IN CONNECTION WITH THE
 * SOFTWARE OR THE USE OR OTHER DEALINGS IN THE SOFTWARE.
 * ----------------------------------------------------------------------- *)

(* * Syntax and semantics of the linear language *)

(* ** Imports and settings *)

From mathcomp Require Import all_ssreflect all_algebra.
Require Import ZArith.
Require Import Utf8.
Import Relations.

Require Import expr compiler_util x86_variables.
Import ssrZ.

Set Implicit Arguments.
Unset Strict Implicit.
Unset Printing Implicit Defensive.

Local Open Scope seq_scope.
(* --------------------------------------------------------------------------- *)
(* Syntax                                                                      *)

Variant linstr_r :=
  | Lopn   : lvals -> sopn -> pexprs -> linstr_r
  | Lalign : linstr_r
  | Llabel : label -> linstr_r
  | Lgoto  : remote_label -> linstr_r
  | Ligoto : pexpr -> linstr_r (* Absolute indirect jump *)
  | LstoreLabel : lval -> label -> linstr_r
  | Lcond  : pexpr -> label -> linstr_r
.

Arguments Llabel _%positive_scope.

Record linstr : Type := MkLI { li_ii : instr_info; li_i : linstr_r }.

Definition lcmd := seq linstr.

Definition is_label (lbl: label) (i:linstr) : bool :=
  match i.(li_i) with
  | Llabel lbl' => lbl == lbl'
  | _ => false
  end.

(* -------------------------------------------------------------------- *)
Definition find_label (lbl : label) (c : seq linstr) :=
  let idx := seq.find (is_label lbl) c in
  if idx < size c then ok idx else type_error.

Record lfundef := LFundef {
 lfd_align : wsize;
 lfd_tyin : seq stype;
 lfd_arg  : seq var_i;
 lfd_body : lcmd;
 lfd_tyout : seq stype;
 lfd_res  : seq var_i;  (* /!\ did we really want to have "seq var_i" here *)
 lfd_export: bool;
}.

Definition signature_of_lfundef (lfd: lfundef) : function_signature :=
  (lfd_tyin lfd, lfd_tyout lfd).

Record lprog :=
 {  lp_rip   : Ident.ident;
    lp_globs : seq u8;
    lp_funcs : seq (funname * lfundef) }.




(* --------------------------------------------------------------------------- *)
Section PROG.
Context (p:sprog) (extra_free_registers: instr_info -> option var).

<<<<<<< HEAD
Section WRITE1.

  Context (writefun: funname -> Sv.t).

  Definition writefun_ra (fn:funname) :=
    let ra :=
      match get_fundef (p_funcs p) fn with
      | None => Sv.empty
      | Some fd =>
        match fd.(f_extra).(sf_return_address) with
        | RAnone | RAstack _ => Sv.empty
        | RAreg ra => Sv.singleton ra
        end
      end in
    Sv.union (writefun fn) ra.

  Fixpoint write_i_rec s i :=
    match i with
    | Cassgn x _ _ _  => vrv_rec s x
    | Copn xs _ _ _   => vrvs_rec s xs
    | Cif   _ c1 c2   => foldl write_I_rec (foldl write_I_rec s c2) c1
    | Cfor  x _ c     => foldl write_I_rec (Sv.add x s) c
    | Cwhile _ c _ c' => foldl write_I_rec (foldl write_I_rec s c') c
    | Ccall _ _ fn _  => writefun_ra fn
    | Ccopy x _ => vrv_rec s x
    end
  with write_I_rec s i :=
    match i with
    | MkI ii i =>
      let result := write_i_rec s i in
      if extra_free_registers ii is Some r
      then Sv.add r result
      else result
    end.

  Definition write_c := foldl write_I_rec (Sv.empty).

  Definition write_fd (fd:sfundef) := write_c fd.(f_body).

End WRITE1.

(* We start by initialising the map of writefun, this does not need to be trusted *)

Section WMAP.

Definition get_wmap (wmap : Mp.t Sv.t) (fn:funname) := odflt Sv.empty (Mp.get wmap fn).

Definition mk_wmap := 
  foldr (fun ffd wmap => 
           let: (f,fd) := ffd in
           let w := write_fd (get_wmap wmap) fd in
           Mp.set wmap f w) (Mp.empty _) p.(p_funcs).

Definition check_wmap (wmap:Mp.t Sv.t) := 
  all (fun ffd => Sv.subset (write_fd (get_wmap wmap) ffd.2) (get_wmap wmap ffd.1)) (p_funcs p).

End WMAP.

=======
>>>>>>> 830ebbeb
Section CHECK.

  Section CHECK_c.

    Context (check_i: instr -> ciexec unit).

    Fixpoint check_c (c:cmd) : ciexec unit :=
      match c with
      | [::] => ok tt
      | i::c => check_c c >> check_i i
      end.

  End CHECK_c.

  Section CHECK_i.

  Context (this: funname) (stack_align : wsize).

  Fixpoint check_i (i:instr) : ciexec unit :=
    let (ii,ir) := i in
    match ir with
    | Cassgn x tag ty e =>
      if ty is sword sz then ok tt
      else cierror ii (Cerr_linear "assign not a word")
    | Copn xs tag o es =>
      ok tt
    | Cif b c1 c2 =>
      check_c check_i c1 >> check_c check_i c2
    | Cfor _ _ _ =>
      cierror ii (Cerr_linear "for found in linear")
    | Cwhile _ c e c' =>
      if e == Pbool false then check_c check_i c
      else check_c check_i c >> check_c check_i c'
    | Ccall _ xs fn es =>
      if fn == this then cierror ii (Cerr_linear "call to self") else
      if get_fundef (p_funcs p) fn is Some fd then
        Let _ := assert (sf_return_address (f_extra fd) != RAnone)
          (ii, Cerr_one_varmap "nowhere to store the return address") in
        Let _ := assert (sf_align (f_extra fd) <= stack_align)%CMP
          (ii, Cerr_linear "caller need alignment greater than callee") in
        ok tt
      else cierror ii (Cerr_linear "call to unknown function")
    | Ccopy x e =>
      ok (read_rv_rec (read_e_rec (Sv.diff D (vrv x)) e) x)
    end.

  End CHECK_i.

  Definition check_fd (ffd:sfun_decl) :=
    let (fn,fd) := ffd in
    let e := fd.(f_extra) in
    let stack_align := e.(sf_align) in
    Let _ := add_finfo fn fn (check_c (check_i fn stack_align) fd.(f_body)) in
    Let _ := assert ((e.(sf_return_address) != RAnone) || (all (λ '(x, _), is_word_type x.(vtype) != None) e.(sf_to_save))) (Ferr_fun fn (Cerr_linear "bad to-save")) in
    Let _ := assert ((sf_return_address e != RAnone) || (sf_save_stack e != SavedStackNone) || ((stack_align == U8) && (sf_stk_sz e == 0) && (sf_stk_extra_sz e == 0))) (Ferr_fun fn (Cerr_linear "bad save-stack")) in
    ok tt.

  Definition check_prog := 
    Let _ := mapM check_fd (p_funcs p) in
    ok tt.

End CHECK.
  
                           
(* --------------------------------------------------------------------------- *)
(* Translation                                                                 *)

Notation "c1 ';;' c2" :=  (let: (lbl,lc) := c2 in c1 lbl lc)
   (at level 26, right associativity).

Notation "c1 '>;' c2" :=  (let: (lbl,lc) := c2 in (lbl, c1::lc))
   (at level 26, right associativity).

Section LINEAR_C.

  Variable linear_i : instr -> label -> lcmd -> label * lcmd.

  Fixpoint linear_c (c:cmd) (lbl:label) (lc:lcmd) :=
    match c with
    | [::] => (lbl, lc)
    | i::c =>
      linear_i i ;; linear_c c lbl lc
    end.

End LINEAR_C.

Definition next_lbl lbl := (lbl + 1)%positive.

Fixpoint snot e :=
  match e with
  | Papp1 Onot e => e
  | Papp2 Oand e1 e2 => Papp2 Oor (snot e1) (snot e2)
  | Papp2 Oor e1 e2 => Papp2 Oand (snot e1) (snot e2)
  | Pif t e e1 e2 => Pif t e (snot e1) (snot e2)
  | Pbool b => Pbool (~~ b)
  | _ => Papp1 Onot e
  end.

Definition add_align ii a (lc:lcmd) :=
  match a with
  | NoAlign => lc
  | Align   =>  MkLI ii Lalign :: lc
  end.

Definition align ii a (p:label * lcmd) : label * lcmd :=
  (p.1, add_align ii a p.2).

Section FUN.

Context (fn: funname) (fn_align: wsize).

Let rsp : var := var_of_register RSP.
Let rspi : var_i := VarI rsp xH.
Let rspg : gvar := Gvar rspi Slocal.

(** Total size of a stack frame: local variables, extra and padding. *)
Definition stack_frame_allocation_size (e: stk_fun_extra) : Z :=
  round_ws e.(sf_align) (sf_stk_sz e + sf_stk_extra_sz e).

Definition allocate_stack_frame (free: bool) (ii: instr_info) (sz: Z) : lcmd :=
  if sz == 0%Z then [::]
  else
    [:: let m i := {| li_ii := ii ; li_i := i |} in
        m (Lopn [:: Lvar rspi] (Ox86 (LEA Uptr))
                [:: Papp2 ((if free then Oadd else Osub) (Op_w Uptr))
                    (Pvar rspg)
                    (cast_const sz)
          ])
    ].

Definition eflags := Eval vm_compute in List.map (λ x, Lvar (VarI (var_of_flag x) xH)) [:: OF ; CF ; SF ; PF ; ZF ].

Definition ensure_rsp_alignment ii (al: wsize) : linstr :=
  MkLI ii (Lopn (eflags ++ [:: Lvar rspi ]) (Ox86 (AND Uptr)) [:: Pvar rspg ; Papp1 (Oword_of_int Uptr) (Pconst (- wsize_size al)) ]).

Definition push_to_save ii (to_save: seq (var * Z)) : lcmd :=
  List.map (λ '(x, ofs),
            if is_word_type x.(vtype) is Some ws
            then MkLI ii (Lopn [:: Lmem ws rspi (cast_const ofs) ] (Ox86 (MOV ws)) [:: Pvar {| gv := VarI x xH ; gs := Slocal |} ])
            else MkLI ii Lalign (* absurd case *))
           to_save.

Definition pop_to_save ii (to_save: seq (var * Z)) : lcmd :=
  List.map (λ '(x, ofs),
            if is_word_type x.(vtype) is Some ws
            then MkLI ii (Lopn [:: Lvar (VarI x xH) ] (Ox86 (MOV ws)) [:: Pload ws rspi (cast_const ofs) ])
            else MkLI ii Lalign (* absurd case *))
           to_save.

Fixpoint linear_i (i:instr) (lbl:label) (lc:lcmd) :=
  let (ii, ir) := i in
  match ir with
  | Cassgn x _ ty e => 
    if ty is sword sz
    then
      let op := if (sz ≤ U64)%CMP then (MOV sz) else (VMOVDQU sz) in
      (lbl, MkLI ii (Lopn [:: x ] (Ox86 op) [:: e]) :: lc)
    else (lbl, lc)
  | Copn xs _ o es => (lbl, MkLI ii (Lopn xs o es) :: lc)

  | Cif e [::] c2 =>
    let L1 := lbl in
    let lbl := next_lbl L1 in
    MkLI ii (Lcond e L1) >; linear_c linear_i c2 lbl (MkLI ii (Llabel L1) :: lc)

  | Cif e c1 [::] =>
    let L1 := lbl in
    let lbl := next_lbl L1 in
    MkLI ii (Lcond (snot e) L1) >; linear_c linear_i c1 lbl (MkLI ii (Llabel L1) :: lc)

  | Cif e c1 c2 =>
    let L1 := lbl in
    let L2 := next_lbl L1 in
    let lbl := next_lbl L2 in
                           MkLI ii (Lcond e L1) >;
                           linear_c linear_i c2 ;;
                           MkLI ii (Lgoto (fn, L2)) >;
    MkLI ii (Llabel L1) >; linear_c linear_i c1 lbl
   (MkLI ii (Llabel L2) :: lc)

  | Cwhile a c e c' =>
    match is_bool e with
    | Some true =>
      let L1 := lbl in
      let lbl := next_lbl L1 in
      align ii a (
      MkLI ii (Llabel L1) >; linear_c linear_i c ;;
                             linear_c linear_i c' lbl
                             (MkLI ii (Lgoto (fn, L1)) :: lc))

    | Some false =>
      linear_c linear_i c lbl lc

    | None =>
      match c' with
      | [::] =>
      let L1 := lbl in
      let lbl := next_lbl L1 in
      align ii a (MkLI ii (Llabel L1) >; linear_c linear_i c lbl
                             (MkLI ii (Lcond e L1) :: lc))
      | _ =>
      let L1 := lbl in
      let L2 := next_lbl L1 in
      let lbl := next_lbl L2 in
                             MkLI ii (Lgoto (fn, L1)) >;
      align ii a (MkLI ii (Llabel L2) >; linear_c linear_i c' ;;
      MkLI ii (Llabel L1) >; linear_c linear_i c lbl
                             (MkLI ii (Lcond e L2) :: lc))
      end
    end

  | Ccall _ xs fn' es =>
    if get_fundef (p_funcs p) fn' is Some fd then
      let e := f_extra fd in
      let ra := sf_return_address e in
      if ra == RAnone then (lbl, lc)
      else
        let sz := stack_frame_allocation_size e in
        let before := allocate_stack_frame false ii sz in
        let after := allocate_stack_frame true ii sz in
        let lret := lbl in
        let lbl := next_lbl lbl in
        let lcall := (fn', if fn' == fn then (* absurd case *) lret else xH (* entry point *)) in
        match sf_return_address e with
        | RAreg ra =>
          (lbl, before ++ MkLI ii (LstoreLabel (Lvar (VarI ra xH)) lret) :: MkLI ii (Lgoto lcall) :: MkLI ii (Llabel lret) :: after ++ lc)
        | RAstack z =>
          if extra_free_registers ii is Some ra
          then (lbl,
                before ++
                       MkLI ii (LstoreLabel (Lvar (VarI ra xH)) lret) ::
                       MkLI ii (Lopn [::Lmem Uptr rspi (cast_const z)] (Ox86 (MOV Uptr)) [:: Pvar {| gv := VarI ra xH ; gs := Slocal |} ]) ::
                       MkLI ii (Lgoto lcall) :: MkLI ii (Llabel lret) :: after ++ lc)
          else (lbl, lc)
        | RAnone => (lbl, lc)
        end
    else (lbl, lc )
  | Cfor _ _ _ => (lbl, lc)
  | Ccopy _ _ => (lbl, lc)
  end.

Definition linear_fd (fd: sfundef) :=
  let e := fd.(f_extra) in
  let: (tail, head, lbl) :=
     match sf_return_address e with
     | RAreg r => ([:: MkLI xH (Ligoto (Pvar {| gv := VarI r xH ; gs := Slocal |})) ], [:: MkLI xH (Llabel 1) ], 2%positive)
     | RAstack z => ([:: MkLI xH (Ligoto (Pload Uptr rspi (cast_const z))) ], [:: MkLI xH (Llabel 1) ], 2%positive)
     | RAnone =>
       match sf_save_stack e with
       | SavedStackNone => ([::], [::], 1%positive)
       | SavedStackReg x =>
         let r := VarI x xH in
         (pop_to_save xH e.(sf_to_save) ++ [:: MkLI xH (Lopn [:: Lvar rspi ] (Ox86 (MOV Uptr)) [:: Pvar {| gv := r ; gs := Slocal |} ]) ],
          [:: MkLI xH (Lopn [:: Lvar r ] (Ox86 (MOV Uptr)) [:: Pvar rspg ] ) ]
          ++ allocate_stack_frame false xH (sf_stk_sz e + sf_stk_extra_sz e)
          ++ ensure_rsp_alignment xH e.(sf_align)
          :: push_to_save xH e.(sf_to_save), (** FIXME: here to_save is always empty *)
          1%positive)
       | SavedStackStk ofs =>
         let rax := VarI (var_of_register RAX) xH in
         (pop_to_save xH e.(sf_to_save) ++ [:: MkLI xH (Lopn [:: Lvar rspi ] (Ox86 (MOV Uptr)) [:: Pload Uptr rspi (cast_const ofs) ]) ],
          [:: MkLI xH (Lopn [:: Lvar rax ] (Ox86 (MOV Uptr)) [:: Pvar rspg ] ) ]
          ++ allocate_stack_frame false xH (sf_stk_sz e + sf_stk_extra_sz e)
          ++ ensure_rsp_alignment xH e.(sf_align)
          :: MkLI xH (Lopn [:: Lmem Uptr rspi (cast_const ofs) ] (Ox86 (MOV Uptr)) [:: Pvar {| gv := rax ; gs := Slocal |} ])
          :: push_to_save xH e.(sf_to_save),
          1%positive)
       end
     end
  in
  let fd' := linear_c linear_i (f_body fd) lbl tail in
  let is_export := sf_return_address e == RAnone in
  let res := if is_export then f_res fd else [::] in
  LFundef (sf_align e) (f_tyin fd) (f_params fd) (head ++ fd'.2) (f_tyout fd) res
              is_export.

End FUN.

Definition linear_prog : cfexec lprog :=
  Let _ := check_prog in
  Let _ := assert (size p.(p_globs) == 0)
             (Ferr_msg (Cerr_linear "invalid p_globs, please report")) in
  let funcs := map (fun '(f,fd) => (f, linear_fd f fd)) p.(p_funcs) in
  ok {| lp_rip   := p.(p_extra).(sp_rip);
        lp_globs := p.(p_extra).(sp_globs);
        lp_funcs := funcs |}.

End PROG.

Module Eq_linstr.
  Definition eqb_r i1 i2 :=
    match i1, i2 with
    | Lopn lv1 o1 e1, Lopn lv2 o2 e2 => (lv1 == lv2) && (o1 == o2) && (e1 == e2)
    | Lalign, Lalign => true
    | Llabel l1, Llabel l2 => l1 == l2
    | Lgoto l1, Lgoto l2 => l1 == l2
    | Ligoto e1, Ligoto e2 => e1 == e2
    | LstoreLabel lv1 lbl1, LstoreLabel lv2 lbl2 => (lv1 == lv2) && (lbl1 == lbl2)
    | Lcond e1 l1, Lcond e2 l2 => (e1 == e2) && (l1 == l2)
    | _, _ => false
    end.

  Lemma eqb_r_axiom : Equality.axiom eqb_r.
  Proof.
    case => [lv1 o1 e1||l1|l1|e1|lv1 l1|e1 l1] [lv2 o2 e2||l2|l2|e2|lv2 l2|e2 l2] //=;try by constructor.
    + apply (@equivP (((lv1 == lv2) && (o1 == o2)) /\ e1 == e2 ));first by apply andP.
      by split => [ [] /andP [] /eqP -> /eqP -> /eqP -> //| [] -> -> ->];rewrite !eqxx.
    + by apply: (equivP eqP); split; congruence.
    + by apply: (equivP eqP); split; congruence.
    + by apply: (equivP eqP); split; congruence.
    + apply: (equivP andP); split.
      * by case=> /eqP <- /eqP <-.
      by case => <- <-; rewrite !eqxx.
    apply (@equivP ((e1 == e2) /\ (l1 == l2)));first by apply andP.
    by split => [ [] /eqP -> /eqP -> //| [] -> ->];rewrite !eqxx.
  Qed.

  Definition linstr_r_eqMixin := Equality.Mixin eqb_r_axiom.

  Definition eqb i1 i2 :=
    (li_ii i1 == li_ii i2) && (eqb_r (li_i i1) (li_i i2)).

  Lemma eqb_axiom : Equality.axiom eqb.
  Proof.
    case=> [ii1 i1] [ii2 i2];rewrite /eqb /=.
    apply (@equivP ((ii1 == ii2) /\ eqb_r i1 i2));first by apply andP.
    split => [[]/eqP -> /eqb_r_axiom -> // | [] -> ->];rewrite eqxx;split => //.
    by apply /eqb_r_axiom.
  Qed.

  Definition linstr_eqMixin := Equality.Mixin eqb_axiom.

  Module Exports.
  Canonical linstr_r_eqType  := Eval hnf in EqType linstr_r linstr_r_eqMixin.
  Canonical linstr_eqType  := Eval hnf in EqType linstr linstr_eqMixin.
  End Exports.
End Eq_linstr.
Export Eq_linstr.Exports.<|MERGE_RESOLUTION|>--- conflicted
+++ resolved
@@ -95,7 +95,6 @@
 Section PROG.
 Context (p:sprog) (extra_free_registers: instr_info -> option var).
 
-<<<<<<< HEAD
 Section WRITE1.
 
   Context (writefun: funname -> Sv.t).
@@ -154,8 +153,6 @@
 
 End WMAP.
 
-=======
->>>>>>> 830ebbeb
 Section CHECK.
 
   Section CHECK_c.
