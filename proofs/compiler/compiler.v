(* ** License
 * -----------------------------------------------------------------------
 * Copyright 2016--2017 IMDEA Software Institute
 * Copyright 2016--2017 Inria
 *
 * Permission is hereby granted, free of charge, to any person obtaining
 * a copy of this software and associated documentation files (the
 * "Software"), to deal in the Software without restriction, including
 * without limitation the rights to use, copy, modify, merge, publish,
 * distribute, sublicense, and/or sell copies of the Software, and to
 * permit persons to whom the Software is furnished to do so, subject to
 * the following conditions:
 *
 * The above copyright notice and this permission notice shall be
 * included in all copies or substantial portions of the Software.
 *
 * THE SOFTWARE IS PROVIDED "AS IS", WITHOUT WARRANTY OF ANY KIND,
 * EXPRESS OR IMPLIED, INCLUDING BUT NOT LIMITED TO THE WARRANTIES OF
 * MERCHANTABILITY, FITNESS FOR A PARTICULAR PURPOSE AND NONINFRINGEMENT.
 * IN NO EVENT SHALL THE AUTHORS OR COPYRIGHT HOLDERS BE LIABLE FOR ANY
 * CLAIM, DAMAGES OR OTHER LIABILITY, WHETHER IN AN ACTION OF CONTRACT,
 * TORT OR OTHERWISE, ARISING FROM, OUT OF OR IN CONNECTION WITH THE
 * SOFTWARE OR THE USE OR OTHER DEALINGS IN THE SOFTWARE.
 * ----------------------------------------------------------------------- *)

From mathcomp Require Import all_ssreflect all_algebra.
Require Import x86_gen expr.
Import ZArith.
Require merge_varmaps.
Require Import compiler_util allocation array_copy array_init inline dead_calls unrolling remove_globals
   constant_prop propagate_inline dead_code array_expansion lowering makeReferenceArguments stack_alloc linearization tunneling.
Require Import x86_decl x86_sem x86_extra.
Require x86_stack_alloc x86_linearization.
Import Utf8.

Set Implicit Arguments.
Unset Strict Implicit.
Unset Printing Implicit Defensive.

(* Parameters specific to the architecture. *)
Definition mov_ofs := x86_stack_alloc.x86_mov_ofs.
Definition var_tmp := to_var RAX.
Definition lparams := x86_linearization.x86_linearization_params.

Section IS_MOVE_OP.

Context (is_move_op : asm_op_t -> bool).

Definition unroll1 (p:uprog) : cexec uprog:=
  let p := unroll_prog p in
  let p := const_prop_prog p in
  dead_code_prog is_move_op p false.

(* FIXME: error really not clear for the user *)
(* TODO: command line option to specify the unrolling depth,
   the error should suggest increasing the number
*)
Fixpoint unroll (n:nat) (p:uprog) :=
  match n with
  | O   => Error (loop_iterator "unrolling")
  | S n =>
    Let p' := unroll1 p in
    if ((p_funcs p: ufun_decls) == (p_funcs p': ufun_decls)) then ok p
    else unroll n p'
  end.

Definition unroll_loop (p:prog) := unroll Loop.nb p.

End IS_MOVE_OP.

Section COMPILER.

Variant compiler_step :=
  | Typing                      : compiler_step
  | ParamsExpansion             : compiler_step
  | ArrayCopy                   : compiler_step
  | AddArrInit                  : compiler_step
  | Inlining                    : compiler_step
  | RemoveUnusedFunction        : compiler_step
  | Unrolling                   : compiler_step
  | Splitting                   : compiler_step
  | Renaming                    : compiler_step
  | RemovePhiNodes              : compiler_step
  | DeadCode_Renaming           : compiler_step
  | RemoveArrInit               : compiler_step
  | RegArrayExpansion           : compiler_step
  | RemoveGlobal                : compiler_step
  | MakeRefArguments            : compiler_step
  | LowerInstruction            : compiler_step
  | PropagateInline             : compiler_step
  | StackAllocation             : compiler_step
  | RemoveReturn                : compiler_step
  | RegAllocation               : compiler_step
  | DeadCode_RegAllocation      : compiler_step
  | Linearization               : compiler_step
  | Tunneling                   : compiler_step
  | Assembly                    : compiler_step.

(* This is a list of the compiler passes. It is defined in Coq so that we can
   show that it is exhaustive (cf. [compiler_step_list_complete]).
*)
Definition compiler_step_list := [::
    Typing
  ; ParamsExpansion
  ; ArrayCopy
  ; AddArrInit
  ; Inlining
  ; RemoveUnusedFunction
  ; Unrolling
  ; Splitting
  ; Renaming
  ; RemovePhiNodes
  ; DeadCode_Renaming
  ; RemoveArrInit
  ; RegArrayExpansion
  ; RemoveGlobal
  ; MakeRefArguments
  ; LowerInstruction
  ; PropagateInline 
  ; StackAllocation
  ; RemoveReturn
  ; RegAllocation
  ; DeadCode_RegAllocation
  ; Linearization
  ; Tunneling
  ; Assembly
].

(* To use [Finite.axiom], we must first show that [compiler_step] is [eqType]. *)
Scheme Equality for compiler_step.
Lemma compiler_step_eq_axiom : Equality.axiom compiler_step_beq.
Proof.
  move=> x y; apply:(iffP idP).
  + by apply: internal_compiler_step_dec_bl.
  by apply: internal_compiler_step_dec_lb.
Qed.
Definition compiler_step_eqMixin := Equality.Mixin compiler_step_eq_axiom.
Canonical  compiler_step_eqType  := Eval hnf in EqType compiler_step compiler_step_eqMixin.

Lemma compiler_step_list_complete : Finite.axiom compiler_step_list.
Proof. by case. Qed.

Record stack_alloc_oracles : Type :=
  {
    ao_globals: seq u8; (* static global data: one array holding all data *)
    ao_global_alloc: seq (var * wsize * Z); (* allocation of global variables in the previous array *)
    ao_stack_alloc: funname → stk_alloc_oracle_t;
  }.

Record compiler_params := {
  rename_fd        : instr_info -> funname -> _ufundef -> _ufundef;
  expand_fd        : funname -> _ufundef -> expand_info;
  split_live_ranges_fd : funname -> _ufundef -> _ufundef;
  renaming_fd      : funname -> _ufundef -> _ufundef;
  remove_phi_nodes_fd : funname -> _ufundef -> _ufundef;
  lowering_vars    : fresh_vars;
  inline_var       : var -> bool;
  is_var_in_memory : var_i → bool;
  stack_register_symbol: Ident.ident;
  global_static_data_symbol: Ident.ident;
  stackalloc       : _uprog → stack_alloc_oracles;
  removereturn     : _sprog -> (funname -> option (seq bool));
  regalloc         : seq _sfun_decl -> seq _sfun_decl;
  extra_free_registers : instr_info → option var;
  print_uprog      : compiler_step -> _uprog -> _uprog;
  print_sprog      : compiler_step -> _sprog -> _sprog;
  print_linear     : compiler_step -> lprog -> lprog;
  warning          : instr_info -> warning_msg -> instr_info;
  lowering_opt     : lowering_options;
  is_glob          : var -> bool;
  fresh_id         : glob_decls -> var -> Ident.ident;
  fresh_reg        : string -> stype -> Ident.ident;
  fresh_reg_ptr    : string -> stype -> Ident.ident;
  fresh_counter    : Ident.ident;
  is_reg_ptr       : var -> bool;
  is_ptr           : var -> bool;
  is_reg_array     : var -> bool;
}.

(* Architecture-dependent functions *)
Record architecture_params := mk_aparams {
  is_move_op       : asm_op_t -> bool
}.

#[local]
Existing Instance progUnit.

Definition split_live_ranges_prog cp (p: _uprog) : _uprog :=
  map_prog_name cp.(split_live_ranges_fd) p.
Definition renaming_prog cp (p: _uprog) : _uprog :=
  map_prog_name cp.(renaming_fd) p.
Definition remove_phi_nodes_prog cp (p: _uprog) : _uprog :=
  map_prog_name cp.(remove_phi_nodes_fd) p.

Variable cparams : compiler_params.
Variable aparams : architecture_params.

(* Ensure that export functions are preserved *)
Definition check_removereturn (entries: seq funname) (remove_return: funname → option (seq bool)) :=
  assert (pmap remove_return entries == [::]) (pp_internal_error_s "remove return" "Signature of some export functions are modified").

(** Export functions (entry points) shall not have ptr arguments or return values. *)
Definition allNone {A: Type} (m: seq (option A)) : bool :=
  all (fun a => if a is None then true else false) m.

Definition check_no_ptr entries (ao: funname -> stk_alloc_oracle_t) : cexec unit :=
  allM (λ fn,
       let: sao := ao fn in
       assert (allNone sao.(sao_params)) (pp_at_fn fn (stack_alloc.E.stk_error_no_var "export functions don’t support “ptr” arguments")) >>
       assert (allNone sao.(sao_return)) (pp_at_fn fn (stack_alloc.E.stk_error_no_var "export functions don’t support “ptr” return values")))
    entries.

Definition compiler_first_part (to_keep: seq funname) (p: prog) : cexec uprog :=

  Let p := array_copy_prog cparams.(fresh_counter) p in
  let p := cparams.(print_uprog) ArrayCopy p in

  let p := add_init_prog cparams.(is_ptr) p in
  let p := cparams.(print_uprog) AddArrInit p in

  Let p := inline_prog_err cparams.(inline_var) cparams.(rename_fd) p in
  let p := cparams.(print_uprog) Inlining p in

  Let p := dead_calls_err_seq to_keep p in
  let p := cparams.(print_uprog) RemoveUnusedFunction p in

  Let p := unroll aparams.(is_move_op) Loop.nb p in
  let p := cparams.(print_uprog) Unrolling p in

  let pv := split_live_ranges_prog cparams p in
  let pv := cparams.(print_uprog) Splitting pv in
  let pv := renaming_prog cparams pv in
  let pv := cparams.(print_uprog) Renaming pv in
  let pv := remove_phi_nodes_prog cparams pv in
  let pv := cparams.(print_uprog) RemovePhiNodes pv in
  Let _ := CheckAllocRegU.check_prog p.(p_extra) p.(p_funcs) pv.(p_extra) pv.(p_funcs) in
  Let pv := dead_code_prog aparams.(is_move_op) pv false in
  let pv := cparams.(print_uprog) DeadCode_Renaming pv in

  let pr := remove_init_prog cparams.(is_reg_array) pv in
  let pr := cparams.(print_uprog) RemoveArrInit pr in

  Let pe := expand_prog cparams.(expand_fd) pr in
  let pe := cparams.(print_uprog) RegArrayExpansion pe in

  Let pg := remove_glob_prog cparams.(is_glob) cparams.(fresh_id) pe in
  let pg := cparams.(print_uprog) RemoveGlobal pg in

  Let pa := makereference_prog cparams.(is_reg_ptr) cparams.(fresh_reg_ptr) pg in
  let pa := cparams.(print_uprog) MakeRefArguments pa in

  Let _ := assert (fvars_correct cparams.(lowering_vars) (p_funcs pa)) 
                  (pp_internal_error_s "lowering" "lowering check fails") in

  let pl := lower_prog cparams.(lowering_opt) cparams.(warning) cparams.(lowering_vars) cparams.(is_var_in_memory) pa in
  let pl := cparams.(print_uprog) LowerInstruction pl in

  Let pp := propagate_inline.pi_prog pl in
  let pp := cparams.(print_uprog) PropagateInline pp in 
  
  ok pp.

Definition compiler_third_part (entries: seq funname) (ps: sprog) : cexec sprog :=

  let rminfo := cparams.(removereturn) ps in
  Let _ := check_removereturn entries rminfo in
  Let pr := dead_code_prog_tokeep aparams.(is_move_op) false rminfo ps in
  let pr := cparams.(print_sprog) RemoveReturn pr in

  let pa := {| p_funcs := cparams.(regalloc) pr.(p_funcs) ; p_globs := pr.(p_globs) ; p_extra := pr.(p_extra) |} in
  let pa : sprog := cparams.(print_sprog) RegAllocation pa in
  Let _ := CheckAllocRegS.check_prog pr.(p_extra) pr.(p_funcs) pa.(p_extra) pa.(p_funcs) in

  Let pd := dead_code_prog aparams.(is_move_op) pa true in
  let pd := cparams.(print_sprog) DeadCode_RegAllocation pd in

  ok pd.

Definition compiler_front_end (entries subroutines : seq funname) (p: prog) : cexec sprog :=

  Let pl := compiler_first_part (entries ++ subroutines) p in

  (* stack + register allocation *)

  let ao := cparams.(stackalloc) pl in
  Let _ := check_no_ptr entries ao.(ao_stack_alloc) in
  Let ps := stack_alloc.alloc_prog
       true
       mov_ofs
       cparams.(fresh_reg)
       cparams.(global_static_data_symbol)
       cparams.(stack_register_symbol)
       ao.(ao_globals) ao.(ao_global_alloc)
       ao.(ao_stack_alloc) pl in
  let ps : sprog := cparams.(print_sprog) StackAllocation ps in

  Let pd := compiler_third_part entries ps in

  ok pd.

Definition check_export entries (p: sprog) : cexec unit :=
  allM (λ fn,
          if get_fundef (p_funcs p) fn is Some fd then
            assert (fd.(f_extra).(sf_return_address) == RAnone)
                   (pp_at_fn fn (merge_varmaps.E.gen_error true None (pp_s "export function expects a return address")))
          else Error (pp_at_fn fn (merge_varmaps.E.gen_error true None (pp_s "unknown export function")))
       ) entries.

Definition compiler_back_end entries (pd: sprog) :=
  Let _ := check_export entries pd in
  (* linearisation                     *)
  Let _ := merge_varmaps.check pd cparams.(extra_free_registers) var_tmp in
  Let pl := linear_prog pd cparams.(extra_free_registers) lparams in
  let pl := cparams.(print_linear) Linearization pl in
  (* tunneling                         *)
  Let pl := tunnel_program pl in
  let pl := cparams.(print_linear) Tunneling pl in

  ok pl.

<<<<<<< HEAD
Definition compile_prog (entries subroutines : seq funname) (p: prog) :=
  Let pd := compiler_front_end entries subroutines p in
  Let pl := compiler_back_end entries pd in
  ok pl.

Definition check_signature (p: prog) (lp: lprog) (fn: funname) : bool :=
  if get_fundef lp.(lp_funcs) fn is Some fd' then
    if get_fundef (p_funcs p) fn is Some fd then
      signature_of_fundef fd == signature_of_lfundef fd'
    else true
  else true.

Definition compile_prog_to_x86 entries subroutines (p: prog): cexec x86_prog :=
  Let lp := compile_prog entries subroutines p in
(*  Let _ := assert (all (check_signature p lp) entries) Ferr_lowering in *)
  assemble_prog lp.
=======
Definition compiler_back_end_to_x86 (entries: seq funname) (p: sprog) :=
  let callee_saved := sv_of_list to_var x86_callee_saved in
  compiler_back_end callee_saved entries p >>= assemble_prog.

Definition compile_prog_to_x86 entries subroutines (p: prog): cexec x86_prog :=
  compiler_front_end entries subroutines p >>= compiler_back_end_to_x86 entries.
>>>>>>> d9e59c84

End COMPILER.
<|MERGE_RESOLUTION|>--- conflicted
+++ resolved
@@ -318,30 +318,10 @@
 
   ok pl.
 
-<<<<<<< HEAD
-Definition compile_prog (entries subroutines : seq funname) (p: prog) :=
-  Let pd := compiler_front_end entries subroutines p in
-  Let pl := compiler_back_end entries pd in
-  ok pl.
-
-Definition check_signature (p: prog) (lp: lprog) (fn: funname) : bool :=
-  if get_fundef lp.(lp_funcs) fn is Some fd' then
-    if get_fundef (p_funcs p) fn is Some fd then
-      signature_of_fundef fd == signature_of_lfundef fd'
-    else true
-  else true.
-
-Definition compile_prog_to_x86 entries subroutines (p: prog): cexec x86_prog :=
-  Let lp := compile_prog entries subroutines p in
-(*  Let _ := assert (all (check_signature p lp) entries) Ferr_lowering in *)
-  assemble_prog lp.
-=======
 Definition compiler_back_end_to_x86 (entries: seq funname) (p: sprog) :=
-  let callee_saved := sv_of_list to_var x86_callee_saved in
-  compiler_back_end callee_saved entries p >>= assemble_prog.
+  compiler_back_end entries p >>= assemble_prog.
 
 Definition compile_prog_to_x86 entries subroutines (p: prog): cexec x86_prog :=
   compiler_front_end entries subroutines p >>= compiler_back_end_to_x86 entries.
->>>>>>> d9e59c84
 
 End COMPILER.
