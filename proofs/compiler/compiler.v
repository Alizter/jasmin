(* ** License
 * -----------------------------------------------------------------------
 * Copyright 2016--2017 IMDEA Software Institute
 * Copyright 2016--2017 Inria
 *
 * Permission is hereby granted, free of charge, to any person obtaining
 * a copy of this software and associated documentation files (the
 * "Software"), to deal in the Software without restriction, including
 * without limitation the rights to use, copy, modify, merge, publish,
 * distribute, sublicense, and/or sell copies of the Software, and to
 * permit persons to whom the Software is furnished to do so, subject to
 * the following conditions:
 *
 * The above copyright notice and this permission notice shall be
 * included in all copies or substantial portions of the Software.
 *
 * THE SOFTWARE IS PROVIDED "AS IS", WITHOUT WARRANTY OF ANY KIND,
 * EXPRESS OR IMPLIED, INCLUDING BUT NOT LIMITED TO THE WARRANTIES OF
 * MERCHANTABILITY, FITNESS FOR A PARTICULAR PURPOSE AND NONINFRINGEMENT.
 * IN NO EVENT SHALL THE AUTHORS OR COPYRIGHT HOLDERS BE LIABLE FOR ANY
 * CLAIM, DAMAGES OR OTHER LIABILITY, WHETHER IN AN ACTION OF CONTRACT,
 * TORT OR OTHERWISE, ARISING FROM, OUT OF OR IN CONNECTION WITH THE
 * SOFTWARE OR THE USE OR OTHER DEALINGS IN THE SOFTWARE.
 * ----------------------------------------------------------------------- *)

From mathcomp Require Import all_ssreflect all_algebra.
<<<<<<< HEAD
Require Import arch_decl arch_extra expr.
Import ZArith.
Require merge_varmaps.
Require Import
  compiler_util
  allocation
  array_copy
  array_init
  inline
  dead_calls
  unrolling
  remove_globals
  constant_prop
  propagate_inline
  dead_code
  array_expansion
  makeReferenceArguments
  stack_alloc
  linearization
  tunneling.
Import Utf8.
=======
Require Import ZArith.
Require Import Utf8.

Require Import
  arch_params
  compiler_util
  expr.
Require merge_varmaps.
Require Import
  arch_decl
  arch_extra
  asm_gen.
Require Import
  allocation
  array_copy
  array_expansion
  array_init
  constant_prop
  dead_calls
  dead_code
  inline
  linearization
  makeReferenceArguments
  propagate_inline
  remove_globals
  stack_alloc
  tunneling
  unrolling.
>>>>>>> d19d8cf4

Set Implicit Arguments.
Unset Strict Implicit.
Unset Printing Implicit Defensive.

<<<<<<< HEAD
=======
(* FIXME: expr exports wsize, which overrides this. *)
Definition pp_s := compiler_util.pp_s.

>>>>>>> d19d8cf4
Section IS_MOVE_OP.

Context
  `{asmop : asmOp}
<<<<<<< HEAD
  (is_move_op : asm_op_t -> option wsize).
=======
  (is_move_op : asm_op_t -> bool).
>>>>>>> d19d8cf4

Definition unroll1 (p:uprog) : cexec uprog:=
  let p := unroll_prog p in
  let p := const_prop_prog p in
  dead_code_prog is_move_op p false.

(* FIXME: error really not clear for the user *)
(* TODO: command line option to specify the unrolling depth,
   the error should suggest increasing the number
*)
Fixpoint unroll (n:nat) (p:uprog) :=
  match n with
  | O   => Error (loop_iterator "unrolling")
  | S n =>
    Let p' := unroll1 p in
    if ((p_funcs p: ufun_decls) == (p_funcs p': ufun_decls)) then ok p
    else unroll n p'
  end.

Definition unroll_loop (p:prog) := unroll Loop.nb p.

End IS_MOVE_OP.

Section COMPILER.

Variant compiler_step :=
  | Typing                      : compiler_step
  | ParamsExpansion             : compiler_step
  | ArrayCopy                   : compiler_step
  | AddArrInit                  : compiler_step
  | Inlining                    : compiler_step
  | RemoveUnusedFunction        : compiler_step
  | Unrolling                   : compiler_step
  | Splitting                   : compiler_step
  | Renaming                    : compiler_step
  | RemovePhiNodes              : compiler_step
  | DeadCode_Renaming           : compiler_step
  | RemoveArrInit               : compiler_step
  | RegArrayExpansion           : compiler_step
  | RemoveGlobal                : compiler_step
  | MakeRefArguments            : compiler_step
  | LowerInstruction            : compiler_step
  | PropagateInline             : compiler_step
  | StackAllocation             : compiler_step
  | RemoveReturn                : compiler_step
  | RegAllocation               : compiler_step
  | DeadCode_RegAllocation      : compiler_step
  | Linearization               : compiler_step
  | Tunneling                   : compiler_step
  | Assembly                    : compiler_step.

(* This is a list of the compiler passes. It is defined in Coq so that we can
   show that it is exhaustive (cf. [compiler_step_list_complete]).
*)
Definition compiler_step_list := [::
    Typing
  ; ParamsExpansion
  ; ArrayCopy
  ; AddArrInit
  ; Inlining
  ; RemoveUnusedFunction
  ; Unrolling
  ; Splitting
  ; Renaming
  ; RemovePhiNodes
  ; DeadCode_Renaming
  ; RemoveArrInit
  ; RegArrayExpansion
  ; RemoveGlobal
  ; MakeRefArguments
  ; LowerInstruction
  ; PropagateInline 
  ; StackAllocation
  ; RemoveReturn
  ; RegAllocation
  ; DeadCode_RegAllocation
  ; Linearization
  ; Tunneling
  ; Assembly
].

(* To use [Finite.axiom], we must first show that [compiler_step] is [eqType]. *)
Scheme Equality for compiler_step.
Lemma compiler_step_eq_axiom : Equality.axiom compiler_step_beq.
Proof.
  move=> x y; apply:(iffP idP).
  + by apply: internal_compiler_step_dec_bl.
  by apply: internal_compiler_step_dec_lb.
Qed.
Definition compiler_step_eqMixin := Equality.Mixin compiler_step_eq_axiom.
Canonical  compiler_step_eqType  := Eval hnf in EqType compiler_step compiler_step_eqMixin.

Lemma compiler_step_list_complete : Finite.axiom compiler_step_list.
Proof. by case. Qed.

Record stack_alloc_oracles : Type :=
  {
    ao_globals: seq u8; (* static global data: one array holding all data *)
    ao_global_alloc: seq (var * wsize * Z); (* allocation of global variables in the previous array *)
    ao_stack_alloc: funname → stk_alloc_oracle_t;
  }.

<<<<<<< HEAD
(* Architecture-dependent functions *)
Record architecture_params
  `{asm_e : asm_extra}
  (fresh_vars lowering_options : Type) :=
  { is_move_op : asm_op_t -> option wsize
  ; mov_ofs : lval -> vptr_kind -> pexpr -> Z -> option instr_r
  ; lparams : linearization_params
  ; lower_prog :
      lowering_options
      -> (instr_info -> warning_msg -> instr_info)
      -> fresh_vars
      -> forall (T : eqType) (pT : progT T),
          (var_i -> bool) -> prog -> _prog extra_fun_t extra_prog_t
  ; fvars_correct :
      fresh_vars
      -> forall (T : eqType) (pT : progT T), fun_decls -> bool
  ; assemble_prog : lprog -> cexec asm_prog
  }.

Record compiler_params
  `{asm_e : asm_extra}
  (fresh_vars lowering_options : Type)
  (aparams : architecture_params fresh_vars lowering_options) := {
=======
Record compiler_params
  `{asm_e : asm_extra}
  (fresh_vars lowering_options : Type) := {
>>>>>>> d19d8cf4
  rename_fd        : instr_info -> funname -> _ufundef -> _ufundef;
  expand_fd        : funname -> _ufundef -> expand_info;
  split_live_ranges_fd : funname -> _ufundef -> _ufundef;
  renaming_fd      : funname -> _ufundef -> _ufundef;
  remove_phi_nodes_fd : funname -> _ufundef -> _ufundef;
  lowering_vars    : fresh_vars;
  inline_var       : var -> bool;
  is_var_in_memory : var_i → bool;
  stack_register_symbol: Ident.ident;
  global_static_data_symbol: Ident.ident;
  stackalloc       : _uprog → stack_alloc_oracles;
  removereturn     : _sprog -> (funname -> option (seq bool));
  regalloc         : seq _sfun_decl -> seq _sfun_decl;
  extra_free_registers : instr_info → option var;
  print_uprog      : compiler_step -> _uprog -> _uprog;
  print_sprog      : compiler_step -> _sprog -> _sprog;
  print_linear     : compiler_step -> lprog -> lprog;
  warning          : instr_info -> warning_msg -> instr_info;
  lowering_opt     : lowering_options;
  is_glob          : var -> bool;
  fresh_id         : glob_decls -> var -> Ident.ident;
  fresh_counter    : Ident.ident;
  is_reg_ptr       : var -> bool;
  is_ptr           : var -> bool;
  is_reg_array     : var -> bool;
}.

Context
  `{asm_e : asm_extra}
  {fresh_vars lowering_options : Type}
  (aparams : architecture_params fresh_vars lowering_options)
<<<<<<< HEAD
  (cparams : compiler_params aparams).
=======
  (cparams : compiler_params fresh_vars lowering_options).

Notation saparams := (ap_sap aparams).
Notation liparams := (ap_lip aparams).
Notation loparams := (ap_lop aparams).
Notation agparams := (ap_agp aparams).
>>>>>>> d19d8cf4

#[local]
Existing Instance progUnit.

<<<<<<< HEAD
Definition var_alloc_prog (p : _uprog) : _uprog :=
  map_prog_name cparams.(var_alloc_fd) p.

Definition var_tmp : var :=
  {| vname := lp_tmp (lparams aparams); vtype := sword Uptr; |}.
=======
Definition split_live_ranges_prog (p: _uprog) : _uprog :=
  map_prog_name cparams.(split_live_ranges_fd) p.
Definition renaming_prog (p: _uprog) : _uprog :=
  map_prog_name cparams.(renaming_fd) p.
Definition remove_phi_nodes_prog (p: _uprog) : _uprog :=
  map_prog_name cparams.(remove_phi_nodes_fd) p.

Definition var_tmp : var :=
  {| vname := lip_tmp liparams; vtype := sword Uptr; |}.
>>>>>>> d19d8cf4

(* Ensure that export functions are preserved *)
Definition check_removereturn (entries: seq funname) (remove_return: funname → option (seq bool)) :=
  assert (pmap remove_return entries == [::]) (pp_internal_error_s "remove return" "Signature of some export functions are modified").

(** Export functions (entry points) shall not have ptr arguments or return values. *)
Definition allNone {A: Type} (m: seq (option A)) : bool :=
  all (fun a => if a is None then true else false) m.

Definition check_no_ptr entries (ao: funname -> stk_alloc_oracle_t) : cexec unit :=
  allM (λ fn,
       let: sao := ao fn in
       assert (allNone sao.(sao_params)) (pp_at_fn fn (stack_alloc.E.stk_error_no_var "export functions don’t support “ptr” arguments")) >>
       assert (allNone sao.(sao_return)) (pp_at_fn fn (stack_alloc.E.stk_error_no_var "export functions don’t support “ptr” return values")))
    entries.

Definition compiler_first_part (to_keep: seq funname) (p: prog) : cexec uprog :=

  Let p := array_copy_prog cparams.(fresh_counter) p in
  let p := cparams.(print_uprog) ArrayCopy p in

  let p := add_init_prog cparams.(is_ptr) p in
  let p := cparams.(print_uprog) AddArrInit p in

  Let p := inline_prog_err cparams.(inline_var) cparams.(rename_fd) p in
  let p := cparams.(print_uprog) Inlining p in

  Let p := dead_calls_err_seq to_keep p in
  let p := cparams.(print_uprog) RemoveUnusedFunction p in

  Let p := unroll (ap_is_move_op aparams) Loop.nb p in
  let p := cparams.(print_uprog) Unrolling p in

<<<<<<< HEAD
  let pv := var_alloc_prog p in
  let pv := cparams.(print_uprog) AllocInlineAssgn pv in
=======
  let pv := split_live_ranges_prog p in
  let pv := cparams.(print_uprog) Splitting pv in
  let pv := renaming_prog pv in
  let pv := cparams.(print_uprog) Renaming pv in
  let pv := remove_phi_nodes_prog pv in
  let pv := cparams.(print_uprog) RemovePhiNodes pv in
>>>>>>> d19d8cf4
  Let _ := CheckAllocRegU.check_prog p.(p_extra) p.(p_funcs) pv.(p_extra) pv.(p_funcs) in
  Let pv := dead_code_prog (ap_is_move_op aparams) pv false in
  let pv := cparams.(print_uprog) DeadCode_Renaming pv in

  let pr := remove_init_prog cparams.(is_reg_array) pv in
  let pr := cparams.(print_uprog) RemoveArrInit pr in

  Let pe := expand_prog cparams.(expand_fd) pr in
  let pe := cparams.(print_uprog) RegArrayExpansion pe in

  Let pg := remove_glob_prog cparams.(is_glob) cparams.(fresh_id) pe in
  let pg := cparams.(print_uprog) RemoveGlobal pg in

  Let pa := makereference_prog cparams.(is_reg_ptr) cparams.(fresh_id) pg in
  let pa := cparams.(print_uprog) MakeRefArguments pa in

<<<<<<< HEAD
  Let _ := assert (fvars_correct aparams cparams.(lowering_vars) (p_funcs pa))
                  (pp_internal_error_s "lowering" "lowering check fails") in

  let
    pl := lower_prog
            aparams
            cparams.(lowering_opt)
            cparams.(warning)
            cparams.(lowering_vars)
            cparams.(is_var_in_memory)
            pa
=======
  Let _ :=
    assert
      (lop_fvars_correct loparams cparams.(lowering_vars) (p_funcs pa))
      (pp_internal_error_s "lowering" "lowering check fails")
  in

  let pl :=
    lop_lower_prog
      loparams
      (lowering_opt cparams)
      (warning cparams)
      (lowering_vars cparams)
      (is_var_in_memory cparams)
      pa
>>>>>>> d19d8cf4
  in
  let pl := cparams.(print_uprog) LowerInstruction pl in

  Let pp := propagate_inline.pi_prog pl in
  let pp := cparams.(print_uprog) PropagateInline pp in

  ok pp.

Definition compiler_third_part (entries: seq funname) (ps: sprog) : cexec sprog :=

  let rminfo := cparams.(removereturn) ps in
  Let _ := check_removereturn entries rminfo in
  Let pr := dead_code_prog_tokeep (ap_is_move_op aparams) false rminfo ps in
  let pr := cparams.(print_sprog) RemoveReturn pr in

  let pa := {| p_funcs := cparams.(regalloc) pr.(p_funcs) ; p_globs := pr.(p_globs) ; p_extra := pr.(p_extra) |} in
  let pa : sprog := cparams.(print_sprog) RegAllocation pa in
  Let _ := CheckAllocRegS.check_prog pr.(p_extra) pr.(p_funcs) pa.(p_extra) pa.(p_funcs) in

  Let pd := dead_code_prog (ap_is_move_op aparams) pa true in
  let pd := cparams.(print_sprog) DeadCode_RegAllocation pd in

  ok pd.

Definition compiler_front_end (entries subroutines : seq funname) (p: prog) : cexec sprog :=

  Let pl := compiler_first_part (entries ++ subroutines) p in

  (* stack + register allocation *)

  let ao := cparams.(stackalloc) pl in
  Let _ := check_no_ptr entries ao.(ao_stack_alloc) in
<<<<<<< HEAD
  Let ps := stack_alloc.alloc_prog
       true
       (mov_ofs aparams)
       cparams.(global_static_data_symbol)
       cparams.(stack_register_symbol)
       ao.(ao_globals) ao.(ao_global_alloc)
       ao.(ao_stack_alloc) pl in
=======
  Let ps :=
    stack_alloc.alloc_prog
      true
      saparams
      (global_static_data_symbol cparams)
      (stack_register_symbol cparams)
      (ao_globals ao)
      (ao_global_alloc ao)
      (ao_stack_alloc ao)
      pl
  in
>>>>>>> d19d8cf4
  let ps : sprog := cparams.(print_sprog) StackAllocation ps in

  Let pd := compiler_third_part entries ps in

  ok pd.

Definition check_export entries (p: sprog) : cexec unit :=
  allM (λ fn,
          if get_fundef (p_funcs p) fn is Some fd then
            assert
              (fd.(f_extra).(sf_return_address) == RAnone)
              (pp_at_fn fn (merge_varmaps.E.gen_error true None (pp_s "export function expects a return address")))
          else Error (pp_at_fn fn (merge_varmaps.E.gen_error true None (pp_s "unknown export function")))
       ) entries.

Definition compiler_back_end (callee_saved: Sv.t) entries (pd: sprog) :=
  Let _ := check_export entries pd in
  (* linearisation                     *)
<<<<<<< HEAD
  Let _ := merge_varmaps.check pd cparams.(extra_free_registers) var_tmp in
  Let pl := linear_prog pd cparams.(extra_free_registers) (lparams aparams) in
=======
  Let _ := merge_varmaps.check pd cparams.(extra_free_registers) var_tmp callee_saved in
  Let pl := linear_prog pd cparams.(extra_free_registers) liparams in
>>>>>>> d19d8cf4
  let pl := cparams.(print_linear) Linearization pl in
  (* tunneling                         *)
  Let pl := tunnel_program pl in
  let pl := cparams.(print_linear) Tunneling pl in

  ok pl.

Definition compiler_back_end_to_asm (entries: seq funname) (p: sprog) :=
  let callee_saved := sv_of_list to_var callee_saved in
  Let lp := compiler_back_end callee_saved entries p in
  assemble_prog agparams lp.

Definition compile_prog_to_asm entries subroutines (p: prog): cexec asm_prog :=
<<<<<<< HEAD
  Let lp := compile_prog entries subroutines p in
(*  Let _ := assert (all (check_signature p lp) entries) Ferr_lowering in *)
  assemble_prog aparams lp.
=======
  compiler_front_end entries subroutines p >>= compiler_back_end_to_asm entries.
>>>>>>> d19d8cf4

End COMPILER.<|MERGE_RESOLUTION|>--- conflicted
+++ resolved
@@ -24,29 +24,6 @@
  * ----------------------------------------------------------------------- *)
 
 From mathcomp Require Import all_ssreflect all_algebra.
-<<<<<<< HEAD
-Require Import arch_decl arch_extra expr.
-Import ZArith.
-Require merge_varmaps.
-Require Import
-  compiler_util
-  allocation
-  array_copy
-  array_init
-  inline
-  dead_calls
-  unrolling
-  remove_globals
-  constant_prop
-  propagate_inline
-  dead_code
-  array_expansion
-  makeReferenceArguments
-  stack_alloc
-  linearization
-  tunneling.
-Import Utf8.
-=======
 Require Import ZArith.
 Require Import Utf8.
 
@@ -75,27 +52,19 @@
   stack_alloc
   tunneling
   unrolling.
->>>>>>> d19d8cf4
 
 Set Implicit Arguments.
 Unset Strict Implicit.
 Unset Printing Implicit Defensive.
 
-<<<<<<< HEAD
-=======
 (* FIXME: expr exports wsize, which overrides this. *)
 Definition pp_s := compiler_util.pp_s.
 
->>>>>>> d19d8cf4
 Section IS_MOVE_OP.
 
 Context
   `{asmop : asmOp}
-<<<<<<< HEAD
-  (is_move_op : asm_op_t -> option wsize).
-=======
   (is_move_op : asm_op_t -> bool).
->>>>>>> d19d8cf4
 
 Definition unroll1 (p:uprog) : cexec uprog:=
   let p := unroll_prog p in
@@ -198,35 +167,9 @@
     ao_stack_alloc: funname → stk_alloc_oracle_t;
   }.
 
-<<<<<<< HEAD
-(* Architecture-dependent functions *)
-Record architecture_params
-  `{asm_e : asm_extra}
-  (fresh_vars lowering_options : Type) :=
-  { is_move_op : asm_op_t -> option wsize
-  ; mov_ofs : lval -> vptr_kind -> pexpr -> Z -> option instr_r
-  ; lparams : linearization_params
-  ; lower_prog :
-      lowering_options
-      -> (instr_info -> warning_msg -> instr_info)
-      -> fresh_vars
-      -> forall (T : eqType) (pT : progT T),
-          (var_i -> bool) -> prog -> _prog extra_fun_t extra_prog_t
-  ; fvars_correct :
-      fresh_vars
-      -> forall (T : eqType) (pT : progT T), fun_decls -> bool
-  ; assemble_prog : lprog -> cexec asm_prog
-  }.
-
-Record compiler_params
-  `{asm_e : asm_extra}
-  (fresh_vars lowering_options : Type)
-  (aparams : architecture_params fresh_vars lowering_options) := {
-=======
 Record compiler_params
   `{asm_e : asm_extra}
   (fresh_vars lowering_options : Type) := {
->>>>>>> d19d8cf4
   rename_fd        : instr_info -> funname -> _ufundef -> _ufundef;
   expand_fd        : funname -> _ufundef -> expand_info;
   split_live_ranges_fd : funname -> _ufundef -> _ufundef;
@@ -258,27 +201,16 @@
   `{asm_e : asm_extra}
   {fresh_vars lowering_options : Type}
   (aparams : architecture_params fresh_vars lowering_options)
-<<<<<<< HEAD
-  (cparams : compiler_params aparams).
-=======
   (cparams : compiler_params fresh_vars lowering_options).
 
 Notation saparams := (ap_sap aparams).
 Notation liparams := (ap_lip aparams).
 Notation loparams := (ap_lop aparams).
 Notation agparams := (ap_agp aparams).
->>>>>>> d19d8cf4
 
 #[local]
 Existing Instance progUnit.
 
-<<<<<<< HEAD
-Definition var_alloc_prog (p : _uprog) : _uprog :=
-  map_prog_name cparams.(var_alloc_fd) p.
-
-Definition var_tmp : var :=
-  {| vname := lp_tmp (lparams aparams); vtype := sword Uptr; |}.
-=======
 Definition split_live_ranges_prog (p: _uprog) : _uprog :=
   map_prog_name cparams.(split_live_ranges_fd) p.
 Definition renaming_prog (p: _uprog) : _uprog :=
@@ -288,7 +220,6 @@
 
 Definition var_tmp : var :=
   {| vname := lip_tmp liparams; vtype := sword Uptr; |}.
->>>>>>> d19d8cf4
 
 (* Ensure that export functions are preserved *)
 Definition check_removereturn (entries: seq funname) (remove_return: funname → option (seq bool)) :=
@@ -322,17 +253,12 @@
   Let p := unroll (ap_is_move_op aparams) Loop.nb p in
   let p := cparams.(print_uprog) Unrolling p in
 
-<<<<<<< HEAD
-  let pv := var_alloc_prog p in
-  let pv := cparams.(print_uprog) AllocInlineAssgn pv in
-=======
   let pv := split_live_ranges_prog p in
   let pv := cparams.(print_uprog) Splitting pv in
   let pv := renaming_prog pv in
   let pv := cparams.(print_uprog) Renaming pv in
   let pv := remove_phi_nodes_prog pv in
   let pv := cparams.(print_uprog) RemovePhiNodes pv in
->>>>>>> d19d8cf4
   Let _ := CheckAllocRegU.check_prog p.(p_extra) p.(p_funcs) pv.(p_extra) pv.(p_funcs) in
   Let pv := dead_code_prog (ap_is_move_op aparams) pv false in
   let pv := cparams.(print_uprog) DeadCode_Renaming pv in
@@ -349,19 +275,6 @@
   Let pa := makereference_prog cparams.(is_reg_ptr) cparams.(fresh_id) pg in
   let pa := cparams.(print_uprog) MakeRefArguments pa in
 
-<<<<<<< HEAD
-  Let _ := assert (fvars_correct aparams cparams.(lowering_vars) (p_funcs pa))
-                  (pp_internal_error_s "lowering" "lowering check fails") in
-
-  let
-    pl := lower_prog
-            aparams
-            cparams.(lowering_opt)
-            cparams.(warning)
-            cparams.(lowering_vars)
-            cparams.(is_var_in_memory)
-            pa
-=======
   Let _ :=
     assert
       (lop_fvars_correct loparams cparams.(lowering_vars) (p_funcs pa))
@@ -376,7 +289,6 @@
       (lowering_vars cparams)
       (is_var_in_memory cparams)
       pa
->>>>>>> d19d8cf4
   in
   let pl := cparams.(print_uprog) LowerInstruction pl in
 
@@ -409,15 +321,6 @@
 
   let ao := cparams.(stackalloc) pl in
   Let _ := check_no_ptr entries ao.(ao_stack_alloc) in
-<<<<<<< HEAD
-  Let ps := stack_alloc.alloc_prog
-       true
-       (mov_ofs aparams)
-       cparams.(global_static_data_symbol)
-       cparams.(stack_register_symbol)
-       ao.(ao_globals) ao.(ao_global_alloc)
-       ao.(ao_stack_alloc) pl in
-=======
   Let ps :=
     stack_alloc.alloc_prog
       true
@@ -429,7 +332,6 @@
       (ao_stack_alloc ao)
       pl
   in
->>>>>>> d19d8cf4
   let ps : sprog := cparams.(print_sprog) StackAllocation ps in
 
   Let pd := compiler_third_part entries ps in
@@ -448,13 +350,8 @@
 Definition compiler_back_end (callee_saved: Sv.t) entries (pd: sprog) :=
   Let _ := check_export entries pd in
   (* linearisation                     *)
-<<<<<<< HEAD
-  Let _ := merge_varmaps.check pd cparams.(extra_free_registers) var_tmp in
-  Let pl := linear_prog pd cparams.(extra_free_registers) (lparams aparams) in
-=======
   Let _ := merge_varmaps.check pd cparams.(extra_free_registers) var_tmp callee_saved in
   Let pl := linear_prog pd cparams.(extra_free_registers) liparams in
->>>>>>> d19d8cf4
   let pl := cparams.(print_linear) Linearization pl in
   (* tunneling                         *)
   Let pl := tunnel_program pl in
@@ -468,12 +365,6 @@
   assemble_prog agparams lp.
 
 Definition compile_prog_to_asm entries subroutines (p: prog): cexec asm_prog :=
-<<<<<<< HEAD
-  Let lp := compile_prog entries subroutines p in
-(*  Let _ := assert (all (check_signature p lp) entries) Ferr_lowering in *)
-  assemble_prog aparams lp.
-=======
   compiler_front_end entries subroutines p >>= compiler_back_end_to_asm entries.
->>>>>>> d19d8cf4
 
 End COMPILER.