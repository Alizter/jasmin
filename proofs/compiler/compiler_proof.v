--- conflicted
+++ resolved
@@ -24,22 +24,6 @@
  * ----------------------------------------------------------------------- *)
 
 From mathcomp Require Import all_ssreflect all_algebra.
-<<<<<<< HEAD
-Require Import arch_extra.
-Require Import psem compiler_util compiler.
-Require Import allocation inline_proof dead_calls_proof
-               makeReferenceArguments_proof
-               array_copy array_copy_proof array_init_proof
-               unrolling_proof constant_prop_proof propagate_inline_proof dead_code_proof
-               array_expansion array_expansion_proof remove_globals_proof stack_alloc_proof_2
-               tunneling_proof
-               linearization_proof
-               merge_varmaps_proof
-               psem_of_sem_proof.
-Import Utf8.
-Import arch_decl.
-Import psem_facts.
-=======
 Require Import psem psem_facts compiler_util compiler.
 Require Import
   allocation
@@ -57,7 +41,6 @@
   array_expansion_proof
   remove_globals_proof
   stack_alloc_proof_2
-  lowering_proof
   tunneling_proof
   linearization_proof
   merge_varmaps_proof
@@ -67,14 +50,7 @@
   arch_extra
   arch_sem
   asm_gen_proof.
-Require Import
-  x86_gen_proof
-  x86_sem
-  x86_linearization_proof
-  x86_linear_sem
-  x86_stack_alloc_proof.
 Import Utf8.
->>>>>>> 1e2d472b
 
 Set Implicit Arguments.
 Unset Strict Implicit.
@@ -84,45 +60,78 @@
   `{asm_e : asm_extra}
   {fresh_vars lowering_options : Type}
   (aparams : architecture_params fresh_vars lowering_options) := {
-  is_move_opP : forall op vx v,
-    aparams.(is_move_op) op ->
-    exec_sopn (Oasm op) [:: vx] = ok v ->
-    List.Forall2 value_uincl v [:: vx];
-
-<<<<<<< HEAD
-  lower_callP : forall
-    (p : prog)
-    (ev : extra_val_t)
-    (options : lowering_options)
-    (warning : instr_info -> warning_msg -> instr_info)
-    (fv : fresh_vars)
-    (is_var_in_memory : var_i -> bool)
-    (_ : fvars_correct aparams fv (p_funcs p))
-    (f : funname)
-    (mem mem' : low_memory.mem)
-    (va vr : seq value),
-    sem_call p ev mem f va mem' vr
-    -> let lprog := lower_prog aparams options warning fv is_var_in_memory p in
-       sem_call lprog ev mem f va mem' vr;
-
-  mov_ofsP : forall (P': sprog) s1 e i x ofs w vpk s2 ins,
-    P'.(p_globs) = [::]
-    -> sem_pexpr [::] s1 e >>= to_pointer = ok i
-    -> mov_ofs aparams x vpk e ofs = Some ins
-    -> write_lval [::] x (Vword (i + wrepr _ ofs)) s1 = ok s2
-    -> sem_i P' w s1 ins s2;
-
-  mov_op : asm_op;
-
-  hlparams : h_linearization_params mov_op (lparams aparams);
-=======
-  (* FIXME: How does this relate to is_move_opP? *)
-  exec_sopn_mov_op :
-    forall (w : word Uptr),
-      let op := Oasm (BaseOp (None, x86_mov_op)) in
-      exec_sopn op [:: Vword w ] = ok [:: Vword w ];
->>>>>>> 1e2d472b
-}.
+    is_move_opP :
+    forall op vx v,
+      aparams.(is_move_op) op
+      -> exec_sopn (Oasm op) [:: vx] = ok v
+      -> List.Forall2 value_uincl v [:: vx];
+
+    lower_callP : forall
+      (p : prog)
+      (ev : extra_val_t)
+      (options : lowering_options)
+      (warning : instr_info -> warning_msg -> instr_info)
+      (fv : fresh_vars)
+      (is_var_in_memory : var_i -> bool)
+      (_ : fvars_correct aparams fv (p_funcs p))
+      (f : funname)
+      (mem mem' : low_memory.mem)
+      (va vr : seq value),
+      sem_call p ev mem f va mem' vr
+      -> let lprog := lower_prog aparams options warning fv is_var_in_memory p in
+         sem_call lprog ev mem f va mem' vr;
+
+    mov_ofsP : forall (P': sprog) s1 e i x ofs w vpk s2 ins,
+      P'.(p_globs) = [::]
+      -> sem_pexpr [::] s1 e >>= to_pointer = ok i
+      -> mov_ofs aparams x vpk e ofs = Some ins
+      -> write_lval [::] x (Vword (i + wrepr _ ofs)) s1 = ok s2
+      -> sem_i P' w s1 ins s2;
+
+    mov_op : asm_op;
+
+    hlparams : h_linearization_params mov_op (lparams aparams);
+
+    (* FIXME: How does this relate to is_move_opP? *)
+    exec_sopn_mov_op :
+      forall (w : word Uptr),
+        let op := Oasm (BaseOp (None, mov_op)) in
+        exec_sopn op [:: Vword w ] = ok [:: Vword w ];
+
+    assemble_cond : instr_info -> pexpr -> cexec cond_t;
+
+    eval_assemble_cond :
+      forall ii m rf e c v,
+        eqflags m rf
+        -> assemble_cond ii e = ok c
+        -> sem_pexpr [::] m e = ok v
+        -> let get x := if rf x is Def b then ok b else undef_error in
+        exists2 v', value_of_bool (eval_cond get c) = ok v' & value_uincl v v';
+
+    assemble_extra_op :
+      forall rip ii op lvs args op' lvs' args' op'' asm_args m m' s,
+        sem_sopn [::] (Oasm (ExtOp op)) m lvs args = ok m'
+        -> to_asm ii op lvs args = ok (op', lvs', args')
+        -> assemble_asm_op assemble_cond rip ii op' lvs' args'
+           = ok (op'', asm_args)
+        -> lom_eqv rip m s
+        -> exists2 s', eval_op op'' asm_args s = ok s' & lom_eqv rip m' s';
+
+    assemble_progP :
+      forall p xp,
+        assemble_prog aparams p = ok xp
+        -> let rip := mk_ptr (lp_rip p) in
+           let rsp := mk_ptr (lp_rsp p) in
+           let assemble_fd := assemble_fd assemble_cond rip rsp in
+           [/\ disj_rip rip
+             , asm_globs xp = lp_globs p
+             & map_cfprog_linear assemble_fd (lp_funcs p)
+               = ok (asm_funcs xp)
+           ];
+
+    ok_lp_tmp :
+      exists r : reg_t, of_string (lp_tmp (lparams aparams)) = Some r;
+  }.
 
 Section PROOF.
 
@@ -139,42 +148,40 @@
 
 Section IS_MOVE_OP.
 
-Context
-  (is_move_op : asm_op_t -> bool)
-  (is_move_opP :
-    forall op vx v,
-      is_move_op op
-      -> exec_sopn (Oasm op) [:: vx ] = ok v
-      -> List.Forall2 value_uincl v [:: vx ]).
-
-Lemma unroll1P (fn: funname) (p p':uprog) ev mem va va' mem' vr:
-  unroll1 is_move_op p = ok p' ->
-  sem_call p ev mem fn va mem' vr ->
-  List.Forall2 value_uincl va va' ->
-  exists2 vr', sem_call p' ev mem fn va' mem' vr' & List.Forall2 value_uincl vr vr'.
+Lemma unroll1P (fn : funname) (p p' : uprog) ev mem va va' mem' vr :
+  unroll1 (is_move_op aparams) p = ok p'
+  -> sem_call p ev mem fn va mem' vr
+  -> List.Forall2 value_uincl va va'
+  -> exists2 vr',
+       sem_call p' ev mem fn va' mem' vr'
+       & List.Forall2 value_uincl vr vr'.
 Proof.
   rewrite /unroll1=> Heq Hsem Hall.
   have hsemu := unroll_callP Hsem.
-  have [vr' [hsemc hall']]:= const_prop_callP hsemu Hall.
+  have [vr' [hsemc hall']] := const_prop_callP hsemu Hall.
   have Hall'' : List.Forall2 value_uincl va' va'. by apply List_Forall2_refl.
-  have [vr'' [hsemc' hv]] := dead_code_callPu is_move_opP Heq Hall'' hsemc.
+  have [vr'' [hsemc' hv]] :=
+    dead_code_callPu (is_move_opP ahyps) Heq Hall'' hsemc.
   exists vr'' => //. apply: Forall2_trans hall' hv.
   move=> v1 v2 v3 h1 h2. by apply: value_uincl_trans h1 h2.
 Qed.
 
-Lemma unrollP (fn: funname) (p p': prog) ev mem va va' mem' vr:
-  unroll is_move_op Loop.nb p = ok p' ->
-  sem_call p ev mem  fn va mem' vr ->
-  List.Forall2 value_uincl va va' ->
-  exists vr', sem_call p' ev mem fn va' mem' vr' /\ List.Forall2 value_uincl vr vr'.
+Lemma unrollP (fn : funname) (p p' : prog) ev mem va va' mem' vr :
+  unroll (is_move_op aparams) Loop.nb p = ok p'
+  -> sem_call p ev mem fn va mem' vr
+  -> List.Forall2 value_uincl va va'
+  -> exists vr',
+       sem_call p' ev mem fn va' mem' vr'
+       /\ List.Forall2 value_uincl vr vr'.
 Proof.
   elim: Loop.nb p va va' vr => /= [p //|n Hn] p va va' vr.
   apply: rbindP=> z Hz.
   case: ifP=> [_ [] ->|_ Hu Hs Hall].
-  + by move=> /sem_call_uincl h/h{h}.
-  have [vr' hsem1 hall1]:= unroll1P Hz Hs Hall.
-  have [vr'' [hsem2 hall2]]:= Hn _ _ _ _ Hu hsem1 (List_Forall2_refl _ value_uincl_refl).
-  exists vr'';split => //.
+  - move=> /sem_call_uincl h/h{h} [vr' [? ?]]. by exists vr'.
+  have [vr' hsem1 hall1] := unroll1P Hz Hs Hall.
+  have [vr'' [hsem2 hall2]] :=
+    Hn _ _ _ _ Hu hsem1 (List_Forall2_refl _ value_uincl_refl).
+  exists vr''; split; first done.
   by apply: Forall2_trans value_uincl_trans hall1 hall2.
 Qed.
 
@@ -227,7 +234,7 @@
   apply: compose_pass_uincl; first by move => vr' Hvr'; apply: (dead_code_callPu ahyps.(is_move_opP) ok_pe va_refl); exact: Hvr'.
   apply: compose_pass_uincl; first by move => vr'; apply: (CheckAllocRegU.alloc_callP ok_pd).
   rewrite surj_prog.
-  apply: compose_pass_uincl; first by move => vr' Hvr'; apply: (unrollP ahyps.(is_move_opP) ok_pc _ va_refl); exact: Hvr'.
+  apply: compose_pass_uincl; first by move=> vr' Hvr'; apply: (unrollP ok_pc _ va_refl); exact: Hvr'.
   apply: compose_pass; first by move => vr'; exact: (dead_calls_err_seqP (sCP:= sCP_unit) ok_pb).
   apply: compose_pass_uincl; first by move => vr' Hvr'; apply: (inline_call_errP ok_pa va_refl); exact: Hvr'.
   apply: compose_pass; first by move => vr'; apply: (add_init_fdP).
@@ -419,45 +426,43 @@
   exact: lp_globsE ok_lp.
 Qed.
 
-Lemma compiler_back_end_to_x86_meta entries (p: sprog) (xp: x86_prog) :
-  compiler_back_end_to_x86 cparams entries p = ok xp →
-  [/\
-    arch_extra.to_var x86_decl.RSP = {| vtype := sword64; vname := p.(p_extra).(sp_rsp) |}
-    & asm_globs xp = p.(p_extra).(sp_globs)
-  ].
-Proof.
-  rewrite /compiler_back_end_to_x86.
-  t_xrbindP => tp /compiler_back_end_meta[] A B C D.
-  have [E F H] := assemble_progP D.
-  rewrite /to_var (assemble_prog_RSP D).
-  by rewrite -B -C.
+Lemma compiler_back_end_to_asm_meta entries (p : sprog) (xp : asm_prog) :
+  compiler_back_end_to_asm cparams entries p = ok xp
+  -> asm_globs xp = (sp_globs (p_extra p)).
+Proof.
+  rewrite /compiler_back_end_to_asm.
+  t_xrbindP=> tp /compiler_back_end_meta[] _ _ <- _ _.
+  by move=> /(assemble_progP ahyps) [_ <-].
 Qed.
 
 (* The memory has an allocated stack region that is large enough to hold the local variables of the function and all functions it may call.
   The stack region is described by two pointers: [top-stack m] at the bottom and [root] (held in RSP) at the top
  *)
-Definition enough_stack_space (xp: x86_prog) (fn: funname) (root: pointer) (m: mem) : Prop :=
-  ∀ fd : x86_fundef,
-    get_fundef xp.(asm_funcs) fn = Some fd →
-    (0 <= asm_fd_total_stack fd <= wunsigned root - wunsigned (top_stack m))%Z.
-
-Lemma enough_stack_space_alloc_ok entries (sp: sprog) (xp: x86_prog) (fn: funname) (m m': mem) :
-  compiler_back_end_to_x86 cparams entries sp = ok xp →
-  fn \in entries →
-  (wunsigned (stack_limit m) <= wunsigned (top_stack m'))%Z →
-  enough_stack_space xp fn (top_stack m) m' →
-  alloc_ok sp fn m.
-Proof.
-  rewrite /compiler_back_end_to_x86 /compiler_back_end.
+Definition enough_stack_space
+  (xp : asm_prog) (fn : funname) (root : pointer) (m : mem) : Prop :=
+  forall fd : asm_fundef,
+    get_fundef xp.(asm_funcs) fn = Some fd
+    -> let stk_sz := (wunsigned root - wunsigned (top_stack m))%Z in
+       (0 <= asm_fd_total_stack fd <= stk_sz)%Z.
+
+Lemma enough_stack_space_alloc_ok
+  entries (sp : sprog) (xp : asm_prog) (fn : funname) (m m' : mem) :
+  compiler_back_end_to_asm cparams entries sp = ok xp
+  -> fn \in entries
+  -> (wunsigned (stack_limit m) <= wunsigned (top_stack m'))%Z
+  -> enough_stack_space xp fn (top_stack m) m'
+  -> alloc_ok sp fn m.
+Proof.
+  rewrite /compiler_back_end_to_asm /compiler_back_end.
   t_xrbindP => ? [] /allMP ok_export _ _ lp ok_lp tp.
-  rewrite !print_linearP => ok_tp <- ok_xp ok_fn M S.
+  rewrite !print_linearP => ok_tp <- _ _ ok_xp ok_fn M S.
   move => fd ok_fd.
-  move: ok_export => /(_ _ ok_fn); rewrite ok_fd => /assertP /eqP Export.
-  split; last by rewrite Export.
+  move: ok_export => /(_ _ ok_fn); rewrite ok_fd => /assertP /eqP export.
+  split; last by rewrite export.
   move: ok_fd =>
     /(get_fundef_p' ok_lp)
     /(get_fundef_tunnel_program ok_tp)
-    /(ok_get_fundef assemble_progP ok_xp)
+    /(ok_get_fundef (assemble_progP ahyps) ok_xp)
     [fd' ok_fd'].
   case/assemble_fdI => _ _ [] ? [] ? [] ? [] _ _ _ ?; subst fd'.
   move: ok_fd' => /S /=.
@@ -535,41 +540,44 @@
   exact: ok_callee_saved.
 Qed.
 
-Lemma compiler_back_end_to_x86P
+Lemma compiler_back_end_to_asmP
   entries
   (p : sprog)
-  (xp : x86_prog)
+  (xp : asm_prog)
   (rip : word Uptr)
+  (rsp : reg)
   (m m' : mem)
   (fn: funname)
   args
   res :
-  compiler_back_end_to_x86 cparams entries p = ok xp
+  compiler_back_end_to_asm cparams entries p = ok xp
+  -> to_string rsp = sp_rsp (p_extra p)
   -> fn \in entries
   -> psem.sem_call p rip m fn args m' res
-  -> exists xd : x86_fundef,
-      [/\ get_fundef xp.(asm_funcs) fn = Some xd
-        , xd.(asm_fd_export)
+  -> exists xd : asm_fundef,
+      [/\ get_fundef (asm_funcs xp) fn = Some xd
+        , asm_fd_export xd
         & forall xm args',
             xm.(asm_rip) = rip
-            -> asm_reg xm x86_decl.RSP = top_stack m
+            -> asm_reg xm rsp = top_stack m
             -> match_mem m xm.(asm_mem)
             -> get_typed_reg_values xm xd.(asm_fd_arg) = ok args'
             -> List.Forall2 value_uincl args args'
   (* FIXME: well-typed? all2 check_ty_val fd.(asm_fd_tyin) args' ∧ *)
             -> exists xm' res',
-                [/\ asmsem_exportcall x86_callee_saved xp fn xm xm'
+                [/\ asmsem_exportcall callee_saved xp fn xm xm'
                   , match_mem m' xm'.(asm_mem)
                   , get_typed_reg_values xm' xd.(asm_fd_res) = ok res'
                     & List.Forall2 value_uincl res res'
                 ]
       ].
 Proof.
-  rewrite /compiler_back_end_to_x86; t_xrbindP => lp ok_lp ok_xp ok_fn p_call.
+  rewrite /compiler_back_end_to_asm.
+  t_xrbindP=> lp ok_lp _ _ ok_xp.
+  move=> ts_rsp ok_fn p_call.
   have [fd [] ok_fd fd_export lp_call] := compiler_back_endP ok_lp ok_fn p_call.
-  have [xd ->] := ok_get_fundef assemble_progP ok_xp ok_fd.
-  have ok_lp_rsp := assemble_prog_RSP ok_xp.
-  have [disj_rip ok_globs get_xfun] := assemble_progP ok_xp.
+  have [xd ->] := ok_get_fundef (assemble_progP ahyps) ok_xp ok_fd.
+  have [disj_rip ok_globs get_xfun] := assemble_progP ahyps ok_xp.
   case/assemble_fdI =>
     rsp_not_arg
     /allP ok_callee_saved
@@ -584,7 +592,6 @@
 
   set s :=
     estate_of_asm_mem
-      (asm_e := x86_extra.x86_extra)
       (top_stack m)
       (lp_rip lp)
       (lp_rsp lp)
@@ -609,8 +616,10 @@
   have := lp_call _ _ _ wf_s _ M _ ok_args.
 
   case.
-  - have := XM (ARReg x86_decl.RSP).
-    rewrite /= -ok_lp_rsp /get_var /=.
+  - have := XM (ARReg rsp).
+    rewrite /= /get_var /to_var /=.
+    have [_ -> _] := compiler_back_end_meta ok_lp.
+    rewrite ts_rsp /rtype /=.
     case: _.[_]%vmap =>
       [ | [] // ] [] /= sz w sz_le_Uptr /ok_inj /Vword_inj[] ?;
       subst => /=.
@@ -619,7 +628,7 @@
     apply: mapM_factorization ok_xargs.
     rewrite /typed_reg_of_vari /=.
     move => [x _] r /= h.
-    by rewrite (asm_typed_reg_of_varI (asm_e := x86_extra.x86_extra) h).
+    by rewrite (asm_typed_reg_of_varI h).
   - case: LM => _ Y _ _ _ _.
     move: Y; rewrite /get_var /=.
     rewrite /mk_ptr /=.
@@ -629,11 +638,16 @@
     by rewrite pword_of_wordE => ->.
   - move => /=.
     apply/andP; split.
-    + by rewrite (XM (ARReg x86_decl.RAX)).
+    + rewrite /var_tmp.
+      have [tmp_r htmp] := ok_lp_tmp ahyps.
+      rewrite -(of_stringI htmp).
+      rewrite (XM (ARReg _)).
+      by rewrite /get_typed_reg_value /= truncate_word_u.
+
     apply/allP => x /ok_callee_saved.
     rewrite /is_arreg /=.
     case hx: asm_typed_reg_of_var => [ [ r | | ] | ] // _.
-    by rewrite (asm_typed_reg_of_varI hx) XM.
+    by rewrite (asm_typed_reg_of_varI hx) XM /= truncate_word_u.
     move=>
       _wt_largs
       [] vm'
@@ -643,10 +657,10 @@
 
   have :=
     asm_gen_exportcall
-      eval_assemble_cond
-      assemble_extra_op
+      (eval_assemble_cond (a := ahyps))
+      (assemble_extra_op (a := ahyps))
       (exec_sopn_mov_op ahyps)
-      assemble_progP
+      (assemble_progP ahyps)
       ok_xp
       lp_call
       _
@@ -654,7 +668,7 @@
 
   case.
   - apply/allP => _ /in_map[] r _ ->.
-    by rewrite (XM (ARReg r)).
+    by rewrite (XM (ARReg r)) /= truncate_word_u.
 
   move=> xm' xp_call LM'.
 
@@ -667,7 +681,7 @@
     elim.
     + move=> _ /List_Forall2_inv_l ->. by exists [::].
     case => ? /= xi r xs rs.
-    move=> /(asm_typed_reg_of_varI (asm_e := x86_extra.x86_extra)).
+    move=> /asm_typed_reg_of_varI.
     move=> /= -> xs_rs ih.
     move=> ? /List_Forall2_inv_l[] v [] vs [] ?; subst.
     case => ok_v /ih [] vs' -> vs_vs'.
@@ -690,6 +704,20 @@
   exact: value_uincl_trans.
 Qed.
 
+(* FIXME: How to combine this with compiler_back_end_to_asmP? *)
+Lemma compiler_back_end_to_asm_RSP entries p xp :
+  compiler_back_end_to_asm cparams entries p = ok xp
+  -> exists (rsp : reg), to_string rsp = sp_rsp (p_extra p).
+Proof.
+  rewrite /compiler_back_end_to_asm.
+  t_xrbindP=> lp ok_lp _ /assertP ok_lp_rsp _.
+  have [_ <- _] := compiler_back_end_meta ok_lp.
+  move: ok_lp_rsp.
+  case E : (of_string _) => [r|] // _.
+  exists r.
+  exact: of_stringI E.
+Qed.
+
 (* Agreement relation between source and target memories.
    Expressed in a way that streamlines the composition of compiler-correctness theorems (front-end and back-end).
   TODO: There might be an equivalent definition that is clearer.
@@ -702,49 +730,56 @@
   ; ma_stack_range : (wunsigned (stack_limit ma_ghost) <= wunsigned (top_stack m'))%Z
   }.
 
-Lemma compile_prog_to_x86P
-      entries
-      subroutine
-      (p : prog)
-      (xp : x86_prog)
-      (m m' : mem)
-      (fn: funname)
-      va
-      vr
-      xm :
-  compile_prog_to_x86 cparams aparams entries subroutine p = ok xp
+Lemma compile_prog_to_asmP
+  entries
+  subroutine
+  (p : prog)
+  (xp : asm_prog)
+  (m m' : mem)
+  (fn: funname)
+  (rsp : reg)
+  va
+  vr
+  xm :
+  compile_prog_to_asm cparams entries subroutine p = ok xp
   -> fn \in entries
   -> sem.sem_call p m fn va m' vr
   -> mem_agreement m (asm_mem xm) (asm_rip xm) (asm_globs xp)
   -> enough_stack_space xp fn (top_stack m) (asm_mem xm)
-  -> exists xd : x86_fundef,
+  -> exists xd : asm_fundef,
       [/\
          get_fundef (asm_funcs xp) fn = Some xd
         , asm_fd_export xd
         & forall args',
-            asm_reg xm x86_decl.RSP = top_stack m
+            asm_reg xm rsp = top_stack m
             -> get_typed_reg_values xm (asm_fd_arg xd) = ok args'
             -> List.Forall2 value_uincl va args'
   (* FIXME: see comment in compiler_back_end_to_x86P *)
             -> exists xm' res',
-                [/\ asmsem_exportcall x86_callee_saved xp fn xm xm'
+                [/\ asmsem_exportcall callee_saved xp fn xm xm'
                   , mem_agreement m' (asm_mem xm') (asm_rip xm') (asm_globs xp)
                   , get_typed_reg_values xm' (asm_fd_res xd) = ok res'
                   & List.Forall2 value_uincl vr res'
                 ]
       ].
 Proof.
-  rewrite /compile_prog_to_x86; t_xrbindP => sp ok_sp ok_xp ok_fn p_call [] mi.
-  have [rsp_eq ->] := compiler_back_end_to_x86_meta ok_xp.
+  rewrite /compile_prog_to_asm; t_xrbindP => sp ok_sp ok_xp ok_fn p_call [] mi.
+  have -> := compiler_back_end_to_asm_meta ok_xp.
   move=> mi1 mi2 mi3 mi4.
   rewrite (ss_top_stack mi3).
   move=> /(enough_stack_space_alloc_ok ok_xp ok_fn mi4) ok_mi.
   have := compiler_front_endP ok_sp ok_fn p_call mi1 ok_mi.
   case => vr' [] mi' [] vr_vr' sp_call m1.
-  have := compiler_back_end_to_x86P ok_xp ok_fn sp_call.
+  have [rsp' ok_sp_rsp] := compiler_back_end_to_asm_RSP ok_xp.
+  have := compiler_back_end_to_asmP ok_xp ok_sp_rsp ok_fn sp_call.
   case => xd [] ok_xd export /(_ _ _ erefl _ mi2) xp_call.
   exists xd; split => //.
   move=> args' ok_RSP ok_args' va_args'.
+
+  (* FIXME: Same as before *)
+  have cheat : rsp = rsp' by admit.
+  subst rsp.
+
   have := xp_call _ ok_RSP ok_args' va_args'.
   case => xm' [] res' [] {} xp_call m2 ok_res' vr'_res'.
   exists xm', res';
@@ -762,7 +797,7 @@
     -(ss_limit (sem_call_stack_stable_sprog sp_call))
     -(ss_top_stack (asmsem_invariant_stack_stable xm_xm')).
   exact: mi4.
-Qed.
+Admitted.
 
 (*
 Let Kj : ∀ rip glob m vr (P Q: _ → _ → Prop),
