--- conflicted
+++ resolved
@@ -24,21 +24,6 @@
  * ----------------------------------------------------------------------- *)
 
 From mathcomp Require Import all_ssreflect all_algebra.
-<<<<<<< HEAD
-Require Import arch_extra.
-Require Import psem compiler_util compiler.
-Require Import allocation inline_proof dead_calls_proof
-               makeReferenceArguments_proof
-               array_copy array_copy_proof array_init_proof
-               unrolling_proof constant_prop_proof propagate_inline_proof dead_code_proof
-               array_expansion array_expansion_proof remove_globals_proof stack_alloc_proof_2
-               tunneling_proof
-               linearization_proof
-               merge_varmaps_proof
-               psem_of_sem_proof.
-Import Utf8.
-Import psem_facts.
-=======
 Require Import
   arch_params
   compiler
@@ -71,64 +56,19 @@
   arch_sem
   asm_gen_proof.
 Import Utf8.
->>>>>>> d19d8cf4
 
 Set Implicit Arguments.
 Unset Strict Implicit.
 Unset Printing Implicit Defensive.
 
-<<<<<<< HEAD
-Record architecture_hyps
-  `{asm_e : asm_extra}
-  {fresh_vars lowering_options : Type}
-  (aparams : architecture_params fresh_vars lowering_options) := {
-  is_move_opP : forall op sz vx v,
-    aparams.(is_move_op) op = Some sz ->
-    exec_sopn (Oasm op) [:: vx] = ok v ->
-    List.Forall2 value_uincl v [:: vx];
-
-  lower_callP : forall
-    (p : prog)
-    (ev : extra_val_t)
-    (options : lowering_options)
-    (warning : instr_info -> warning_msg -> instr_info)
-    (fv : fresh_vars)
-    (is_var_in_memory : var_i -> bool)
-    (_ : fvars_correct aparams fv (p_funcs p))
-    (f : funname)
-    (mem mem' : low_memory.mem)
-    (va vr : seq value),
-    sem_call p ev mem f va mem' vr
-    -> let lprog := lower_prog aparams options warning fv is_var_in_memory p in
-       sem_call lprog ev mem f va mem' vr;
-
-  mov_ofsP : forall (P': sprog) s1 e i x ofs w vpk s2 ins,
-    P'.(p_globs) = [::]
-    -> sem_pexpr [::] s1 e >>= to_pointer = ok i
-    -> mov_ofs aparams x vpk e ofs = Some ins
-    -> write_lval [::] x (Vword (i + wrepr _ ofs)) s1 = ok s2
-    -> sem_i P' w s1 ins s2;
-
-  mov_op : asm_op;
-
-  hlparams : h_linearization_params mov_op (lparams aparams);
-}.
-
-=======
->>>>>>> d19d8cf4
 Section PROOF.
 
 Context
   `{asm_e : asm_extra}
   {fresh_vars lowering_options : Type}
   (aparams : architecture_params fresh_vars lowering_options)
-<<<<<<< HEAD
-  (ahyps : architecture_hyps aparams)
-  (cparams : compiler_params aparams).
-=======
   (haparams : h_architecture_params aparams)
   (cparams : compiler_params fresh_vars lowering_options).
->>>>>>> d19d8cf4
 
 Hypothesis print_uprogP : forall s p, cparams.(print_uprog) s p = p.
 Hypothesis print_sprogP : forall s p, cparams.(print_sprog) s p = p.
@@ -194,11 +134,7 @@
       ex_intro2 _ _ vr2 (Forall2_trans value_uincl_trans u v) q.
 
 Lemma compiler_first_partP entries (p: prog) (p': uprog) m fn va m' vr :
-<<<<<<< HEAD
-  compiler_first_part cparams entries p = ok p' →
-=======
   compiler_first_part aparams cparams entries p = ok p' →
->>>>>>> d19d8cf4
   fn \in entries →
   sem.sem_call p m fn va m' vr →
   exists2 vr',
@@ -217,16 +153,6 @@
   rewrite print_uprogP => pp ok_pp.
   rewrite print_uprogP => <- {p'} ok_fn exec_p.
   have va_refl := List_Forall2_refl va value_uincl_refl.
-<<<<<<< HEAD
-  apply: K; first by move=> vr' Hvr'; apply: (pi_callP (sCP := sCP_unit) ok_pp va_refl); exact Hvr'.
-  apply: Ki; first by move => vr'; apply: (lower_callP ahyps (lowering_opt cparams) (warning cparams) (is_var_in_memory cparams) ok_fvars).
-  apply: Ki; first by move => vr'; apply: (makeReferenceArguments_callP ok_ph).
-  apply: Ki; first by move => vr'; apply: (RGP.remove_globP ok_pg).
-  apply: Ki; first by move=> vr'; apply:(expand_callP ok_pf).
-  apply: K; first by move =>vr'; apply: (remove_init_fdPu _ va_refl).
-  apply: K; first by move => vr' Hvr'; apply: (dead_code_callPu ahyps.(is_move_opP) ok_pe va_refl); exact: Hvr'.
-  apply: K; first by move => vr'; apply: (CheckAllocRegU.alloc_callP ok_pd).
-=======
   apply: compose_pass_uincl; first by move=> vr' Hvr'; apply: (pi_callP (sCP := sCP_unit) ok_pp va_refl); exact Hvr'.
   apply: compose_pass.
   - move => vr'.
@@ -246,7 +172,6 @@
     apply: (dead_code_callPu (hap_is_move_opP haparams) ok_pe va_refl).
     exact: Hvr'.
   apply: compose_pass_uincl; first by move => vr'; apply: (CheckAllocRegU.alloc_callP ok_pd).
->>>>>>> d19d8cf4
   rewrite surj_prog.
   apply: compose_pass_uincl; first by move=> vr' Hvr'; apply: (unrollP ok_pc _ va_refl); exact: Hvr'.
   apply: compose_pass; first by move => vr'; exact: (dead_calls_err_seqP (sCP:= sCP_unit) ok_pb).
@@ -268,11 +193,7 @@
 Qed.
 
 Lemma compiler_third_partP entries (p: sprog) (p': sprog) :
-<<<<<<< HEAD
-  compiler_third_part cparams entries p = ok p' →
-=======
   compiler_third_part aparams cparams entries p = ok p' →
->>>>>>> d19d8cf4
   [/\
     ∀ fn (gd: pointer) m va m' vr,
       fn \in entries →
@@ -314,11 +235,7 @@
 Qed.
 
 Lemma compiler_third_part_meta entries (p p' : sprog) :
-<<<<<<< HEAD
-  compiler_third_part cparams entries p = ok p' →
-=======
   compiler_third_part aparams cparams entries p = ok p' →
->>>>>>> d19d8cf4
   p_extra p' = p_extra p.
 Proof.
   rewrite /compiler_third_part; t_xrbindP => _ _ pa /dead_code_prog_tokeep_meta[] _ ok_pa _ _ pb /dead_code_prog_tokeep_meta[].
@@ -328,11 +245,7 @@
 
 (* TODO: move *)
 Remark sp_globs_stack_alloc rip rsp data ga la (p: uprog) (p': sprog) :
-<<<<<<< HEAD
-  alloc_prog (mov_ofs aparams) rip rsp data ga la p = ok p' →
-=======
   alloc_prog (ap_sap aparams) rip rsp data ga la p = ok p' →
->>>>>>> d19d8cf4
   sp_globs (p_extra p') = data.
 Proof.
   rewrite /alloc_prog; t_xrbindP => ??.
@@ -341,11 +254,7 @@
 Qed.
 
 Lemma compiler_third_part_alloc_ok entries (p p' : sprog) (fn: funname) (m: mem) :
-<<<<<<< HEAD
-  compiler_third_part cparams entries p = ok p' →
-=======
   compiler_third_part aparams cparams entries p = ok p' →
->>>>>>> d19d8cf4
   alloc_ok p' fn m →
   alloc_ok p fn m.
 Proof. case/compiler_third_partP => _; exact. Qed.
@@ -387,11 +296,7 @@
 Qed.
 
 Lemma compiler_front_endP entries subroutines (p: prog) (p': sprog) (gd: pointer) m mi fn va m' vr :
-<<<<<<< HEAD
-  compiler_front_end cparams entries subroutines p = ok p' →
-=======
   compiler_front_end aparams cparams entries subroutines p = ok p' →
->>>>>>> d19d8cf4
   fn \in entries →
   sem.sem_call p m fn va m' vr →
   extend_mem m mi gd (sp_globs (p_extra p')) →
@@ -427,11 +332,7 @@
   have disjoint_va : disjoint_values (sao_params (ao_stack_alloc (stackalloc cparams p1) fn)) va va.
   - rewrite /disjoint_values => i1 pi1 w1 i2 pi2 w2.
     by rewrite (allNone_nth _ params_noptr).
-<<<<<<< HEAD
-  have := alloc_progP (mov_ofsP ahyps) ok_p2 exec_p1 m_mi.
-=======
   have := alloc_progP (hap_hsap haparams) ok_p2 exec_p1 m_mi.
->>>>>>> d19d8cf4
   move => /(_ va ok_va disjoint_va ok_mi).
   case => mi' [] vr2 [] exec_p2 [] m'_mi' [] ok_vr2 ?.
   have [] := compiler_third_partP ok_p3.
@@ -536,11 +437,7 @@
         all2 check_ty_val fd.(lfd_tyin) args' ∧
         ∃ vm' lm' res',
           [/\
-<<<<<<< HEAD
-            lsem_exportcall tp (BaseOp (None, mov_op ahyps)) lm fn vm lm' vm',
-=======
             lsem_exportcall tp mov_eop callee_saved lm fn vm lm' vm',
->>>>>>> d19d8cf4
             match_mem m' lm',
             mapM (λ x : var_i, get_var vm' x) fd.(lfd_res) = ok res',
             List.Forall2 value_uincl res res' &
@@ -554,19 +451,12 @@
   have vtmp_not_magic : ~~ Sv.mem vtmp (magic_variables p).
   - apply/Sv_memP; exact: var_tmp_not_magic checked_p.
   have p_call :
-<<<<<<< HEAD
-    sem_export_call p (extra_free_registers cparams) vtmp rip m fn args m' res.
-=======
     sem_export_call p (extra_free_registers cparams) vtmp callee_saved rip m fn args m' res.
->>>>>>> d19d8cf4
   - apply: (merge_varmaps_export_callP checked_p _ exec_p).
     move/allMP: ok_export => /(_ _ ok_fn).
     rewrite /is_export.
     case: get_fundef => // fd /assertP /eqP Export.
     by exists fd.
-<<<<<<< HEAD
-  have := linear_exportcallP (hlparams ahyps) vtmp_not_magic ok_lp p_call.
-=======
   have :=
     linear_exportcallP
       (exec_sopn_mov_op haparams)
@@ -574,7 +464,6 @@
       vtmp_not_magic
       ok_lp
       p_call.
->>>>>>> d19d8cf4
   case => fd [] ok_fd Export lp_call.
   exists (tunneling.tunnel_lfundef fn fd); split.
   - exact: get_fundef_tunnel_program ok_tp ok_fd.
