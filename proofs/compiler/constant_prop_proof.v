(* ** License
 * -----------------------------------------------------------------------
 * Copyright 2016--2017 IMDEA Software Institute
 * Copyright 2016--2017 Inria
 *
 * Permission is hereby granted, free of charge, to any person obtaining
 * a copy of this software and associated documentation files (the
 * "Software"), to deal in the Software without restriction, including
 * without limitation the rights to use, copy, modify, merge, publish,
 * distribute, sublicense, and/or sell copies of the Software, and to
 * permit persons to whom the Software is furnished to do so, subject to
 * the following conditions:
 *
 * The above copyright notice and this permission notice shall be
 * included in all copies or substantial portions of the Software.
 *
 * THE SOFTWARE IS PROVIDED "AS IS", WITHOUT WARRANTY OF ANY KIND,
 * EXPRESS OR IMPLIED, INCLUDING BUT NOT LIMITED TO THE WARRANTIES OF
 * MERCHANTABILITY, FITNESS FOR A PARTICULAR PURPOSE AND NONINFRINGEMENT.
 * IN NO EVENT SHALL THE AUTHORS OR COPYRIGHT HOLDERS BE LIABLE FOR ANY
 * CLAIM, DAMAGES OR OTHER LIABILITY, WHETHER IN AN ACTION OF CONTRACT,
 * TORT OR OTHERWISE, ARISING FROM, OUT OF OR IN CONNECTION WITH THE
 * SOFTWARE OR THE USE OR OTHER DEALINGS IN THE SOFTWARE.
 * ----------------------------------------------------------------------- *)

(* ** Imports and settings *)
From mathcomp Require Import all_ssreflect all_algebra.
Require Import psem.
Require Export constant_prop.

Import Utf8 ZArith Morphisms Classes.RelationClasses.

Set Implicit Arguments.
Unset Strict Implicit.
Unset Printing Implicit Defensive.

Local Open Scope seq_scope.
Local Open Scope vmap_scope.

Local Notation cpm := (Mvar.t const_v).

(* ** proofs
 * -------------------------------------------------------------------- *)

Section GLOB_DEFS.

Context (gd: glob_decls).

Definition eqok_w (e1 e2:pexpr) st := 
  forall v, sem_pexpr gd st e1 = ok v -> sem_pexpr gd st e2 = ok v.

Definition array_eq v1 v2 := 
   if type_of_val v1 is sarr _ _ then v1 = v2 else True.

Lemma array_eq_refl v : array_eq v v.
Proof. by case v => //= -[]. Qed.
Hint Resolve array_eq_refl.

Definition value_uincl_a v1 v2 := 
  value_uincl v1 v2 /\
  array_eq v1 v2.

Lemma value_uincl_a_refl v : value_uincl_a v v.
Proof. done. Qed.
Hint Resolve value_uincl_a_refl.

Lemma of_val_uincl_a ty v1 v2 v1' : 
  value_uincl_a v1 v2 -> 
  of_val ty v1 = ok v1' ->
  of_val ty v2 = ok v1'.
Proof.
  case: ty v1' => [||s n|s] v1' [U Aeq];t_xrbindP.
  + by move=> /(of_val_uincl U) /= [b [-> ]]; rewrite /val_uincl /= => ->.
  + by move=> /(of_val_uincl U) /= [b [-> ]]; rewrite /val_uincl /= => ->.
  + case: v1 v2 U Aeq => //;last by move=> [] //=???;case:ifP.
    by move=> s1 n1 a1 []//= s2 n2 a2 [? [??]];subst => /Varr_inj1 <-. 
  by move=> /(of_val_uincl U) /=  /= [w [-> ]] => /andP [_ /eqP ->];rewrite zero_extend_u.
Qed.

Lemma truncate_value_uincl_a ty v1 v2 v1' : 
  value_uincl_a v1 v2 -> 
  truncate_val ty v1 = ok v1' ->
  truncate_val ty v2 = ok v1'.
Proof.
  by rewrite /truncate_val => U;t_xrbindP => v /(of_val_uincl_a U) -> /= ->.
Qed.

Definition eqok (e1 e2:pexpr) st := 
  forall v, sem_pexpr gd st e1 = ok v -> 
    exists v', sem_pexpr gd st e2 = ok v' /\ value_uincl_a v v'.

Lemma eqok_weaken e1 e2 st : eqok_w e1 e2 st -> eqok e1 e2 st.
Proof. by move=> h v /h h';exists v. Qed.

Notation "e1 '=[' st ']' e2" := (eqok e1 e2 st)
 (at level 70, no associativity).

Definition eeq_w (e1 e2:pexpr) := forall rho, eqok_w e1 e2 rho.
Definition eeq (e1 e2:pexpr) := forall rho, e1 =[rho] e2.

Notation "e1 '=E' e2" := (eeq e1 e2) (at level 70, no associativity).

Lemma eeq_w_refl : Reflexive (@eeq_w).
Proof. by move=> ???;eauto. Qed.

Lemma eeq_refl : Reflexive (@eeq).
Proof. by move=> ??? ->;eauto. Qed.

Hint Resolve eeq_refl eeq_w_refl.

Lemma eeq_weaken e1 e2 : eeq_w e1 e2 -> e1 =E e2.
Proof. by move=> h ?;apply eqok_weaken;apply h. Qed.

Lemma sint_of_wordP sz e : Papp1 (Oint_of_word sz) e =E sint_of_word sz e.
Proof.
  rewrite /sint_of_word => s.
  case: (is_wconst _ _) (@is_wconstP gd s sz e); last by move => _ ?; eauto.
  move => w /(_ _ erefl); t_xrbindP => v ok_v ok_w v'.
  rewrite /= /sem_sop1 /= ok_v /= ok_w => - [<-{v'}]; eauto.
Qed.

Lemma snot_boolP e : Papp1 Onot e =E snot_bool e.
Proof. 
  apply: eeq_weaken.
  case: e=> //=;try auto; first by move=> ???.
  move=> []; auto.
  move=> p rho v /=;rewrite /eqok.
  apply: rbindP => w;apply:rbindP => w' /= ->.
  apply: rbindP => /= b Hb [<-]. 
  rewrite /sem_sop1 /= negbK => [<-].
  by case: w' Hb => //= [? [->] | []].
Qed.

Lemma snot_wP sz e : Papp1 (Olnot sz) e =E snot_w sz e.
Proof.
apply: eeq_weaken; rewrite /snot_w; case heq: is_wconst => [ w | ] // s v /=.
by rewrite /= -bindA (is_wconstP gd s heq) /= => -[<-]; rewrite /sem_sop1 /= wrepr_unsigned.
Qed.

Lemma sneg_intP e : Papp1 (Oneg Op_int) e =E sneg_int e.
Proof.
apply: eeq_weaken; case: e => // [ z s v [] <- // | [] ] // [] // e s v /=; t_xrbindP => ? ? -> /=.
rewrite /sem_sop1; t_xrbindP => ? /of_val_int -> <- /= ? [<-] <-.
by rewrite Z.opp_involutive.
Qed.

Lemma sneg_wP sz e : Papp1 (Oneg (Op_w sz)) e =E sneg_w sz e.
Proof.
apply: eeq_weaken; rewrite /sneg_w; case heq: is_wconst => [ w | ] // s v /=.
by rewrite /= -bindA (is_wconstP gd s heq) /= => -[<-]; rewrite /sem_sop1 /= wrepr_unsigned.
Qed.

Lemma s_op1P o e : Papp1 o e =E s_op1 o e.
Proof. case: o => [?|?|??|??||?|[|?]]; eauto using sint_of_wordP, snot_boolP, snot_wP, sneg_intP, sneg_wP. Qed.

(* * -------------------------------------------------------------------- *)

Lemma sandP e1 e2 : Papp2 Oand e1 e2 =E sand e1 e2.
Proof.
  apply: eeq_weaken; rewrite /sand. 
  case: is_boolP => [b1 rho v /=| {e1} e1]. 
  + apply: rbindP=> v2' /= He2;apply:rbindP=> ? [<-]. 
    by apply: rbindP => b2 /to_boolI Hb2 [<-];subst v2';case:b1.
  case: is_boolP => [b2 rho v /=|{e2}e2];last by auto using eeq_refl.
  apply: rbindP => v1 Hv1;apply:rbindP=> b1 /to_boolI ?;subst v1 => /= -[<-].
  by case:b2;rewrite ?andbT ?andbF.
Qed.

Lemma sorP e1 e2 : Papp2 Oor e1 e2 =E sor e1 e2.
Proof.
  apply: eeq_weaken; rewrite /sor. 
  case: is_boolP => [b1 rho v /=| {e1} e1]. 
  + apply: rbindP=> v2' /= He2;apply:rbindP=> ? [<-]. 
    by apply: rbindP => b2 /to_boolI Hb2 [<-];subst v2';case:b1.
  case: is_boolP => [b2 rho v /=|{e2}e2];last by auto using eeq_refl.
  apply: rbindP => v1 Hv1;apply:rbindP=> b1 /to_boolI ?;subst v1 => /= -[<-].
  by case:b2;rewrite ?orbT ?orbF.
Qed.

Lemma sadd_intP e1 e2 : Papp2 (Oadd Op_int) e1 e2 =E sadd_int e1 e2.
Proof.
  apply: eeq_weaken; rewrite /sadd_int; case: (is_constP e1) => [n1| {e1} e1];
    case: (is_constP e2) => [n2| {e2} e2] rho v //=.
  + apply: rbindP => v2 Hv2; rewrite /sem_sop2 /=.
    apply: rbindP => z2 /of_val_int ? /=;subst v2=> [<-].
    by case: eqP => [-> // | /= _];rewrite Hv2.
  apply: rbindP => v1 Hv1;rewrite /sem_sop2 /=.
  apply: rbindP => z1 /of_val_int ? /=;subst v1=> [<-].
  by case: eqP => [-> // | /= _];rewrite Hv1 //= Z.add_0_r.
Qed.

Lemma value_uincl_a_zero_ext (sz sz' : wsize) (w' : word sz'):
  (sz ≤ sz')%CMP → value_uincl_a (Vword (zero_extend sz w')) (Vword w').
Proof. by move=> hle;split;first by apply value_uincl_zero_ext. Qed.

Local Hint Resolve value_uincl_a_zero_ext.

Lemma sadd_wP sz e1 e2 : Papp2 (Oadd (Op_w sz)) e1 e2 =E sadd_w sz e1 e2.
Proof.
rewrite /sadd_w.
case h1: (is_wconst sz e1) => [ n1 | ];
case h2: (is_wconst sz e2) => [ n2 | ] //.
+ move => s v /=; rewrite /sem_sop2 /sem_sop1 /=.
  have := is_wconstP gd s h2; have := is_wconstP gd s h1.
  by t_xrbindP => *; clarify; rewrite wrepr_unsigned;eauto.
+ case: eqP => // hz s v /=; rewrite /sem_sop2 /=.
  have := is_wconstP gd s h1.
  t_xrbindP => ? k1 k2 ? k3 ? k4 ? k5 ? k6 <-; clarify.
  have [sz' [w' [? ? ?]]] := of_val_word k6; subst.
  by rewrite GRing.add0r k4;eauto.
case: eqP => // hz s v /=; rewrite /sem_sop2 /=.
have := is_wconstP gd s h2.
t_xrbindP => ? k1 k2 ? k3 ? k4 ? k5 ? k6 <-; clarify.
have [sz' [w' [? ? ?]]] := of_val_word k5; subst.
by rewrite GRing.addr0 k3;eauto.
Qed.

Lemma saddP ty e1 e2 : Papp2 (Oadd ty) e1 e2 =E sadd ty e1 e2.
Proof. by case: ty; eauto using sadd_intP, sadd_wP. Qed.

Lemma ssub_intP e1 e2 : Papp2 (Osub Op_int) e1 e2 =E ssub_int e1 e2.
Proof.
  apply: eeq_weaken; rewrite /ssub_int. 
  case: (is_constP e1) => [n1| {e1} e1];
    case: (is_constP e2) => [n2| {e2} e2] rho v //=.
  apply: rbindP => v1 Hv1;rewrite /sem_sop2 /=.
  apply: rbindP => z1 /of_val_int ? /=;subst v1=> [<-].
  by case: eqP => [-> | /= _];rewrite Hv1 ?Z.sub_0_r.
Qed.

Lemma ssub_wP sz e1 e2 : Papp2 (Osub (Op_w sz)) e1 e2 =E ssub_w sz e1 e2.
Proof.
rewrite /ssub_w.
case h1: (is_wconst sz e1) => [ n1 | ];
case h2: (is_wconst sz e2) => [ n2 | ] //.
+ move => s v /=; rewrite /sem_sop2 /sem_sop1 /=.
  have := is_wconstP gd s h2; have := is_wconstP gd s h1.
  by t_xrbindP => *; clarify; rewrite wrepr_unsigned;eauto.
case: eqP => // hz s v /=; rewrite /sem_sop2 /=.
have := is_wconstP gd s h2.
t_xrbindP => ? k1 k2 ? k3 ? k4 ? k5 ? k6 <-; clarify.
have [sz' [w' [? ? ?]]] := of_val_word k5; subst.
by rewrite GRing.subr0 k3;eauto.
Qed.

Lemma ssubP ty e1 e2 : Papp2 (Osub ty) e1 e2 =E ssub ty e1 e2.
Proof. by case: ty; eauto using ssub_intP, ssub_wP. Qed.

Lemma smul_intP e1 e2 : Papp2 (Omul Op_int) e1 e2 =E smul_int e1 e2.
Proof.
  apply: eeq_weaken; rewrite /smul_int. 
  case: (is_constP e1) => [n1| {e1} e1];
    case: (is_constP e2) => [n2| {e2} e2] rho v //=.
  + apply: rbindP => v2 Hv2. rewrite /sem_sop2 /=.
    apply: rbindP => z2 /of_val_int ?;subst v2.
    case:eqP => [-> //|_]; case:eqP => [-> | _ /=];last by rewrite Hv2.
    by rewrite Z.mul_1_l => -[<-].
  apply: rbindP => v1 Hv1. rewrite /sem_sop2 /=.
  apply: rbindP => z1 /of_val_int ?;subst v1.
  case:eqP => [->|_] <-;first by rewrite  Z.mul_0_r.
  case:eqP => [-> | _ /=];first by rewrite Z.mul_1_r.
  by rewrite Hv1.
Qed.

Lemma smul_wP sz e1 e2 : Papp2 (Omul (Op_w sz)) e1 e2 =E smul_w sz e1 e2.
Proof.
rewrite /smul_w.
case h1: (is_wconst sz e1) => [ n1 | ];
case h2: (is_wconst sz e2) => [ n2 | ] //.
+ move => s v /=; rewrite /sem_sop2 /sem_sop1 /=.
  have := is_wconstP gd s h2; have := is_wconstP gd s h1.
  by t_xrbindP => *; clarify; rewrite wrepr_unsigned;eauto.
+ case: eqP => hn1; [| case: eqP => hn2] => s v /=; rewrite /sem_sop2 /sem_sop1 /=;
  have := is_wconstP gd s h1; t_xrbindP => ? k1 k2 ? k3 ? k4 ? k5 ? k6 ?; clarify.
  - rewrite wrepr_unsigned GRing.mul0r;eauto.
  - case: (of_val_word k6) => {k6} sz' [w] [? ? ?]; subst.
    by rewrite k4 GRing.mul1r; eauto.
  by rewrite k4 /= k6 /= wrepr_unsigned truncate_word_u /=;eexists;split;eauto => /=.
case: eqP => hn1; [| case: eqP => hn2] => s v /=; rewrite /sem_sop2 /sem_sop1 /=;
have := is_wconstP gd s h2; t_xrbindP => ? k1 k2 ? k3 ? k4 ? k5 ? k6 ?; clarify.
- by rewrite wrepr_unsigned GRing.mulr0;eauto.
- case: (of_val_word k5) => {k5} sz' [w] [? ? ?]; subst.
  by rewrite k3 GRing.mulr1;eauto.
by rewrite k3 /= k5 /= truncate_word_u wrepr_unsigned /=;eexists;split;eauto => /=.
Qed.

Lemma smulP ty e1 e2 : Papp2 (Omul ty) e1 e2 =E smul ty e1 e2.
Proof. by case: ty; eauto using smul_intP, smul_wP. Qed.

Lemma s_eqP ty e1 e2 : Papp2 (Oeq ty) e1 e2 =E s_eq ty e1 e2.
Proof.
  rewrite /s_eq;case:ifP => [ /eq_exprP Hs s v /=| _ ].
  + rewrite Hs;case: sem_pexpr => //= ve.
    rewrite /sem_sop2; case: ty => [ | sz ] /=; t_xrbindP => ? -> ? [<-] <-;
    (eexists; split; first reflexivity).
    - by rewrite Z.eqb_refl.
    by rewrite eqxx.
  case: ty.
  + apply: eeq_weaken.
    case: (is_constP e1) => [n1| {e1} e1];
    case: (is_constP e2) => [n2| {e2} e2] rho v //=.
  move => sz.
  case h1: is_wconst => [ n1 | ] //.
  case h2: is_wconst => [ n2 | ] // s v;
  rewrite /= /sem_sop2;
  t_xrbindP => v1 k1 v2 k2 w1' /of_val_word [sz1] [w1] [hle1 ? ?]
                  w2' /of_val_word [sz2 [w2 [hle2 ? ?]]] ? /= [] ? ?;subst.
  eexists; split; first reflexivity.
  have := is_wconstP gd s h1; rewrite k1 /= /truncate_word hle1 => -[?]; subst.
  have := is_wconstP gd s h2; rewrite k2 /= /truncate_word hle2 => -[?]; subst.
  done.
Qed.

Lemma sneqP ty e1 e2 : Papp2 (Oneq ty) e1 e2 =E sneq ty e1 e2.
Proof.
  rewrite /sneq /s_eq.
  case:ifP => [ /eq_exprP Hs s v /=| _ ].
  + rewrite Hs;case: sem_pexpr => //= ve.
    rewrite /sem_sop2; case: ty => [ | sz ] /=; t_xrbindP => ? -> ? [<-] <-;
    (eexists; split; first reflexivity).
    - by rewrite Z.eqb_refl.
    by rewrite eqxx.
  case: ty.
  + apply: eeq_weaken.
    case: (is_constP e1) => [n1| {e1} e1];
    case: (is_constP e2) => [n2| {e2} e2] rho v //=.
  move => sz.
  case h1: is_wconst => [ n1 | ] //.
  case h2: is_wconst => [ n2 | ] // s v;
  rewrite /= /sem_sop2;
  t_xrbindP => v1 k1 v2 k2 w1' /of_val_word [sz1] [w1] [hle1 ? ?]
                  w2' /of_val_word [sz2 [w2 [hle2 ? ?]]] ? /= [] ? ?;subst.
  eexists; split; first reflexivity.
  have := is_wconstP gd s h1; rewrite k1 /= /truncate_word hle1 => -[?]; subst.
  have := is_wconstP gd s h2; rewrite k2 /= /truncate_word hle2 => -[?]; subst.
  done.
Qed.

Lemma is_cmp_constP s ty e z :
  is_cmp_const ty e = Some z →
  match ty with
  | Cmp_int => e = Pconst z
  | Cmp_w sg sz =>
    exists2 x,
    sem_pexpr gd s e = ok x &
    exists2 w,
    to_word sz x = ok w &
    match sg with
    | Signed => wsigned w = z
    | Unsigned => wunsigned w = z
    end
  end.
Proof.
  case: ty => /=.
  - by case: is_constP => // ? /(@Some_inj _ _ _) <-.
  move => sg sz /oseq.obindI [] w [] /(is_wconstP gd s).
  t_xrbindP => v -> ok_w [<-{z}].
  exists v => //.
  exists w => //.
  by case: sg.
Qed.

Ltac is_cmp_const s :=
  match goal with
  | |- context[ is_cmp_const ?ty ?e ] =>
    case: is_cmp_const (@is_cmp_constP s ty e);
    [ let n := fresh in move => n /(_ _ erefl); move: n | ]
  end.

Lemma sltP ty e1 e2 : Papp2 (Olt ty) e1 e2 =E slt ty e1 e2.
Proof.
  rewrite /slt;case:ifP => [ /eq_exprP Hs s v /=| _ ].
  + rewrite Hs;apply: rbindP => v' -> /=.
    rewrite /sem_sop2; case: ty => [ | sg sz ] /=; t_xrbindP => ? -> ? [<-] <-;
    (eexists; split; first reflexivity).
    - by rewrite Z.ltb_irrefl.
    by rewrite wlt_irrefl.
  apply: eeq_weaken => s.
  is_cmp_const s; last by move => _; exact: eeq_w_refl.
  move => n1 h1.
  is_cmp_const s; last by move => _; exact: eeq_w_refl.
  move => n2.
  case: ty h1.
  + move => -> ->; exact: eeq_w_refl.
  move => sg sz [] v1 ok_v1 [] w1 ok_w1 h1 [] v2 ok_v2 [] w2 ok_w2.
  by case: sg h1 => <- <- v;
    rewrite /= ok_v1 ok_v2 /= /sem_sop2 /= ok_w1 ok_w2 /= ssrZ.ltzE.
Qed.

Lemma sleP ty e1 e2 : Papp2 (Ole ty) e1 e2 =E sle ty e1 e2.
Proof.
  rewrite /sle; case:ifP => [ /eq_exprP Hs s v /=| _ ].
  + rewrite Hs;apply: rbindP => v' -> /=.
    rewrite /sem_sop2; case: ty => [ | sg sz ] /=; t_xrbindP => ? -> ? [<-] <-;
    (eexists; split; first reflexivity).
    - by rewrite Z.leb_refl.
    by rewrite wle_refl.
  apply: eeq_weaken => s.
  is_cmp_const s; last by move => _; exact: eeq_w_refl.
  move => n1 h1.
  is_cmp_const s; last by move => _; exact: eeq_w_refl.
  move => n2.
  case: ty h1.
  + move => -> ->; exact: eeq_w_refl.
  move => sg sz [] v1 ok_v1 [] w1 ok_w1 h1 [] v2 ok_v2 [] w2 ok_w2.
  by case: sg h1 => <- <- v;
    rewrite /= ok_v1 ok_v2 /= /sem_sop2 /= ok_w1 ok_w2 /= ssrZ.lezE.
Qed.

Lemma sgtP ty e1 e2 : Papp2 (Ogt ty) e1 e2 =E sgt ty e1 e2.
Proof.
  rewrite /sgt;case:ifP => [ /eq_exprP Hs s v /=| _ ].
  + rewrite Hs;apply: rbindP => v' -> /=.
    rewrite /sem_sop2; case: ty => [ | sg sz ] /=; t_xrbindP => ? -> ? [<-] <-;
    (eexists; split; first reflexivity).
    - by rewrite Z.gtb_ltb Z.ltb_irrefl.
    by rewrite wlt_irrefl.
  apply: eeq_weaken => s.
  is_cmp_const s; last by move => _; exact: eeq_w_refl.
  move => n1 h1.
  is_cmp_const s; last by move => _; exact: eeq_w_refl.
  move => n2.
  case: ty h1.
  + move => -> ->; exact: eeq_w_refl.
  move => sg sz [] v1 ok_v1 [] w1 ok_w1 h1 [] v2 ok_v2 [] w2 ok_w2.
  by case: sg h1 => <- <- v;
    rewrite /= ok_v1 ok_v2 /= /sem_sop2 /= ok_w1 ok_w2 /= Z.gtb_ltb ssrZ.ltzE.
Qed.

Lemma sgeP ty e1 e2 : Papp2 (Oge ty) e1 e2 =E sge ty e1 e2.
Proof.
  rewrite /sge; case:ifP => [ /eq_exprP Hs s v /=| _ ].
  + rewrite Hs;apply: rbindP => v' -> /=.
    rewrite /sem_sop2; case: ty => [ | sg sz ] /=; t_xrbindP => ? -> ? [<-] <-;
    (eexists; split; first reflexivity).
    - by rewrite Z.geb_leb Z.leb_refl.
    by rewrite wle_refl.
  apply: eeq_weaken => s.
  is_cmp_const s; last by move => _; exact: eeq_w_refl.
  move => n1 h1.
  is_cmp_const s; last by move => _; exact: eeq_w_refl.
  move => n2.
  case: ty h1.
  + move => -> ->; exact: eeq_w_refl.
  move => sg sz [] v1 ok_v1 [] w1 ok_w1 h1 [] v2 ok_v2 [] w2 ok_w2.
  by case: sg h1 => <- <- v;
    rewrite /= ok_v1 ok_v2 /= /sem_sop2 /= ok_w1 ok_w2 /= Z.geb_leb ssrZ.lezE.
Qed.

Lemma sbitwP i (z: ∀ sz, word sz → word sz → word sz) sz e1 e2 :
  (∀ sz1 (w1: word sz1) sz2 (w2: word sz2) v,
      sem_sop2 (i sz) (Vword w1) (Vword w2) = ok v →
      v = Vword (z sz (zero_extend sz w1) (zero_extend sz w2))) →
  Papp2 (i sz) e1 e2 =E sbitw i z sz e1 e2.
Proof.
rewrite /sbitw => h.
case h1: is_wconst => [ n1 | ] //.
case h2: is_wconst => [ n2 | ] //.
move => s v /=; t_xrbindP => v1 k1 v2 k2 hv.
rewrite /sem_sop1 /= wrepr_unsigned.
eexists; split; first reflexivity.
have := is_wconstP gd s h1; rewrite k1 => /of_val_word [sz1] [w1] [hle1 ??]; subst.
have := is_wconstP gd s h2; rewrite k2 => /of_val_word [sz2] [w2] [hle2 ??]; subst.
by rewrite (h _ _ _ _ _ hv).
Qed.

Lemma slandP ty e1 e2 : Papp2 (Oland ty) e1 e2 =E sland ty e1 e2.
Proof.
  apply: sbitwP => sz1 w1 sz2 w2 v.
  apply: rbindP => v1 /truncate_wordP [_ ->].
  apply: rbindP => v2 /truncate_wordP [_ ->].
  by case.
Qed.

Lemma slorP ty e1 e2  : Papp2 (Olor ty) e1 e2 =E slor ty e1 e2.
Proof.
  apply: sbitwP => sz1 w1 sz2 w2 v.
  apply: rbindP => v1 /truncate_wordP [_ ->].
  apply: rbindP => v2 /truncate_wordP [_ ->].
  by case.
Qed.

Lemma slxorP ty e1 e2 : Papp2 (Olxor ty) e1 e2 =E slxor ty e1 e2.
Proof.
  apply: sbitwP => sz1 w1 sz2 w2 v.
  apply: rbindP => v1 /truncate_wordP [_ ->].
  apply: rbindP => v2 /truncate_wordP [_ ->].
  by case.
Qed.

Lemma sbitw8P i (z: ∀ sz, word sz → word U8 → word sz) sz e1 e2 :
  (∀ sz1 (w1: word sz1) sz2 (w2: word sz2) v,
      sem_sop2 (i sz) (Vword w1) (Vword w2) = ok v →
      v = Vword (z sz (zero_extend sz w1) (zero_extend U8 w2))) →
  Papp2 (i sz) e1 e2 =E sbitw8 i z sz e1 e2.
Proof.
rewrite /sbitw8 => h.
case h1: is_wconst => [ n1 | ] //.
case h2: is_wconst => [ n2 | ] //.
move => s v /=; t_xrbindP => v1 k1 v2 k2 hv.
rewrite /sem_sop1 /= wrepr_unsigned.
eexists; split; first reflexivity.
have := is_wconstP gd s h1; rewrite k1 => /of_val_word [sz1] [w1] [???]; subst.
have := is_wconstP gd s h2; rewrite k2 => /of_val_word [sz2] [w2] [???]; subst.
by rewrite (h _ _ _ _ _ hv).
Qed.

Lemma slslP sz e1 e2  : Papp2 (Olsl sz) e1 e2 =E sshl sz e1 e2.
Proof.
  apply: sbitw8P => sz1 w1 sz2 w2 v.
  apply: rbindP => v1 /truncate_wordP [_ ->].
  apply: rbindP => v2 /truncate_wordP [_ ->].
  by case.
Qed.

Lemma slsrP sz e1 e2  : Papp2 (Olsr sz) e1 e2 =E sshr sz e1 e2.
Proof.
  apply: sbitw8P => sz1 w1 sz2 w2 v.
  apply: rbindP => v1 /truncate_wordP [_ ->].
  apply: rbindP => v2 /truncate_wordP [_ ->].
  by case.
Qed.

Lemma sasrP sz e1 e2  : Papp2 (Oasr sz)  e1 e2 =E ssar sz e1 e2.
Proof.
  apply: sbitw8P => sz1 w1 sz2 w2 v.
  apply: rbindP => v1 /truncate_wordP [_ ->].
  apply: rbindP => v2 /truncate_wordP [_ ->].
  by case.
Qed.

Lemma sdivP k e1 e2 : Papp2 (Odiv k) e1 e2 =E sdiv k e1 e2.
Proof.
  case: k => [ | u sz] /=.
  + rewrite /soint.
    case: (is_constP e1) => [n1| {e1} e1];
    case: (is_constP e2) => [n2| {e2} e2] rho v /=;eauto.
  rewrite /sbituw.  
  case h1: is_wconst => [ n1 | ] //.
  case h2: is_wconst => [ n2 | ] //. 
  case:eqP => // neq s v.
  rewrite /= /sem_sop2 /= /mk_sem_divmod.
  t_xrbindP => v1 k1 v2 k2 w1' /of_val_word [sz1] [w1] [hle1 ? ?]
                  w2' /of_val_word [sz2] [w2] [hle2 ? ?] ?; subst.
  have := is_wconstP gd s h1; rewrite k1 /= /truncate_word hle1 => -[?]; subst.
  have := is_wconstP gd s h2; rewrite k2 /= /truncate_word hle2 => -[?]; subst.
  case: ifP => // _ [?] ?; subst.
  eexists; split; first reflexivity.
  by rewrite /sem_sop1 /= wrepr_unsigned;case: u.
Qed.

Lemma smodP k e1 e2 : Papp2 (Omod k) e1 e2 =E smod k e1 e2.
Proof.
  case: k => [ | u sz] /=.
  + rewrite /soint.
    case: (is_constP e1) => [n1| {e1} e1];
    case: (is_constP e2) => [n2| {e2} e2] rho v /=;eauto.
  rewrite /sbituw.  
  case h1: is_wconst => [ n1 | ] //.
  case h2: is_wconst => [ n2 | ] //.
  case:eqP => // neq s v.
   rewrite /= /sem_sop2 /= /mk_sem_divmod.
  t_xrbindP => v1 k1 v2 k2 w1' /of_val_word [sz1] [w1] [hle1 ? ?]
                  w2' /of_val_word [sz2] [w2] [hle2 ? ?] ?; subst.
  have := is_wconstP gd s h1; rewrite k1 /= /truncate_word hle1 => -[?]; subst.
  have := is_wconstP gd s h2; rewrite k2 /= /truncate_word hle2 => -[?]; subst.
  case: ifP => // _ [?] ?; subst.
  eexists; split; first reflexivity.
  by rewrite /sem_sop1 /= wrepr_unsigned;case: u.
Qed.

Lemma svaddP ve ws e1 e2 : Papp2 (Ovadd ve ws) e1 e2 =E svadd ve ws e1 e2.
Proof.
  apply: sbitwP => sz1 w1 sz2 w2 v.
  apply: rbindP => v1 /truncate_wordP [_ ->].
  apply: rbindP => v2 /truncate_wordP [_ ->].
  by case.
Qed.

Lemma svsubP ve ws e1 e2 : Papp2 (Ovsub ve ws) e1 e2 =E svsub ve ws e1 e2.
Proof.
  apply: sbitwP => sz1 w1 sz2 w2 v.
  apply: rbindP => v1 /truncate_wordP [_ ->].
  apply: rbindP => v2 /truncate_wordP [_ ->].
  by case.
Qed.

Lemma svmulP ve ws e1 e2 : Papp2 (Ovmul ve ws) e1 e2 =E svmul ve ws e1 e2.
Proof.
  apply: sbitwP => sz1 w1 sz2 w2 v.
  apply: rbindP => v1 /truncate_wordP [_ ->].
  apply: rbindP => v2 /truncate_wordP [_ ->].
  by case.
Qed.

Lemma svshlP ve ws e1 e2 : Papp2 (Ovlsl ve ws) e1 e2 =E svshl ve ws e1 e2.
Proof.
  apply: @sbitw8P => sz1 w1 sz2 w2 v.
  apply: rbindP => v1 /truncate_wordP [_ ->].
  apply: rbindP => v2 /truncate_wordP [_ ->].
  by case.
Qed.

Lemma svshrP ve ws e1 e2 : Papp2 (Ovlsr ve ws) e1 e2 =E svshr ve ws e1 e2.
Proof.
  apply: @sbitw8P => sz1 w1 sz2 w2 v.
  apply: rbindP => v1 /truncate_wordP [_ ->].
  apply: rbindP => v2 /truncate_wordP [_ ->].
  by case.
Qed.

Lemma svsarP ve ws e1 e2 : Papp2 (Ovasr ve ws) e1 e2 =E svsar ve ws e1 e2.
Proof.
  apply: @sbitw8P => sz1 w1 sz2 w2 v.
  apply: rbindP => v1 /truncate_wordP [_ ->].
  apply: rbindP => v2 /truncate_wordP [_ ->].
  by case.
Qed.

Lemma s_op2P o e1 e2 : Papp2 o e1 e2 =E s_op2 o e1 e2.
Proof.
  case: o;eauto using sandP, sorP, saddP, smulP, ssubP, sdivP, smodP, 
                      s_eqP, sneqP, sltP, sleP, sgtP, sgeP,
                      slandP, slorP, slxorP, slslP, slsrP, sasrP,
                      svaddP, svsubP, svmulP, svshlP, svshrP, svsarP.
Qed.

Lemma app_sopn_uincl_a T ts op vs vs' (vres: T) :
  all is_not_arr ts ->
  app_sopn ts op vs = ok vres ->
  List.Forall2 value_uincl_a vs vs' ->
  app_sopn ts op vs' = ok vres.
Proof.
  elim: ts op vs vs' => /=.
  + by move=> ? [] //= [] //= ???? /List_Forall2_inv_l.
  move=> t ts hrec op [] //= v vs vs'' /andP [ ht hts];t_xrbindP => w hw hop.
  case/List_Forall2_inv_l => v' [vs'] [->] {vs''} [hv hvs].
  rewrite (of_val_uincl_a hv hw) /=.
  by apply: hrec hvs.
Qed.

Lemma sem_opN_uincl_a op vs v vs' :
  sem_opN op vs = ok v →
  List.Forall2 value_uincl_a vs vs' →
  ∃ v' : value, sem_opN op vs' = ok v' ∧ value_uincl_a v v'.
Proof.
  rewrite /sem_opN; apply: rbindP => w ok_v' [<-{v}] h.
  rewrite (app_sopn_uincl_a _ ok_v' h) /=; first by eauto.
  by case: op {w ok_v'} => //= sz p; rewrite all_nseq orbT.
Qed.

Definition vconst c :=
  match c with
  | Cint z => Vint z
  | Cword sz z => Vword z
  end.

Definition valid_cpm (vm: vmap)  (m:cpm) := 
  forall x n, Mvar.get m x = Some n -> get_var vm x = ok (vconst n).

Definition eqoks e1 e2 st :=
  ∀ vs, sem_pexprs gd st e1 = ok vs → exists2 vs', sem_pexprs gd st e2 = ok vs' & List.Forall2 value_uincl_a vs vs'.

Section CONST_PROP_EP.
  Context s m (Hvalid: valid_cpm (evm s) m).
  Let P e : Prop := e =[s] const_prop_e m e.
  Let Q es : Prop := eqoks es (map (const_prop_e m) es) s.

  Lemma const_prop_e_esP : (∀ e, P e) ∧ (∀ es, Q es).
  Proof.
    apply: pexprs_ind_pair; subst P Q; rewrite /eqok; split => /=;
    try (intros; clarify; eauto; fail).
    - by move => ? [<-]; exists [::].
    - move => e rec es ih ?; rewrite /sem_pexprs /=.
      apply: rbindP => v /rec [v'] [->] hu.
      by apply: rbindP => vs /ih{ih}; rewrite -/(sem_pexprs gd s _) => - [vs'] -> hrec [<-] /=; eauto.
    - move => x v.
      move: Hvalid => /(_ x).
      case: Mvar.get => [n /(_ _ erefl) | _ /= -> ]; last by eauto.
      by case: n => [ n | sz w ] /= -> [<-]; rewrite /sem_sop1 /= ?wrepr_unsigned; eauto.
    - move => x e He v.
      apply:on_arr_varP; rewrite /on_arr_var => ? n t ? -> /=.
      t_xrbindP => z w /(He _) [v'] [->] [/value_uincl_int h A] /h {h} [??]; subst.
      move => a ha ?; subst; rewrite /= ha.
      by eexists; (split; first reflexivity) => /=.
    - move => sz x e He v.
      t_xrbindP => ? ? -> /= -> ? ? /He [v'] [->] [/value_uincl_word h A] /h {h} /=.
      rewrite /to_pointer => -> /= ? -> <- /=.
      by eexists; ( split; first reflexivity ) => /=.
    - move => op e He v.
      t_xrbindP => v' /He [w] [hw [hvw A]] h; apply /s_op1P.
      rewrite /= hw /=.
      by apply: vuincl_sem_sop1 h.
    - move => op e1 He1 e2 He2 v.
      t_xrbindP => v1 /He1 [w1] [hw1 [hvw1 A1]] v2 /He2 [w2] [hw2 [hvw2 A2]] h; apply/s_op2P.
      rewrite /= hw1 hw2 /=.
      by apply: vuincl_sem_sop2 h.
    - move => op es ih v.
      t_xrbindP => vs ok_vs ok_v; rewrite -/(sem_pexprs _ _).
      move: ih => /(_ _ ok_vs) [] vs' ->.
      exact: sem_opN_uincl_a.
    move => e He e1 He1 e2 He2 v.
    t_xrbindP => b vb /He [wb] [hwb] [/value_uincl_bool h A]/h {h} [??]; subst.
    move => v1 /He1 [w1] [hw1 [hvw1 A1]] v2 /He2 [w2] [hw2 [hvw2 A2]].
    case: ifP => // h; case: andP => // - [] /(value_uincl_is_defined hvw1) hd1 /(value_uincl_is_defined hvw2) hd2 [<-].
    rewrite /s_if. case: is_boolP hwb => [ [] | ] /=.
    + by case => <-;exists w1.
    + by case => <-;exists w2.
    move => p -> /=; rewrite hw1 hw2 /=.
    rewrite -(value_uincl_vundef_type_eq hvw1) -(value_uincl_vundef_type_eq hvw2) h hd1 hd2 /=.
    eexists;split;first reflexivity.
    by case: (b).
  Qed.

End CONST_PROP_EP.

Definition const_prop_eP e s m h :=
  (@const_prop_e_esP s m h).1 e.

Definition const_prop_esP es s m h :=
  (@const_prop_e_esP s m h).2 es.

Lemma remove_cpm1P x v m s1 s1' : 
  write_var x v s1 = ok s1' ->
  valid_cpm (evm s1) m ->
  valid_cpm (evm s1') (Mvar.remove m x).
Proof.
  move=> Hw Hv z n;rewrite Mvar.removeP;case: ifPn => //= ? /Hv.
  move: Hw;apply: rbindP => vm;apply: on_vuP => [ w ? <- [<-] | ].
  + by rewrite /get_var /= Fv.setP_neq.
  by case: ifP => //= _ ? [<-] [<-] /=;rewrite /get_var /= Fv.setP_neq.
Qed.

Lemma add_cpmP s1 s1' m x e tag ty v v' :
  sem_pexpr gd s1 e = ok v ->
  truncate_val ty v = ok v' ->
  write_lval gd x v' s1 = ok s1' ->
  valid_cpm (evm s1') m -> 
  valid_cpm (evm s1') (add_cpm m x tag ty e).
Proof.
  rewrite /add_cpm;case: x => [xi | x | x | x] //= He.
  case: tag => //.
  case: e He => // [ n | [] // sz [] //= q ] [<-].
  + case/truncate_val_int => [??]; subst.
    case: x => -[] [] //= xn vi [] <- /= Hv z /= n0.
    have := Hv z n0.
    case: ({| vtype := sint; vname := xn |} =P z).
    + move=> <- /=;rewrite Mvar.setP_eq=> ? -[] <-;by rewrite /get_var Fv.setP_eq.
    by move=> /eqP Hneq;rewrite Mvar.setP_neq.
  case/truncate_val_word => szw [] -> hle -> /=.
  rewrite zero_extend_wrepr //.
  case: x => -[] [] //= szx xn vi; apply: rbindP => vm.
  apply: set_varP => //= w' [<-] <- [<-] /= Hv z /= n.
  have := Hv z n.
  case: ({| vtype := sword szx; vname := xn |} =P z).
  + move=> <- /=. rewrite Mvar.setP_eq=> ? -[] <-; rewrite /get_var Fv.setP_eq /=.
    f_equal.
    by case: Sumbool.sumbool_of_bool => /= ->.
  by move=> /eqP Hneq;rewrite Mvar.setP_neq.
Qed.

Lemma merge_cpmP rho m1 m2 : 
  valid_cpm rho m1 \/ valid_cpm rho m2 ->  
  valid_cpm rho (merge_cpm m1 m2).
Proof.
  move=> Hv x n;rewrite /merge_cpm Mvar.map2P //. 
  case Heq1 : (Mvar.get m1 x) => [n1|//]; case Heq2 : (Mvar.get m2 x) => [n2|//].
  case: eqP=> //.
  by move=> ? [] ?;do 2 subst;elim: Hv => Hv;apply Hv.
Qed.

Lemma const_prop_rvP s1 s2 m x v: 
  valid_cpm (evm s1) m ->
  write_lval gd x v s1 = Ok error s2 ->
  valid_cpm (evm s2) (const_prop_rv m x).1 /\
  write_lval gd (const_prop_rv m x).2 v s1 = ok s2.
Proof.
  case:x => [ii t | x | sz x p | x p] /= Hv.
  + by move=> H; have [??]:= write_noneP H; subst s2.
  + by move=> H;split=>//;apply: remove_cpm1P H Hv.
  + apply: rbindP => z Hz;rewrite Hz /=.
    apply: rbindP => z'.
    apply: rbindP => z'' /(@const_prop_eP p _ _ Hv) [] z3 [] -> /= [/value_uincl_word h _] /h {h} ->.
    by apply: rbindP => w -> /=;apply: rbindP => m' -> [<-].
  apply: on_arr_varP;rewrite /on_arr_var => ? n t Htx -> /=.
  apply: rbindP => z;apply: rbindP => z'' /(@const_prop_eP p _ _ Hv) [] z3 [] ->.
  move => [/value_uincl_int h _] /h {h} [] ??; subst.
  apply: rbindP => w -> /=;apply: rbindP => t' -> /=.
  apply: rbindP => vm Hvm [<-];rewrite Hvm;split=>//=.
  have H : write_var x (Varr t') s1 = ok (Estate (emem s1) vm) by rewrite /write_var Hvm.
  by apply: remove_cpm1P H Hv.
Qed.

Lemma const_prop_rvsP s1 s2 m x v: 
  valid_cpm (evm s1) m ->
  write_lvals gd s1 x v = Ok error s2 ->
  valid_cpm (evm s2) (const_prop_rvs m x).1 /\
  write_lvals gd s1 (const_prop_rvs m x).2 v = ok s2.
Proof.
  elim: x v m s1 s2 => [ | x xs Hrec] [ | v vs] //= m s1 s2 Hm.
  + by move=> [<-].
  apply: rbindP => s1' Hw Hws.
  have [/=]:= const_prop_rvP Hm Hw.
  case Hx : const_prop_rv => [m1 rv'] /= Hm1 Hw'.
  have [/=]:= Hrec _ _ _ _ Hm1 Hws.
  by case Hxs : const_prop_rvs => [m2 rvs'] /= ?;rewrite Hw'.
Qed.

Lemma remove_cpm_spec (m : cpm) (xs : Sv.t) (x : CmpVar.t):
  match Mvar.get (remove_cpm m xs) x with 
  | Some n => Mvar.get m x = Some n /\ ~ Sv.In x xs
  | None   => Mvar.get m x = None \/ Sv.In x xs
  end.
Proof.
  rewrite /remove_cpm;apply SvP.MP.fold_rec_bis. 
  + move=> s s' a Heq.
    by case: Mvar.get=> [? [] ??| [? | ?]]; [split=> //;SvD.fsetdec | left | right;SvD.fsetdec].
  + by case: Mvar.get=> [? | ]; [ split => //;SvD.fsetdec | left].
  move=> ?????;rewrite Mvar.removeP;case:ifPn => /eqP Heq.
  + by rewrite Heq=> _;right;SvD.fsetdec. 
  by case: Mvar.get=> [? [] ??| [?|?]];[split=> //;SvD.fsetdec | left | SvD.fsetdec]. 
Qed.

Lemma remove_cpm2 m xs : Mvar_eq (remove_cpm (remove_cpm m xs) xs) (remove_cpm m xs). 
Proof.
  move=> z;have := remove_cpm_spec (remove_cpm m xs) xs z.
  case: Mvar.get=> [? [] | [ | ]] // Hin.   
  have := remove_cpm_spec m xs z.
  by case: Mvar.get=> // ? [] _ H;elim H.
Qed.

Lemma get_remove_cpm m xs x n: 
  Mvar.get (remove_cpm m xs) x = Some n ->  
  Mvar.get m x = Some n /\ ~Sv.In x xs.
Proof. by move=> H;have := remove_cpm_spec m xs x;rewrite H. Qed.

Lemma valid_cpm_rm rho1 rho2 xs m:
  rho1 = rho2 [\ xs] ->
  valid_cpm rho1 m ->
  valid_cpm rho2 (remove_cpm m xs).
Proof.
  move=> Hrho Hval x nx /get_remove_cpm [] Hm Hin.
  rewrite /get_var -Hrho //;apply (Hval _ _ Hm). 
Qed.

Lemma remove_cpmP s s' m x v: 
  write_lval gd x v s = ok s' ->
  valid_cpm (evm s) m ->
  valid_cpm (evm s') (remove_cpm m (vrv x)).
Proof. move=> Hw Hv; apply: (valid_cpm_rm _ Hv);eapply vrvP;eauto. Qed.

End GLOB_DEFS.

Instance const_prop_e_m : 
  Proper (@Mvar_eq const_v ==> eq ==> eq) const_prop_e.
Proof.
  move=> m1 m2 Hm e e' <- {e'}.
  elim: e => //=.
  + by move=> ?;rewrite Hm.
  + by move=> ?? ->.
  + by move=> ??? ->.
  + by move=> ?? ->.
  + by move=> ?? -> ? ->.
  + move => op es h; f_equal.
    elim: es h => // e es ih rec /=; f_equal.
    - by apply: rec; rewrite in_cons eqxx.
    by apply: ih => e' he'; apply: rec; rewrite in_cons he' orbT.
  by move=> ? -> ? -> ? ->.
Qed.

Instance const_prop_rv_m : 
  Proper (@Mvar_eq const_v ==> eq ==> RelationPairs.RelProd (@Mvar_eq const_v) eq) const_prop_rv.
Proof.
  move=> m1 m2 Hm rv rv' <- {rv'}.
  by case: rv => [ v | v | sz v p | v p] //=;rewrite Hm.
Qed.

Instance const_prop_rvs_m : 
  Proper (@Mvar_eq const_v ==> eq ==> RelationPairs.RelProd (@Mvar_eq const_v) eq) const_prop_rvs.
Proof.
  move=> m1 m2 Hm rv rv' <- {rv'}.
  elim: rv m1 m2 Hm => //= rv rvs Hrec m1 m2 Hm.
  have [/=]:= const_prop_rv_m Hm (refl_equal rv).
  case: const_prop_rv => ??;case: const_prop_rv => ??.
  rewrite /RelationPairs.RelCompFun /= => /Hrec H ->.
  case: const_prop_rvs H => ??;case: const_prop_rvs => ?? [].
  by rewrite /RelationPairs.RelCompFun /= => -> ->.
Qed.

Instance add_cpm_m : 
  Proper (@Mvar_eq const_v ==> eq ==> eq ==> eq ==> eq ==> @Mvar_eq const_v) add_cpm.
Proof.
  move=> m1 m2 Hm x x' <- {x'} t t' <- {t'} ty ty' <- {ty'} e e' <- {e'}.
  case: x t => //= v [];rewrite ?Hm //.
  by case: e => //= [n | [] // sz [] // n ]; rewrite Hm.
Qed.

Instance merge_cpm_m : 
  Proper (@Mvar_eq const_v ==> @Mvar_eq const_v ==> @Mvar_eq const_v) merge_cpm.
Proof.
  move=> m1 m2 Hm m1' m2' Hm' z;rewrite /merge_cpm.
  set f :=(X in Mvar.map2 X).
  have Hz : f z None None = None => //.
  have -> := Mvar.map2P m1 m1' Hz.
  have -> := Mvar.map2P m2 m2' Hz.
  by rewrite Hm Hm'. 
Qed.

Instance remove_cpm_m : 
  Proper (@Mvar_eq const_v ==> Sv.Equal ==> @Mvar_eq const_v) remove_cpm.
Proof.
  move=> m1 m2 Hm s1 s2 Hs z.
  case: Mvar.get (remove_cpm_spec m1 s1 z) => [? |];
   case: Mvar.get (remove_cpm_spec m2 s2 z) => [? |] => //.
  + by rewrite Hm => -[] -> _ [[]] ->.
  + by rewrite Hm Hs => -[ -> | ? ] [].
  by rewrite Hm Hs => -[] -> ? [] .
Qed.

Definition Mvarc_eq T := RelationPairs.RelProd (@Mvar_eq T) (@eq cmd).

Section PROPER.

  Let Pr (i:instr_r) := 
    forall ii m1 m2, Mvar_eq m1 m2 -> Mvarc_eq (const_prop_ir m1 ii i) (const_prop_ir m2 ii i).

  Let Pi (i:instr) := 
    forall m1 m2, Mvar_eq m1 m2 -> Mvarc_eq (const_prop_i m1 i) (const_prop_i m2 i).

  Let Pc (c:cmd) := 
    forall m1 m2, Mvar_eq m1 m2 -> 
    Mvarc_eq (const_prop const_prop_i m1 c) (const_prop const_prop_i m2 c).

  Local Lemma Wmk i ii: Pr i -> Pi (MkI ii i).
  Proof. by move=> Hi m1 m2;apply Hi. Qed.

  Local Lemma Wnil : Pc [::].
  Proof. by move=> m1 m2 /= ->. Qed.

  Local Lemma Wcons i c:  Pi i -> Pc c -> Pc (i::c). 
  Proof.
    move=> Hi Hc m1 m2 /= /Hi.
    case: const_prop_i => m1' i'; case: const_prop_i => m2' i'' [] /Hc.
    rewrite /RelationPairs.RelCompFun /=.
    case: const_prop => m1'' c'; case: const_prop => m2'' c'' [].
    by rewrite /RelationPairs.RelCompFun /= => -> -> ->.
  Qed.

  Local Lemma Wasgn x t ty e: Pr (Cassgn x t ty e).
  Proof.
    move=> ii m1 m2 /= Heq; have := const_prop_rv_m Heq (refl_equal x).
    case: const_prop_rv => ??;case: const_prop_rv => ?? [].
    rewrite /RelationPairs.RelCompFun /= => -> ->.
    by split => //=; rewrite /RelationPairs.RelCompFun /= Heq.
  Qed.

  Local Lemma Wopn xs t o es: Pr (Copn xs t o es).
  Proof.
    move=> ii m1 m2 Heq /=;have := const_prop_rvs_m Heq (refl_equal xs).
    case: const_prop_rvs => ??;case: const_prop_rvs => ?? [].
    rewrite /RelationPairs.RelCompFun /= => -> ->.
    split => //=; rewrite /RelationPairs.RelCompFun /=.
    by do 3 f_equal;apply eq_in_map=> z _;rewrite Heq.
  Qed.

  Local Lemma Wif e c1 c2: Pc c1 -> Pc c2 -> Pr (Cif e c1 c2).
  Proof.
    move=> Hc1 Hc2 ii m1 m2 Heq /=.
    have -> : const_prop_e m1 e = const_prop_e m2 e by rewrite Heq.
    case: is_bool=> [ [] | ].    
    + by apply Hc1.
    + by apply Hc2.
    have := Hc1 _ _ Heq; have := Hc2 _ _ Heq.
    do 4 case const_prop => ??.
    move=> [];rewrite /RelationPairs.RelCompFun /= => -> ->.
    by move=> [];rewrite /RelationPairs.RelCompFun /= => -> ->.
  Qed.

  Local Lemma Wfor v dir lo hi c: Pc c -> Pr (Cfor v (dir,lo,hi) c).
  Proof.
    move=> Hc ii m1 m2 Heq /=.
    have -> : const_prop_e m1 lo = const_prop_e m2 lo by rewrite Heq.
    have -> : const_prop_e m1 hi = const_prop_e m2 hi by rewrite Heq.
    set ww1 := remove_cpm _ _; set ww2 := remove_cpm _ _.
    have Hw: Mvar_eq ww1 ww2 by rewrite /ww1 /ww2 Heq.
    move: (Hw) => /Hc; case: const_prop => ??; case: const_prop => ?? [].
    by rewrite /RelationPairs.RelCompFun /= Hw => _ ->.
  Qed.

  Local Lemma Wwhile c e c': Pc c -> Pc c' -> Pr (Cwhile c e c').
  Proof.
    move=> Hc Hc' ii m1 m2 Heq /=.
    set ww1 := remove_cpm _ _;set ww2 := remove_cpm _ _. 
    have Hw: Mvar_eq ww1 ww2 by rewrite /ww1 /ww2 Heq.
    move: (Hw) => /Hc; case: const_prop => m1' c1. case: const_prop => m2' c2 [].
    rewrite /RelationPairs.RelCompFun /= => H ->.
    move: (H) => /Hc'; case: const_prop => ?? ; case: const_prop => ?? [].
    rewrite /RelationPairs.RelCompFun /= => _ ->.
    have -> : const_prop_e m1' e = const_prop_e m2' e by rewrite H.
    by case: is_bool => //= ?; case:ifP.
  Qed.

  Local Lemma Wcall i xs f es: Pr (Ccall i xs f es).
  Proof.
    move=> ii m1 m2 Heq /=;have := const_prop_rvs_m Heq (refl_equal xs).
    case: const_prop_rvs => ??;case: const_prop_rvs => ?? [].
    rewrite /RelationPairs.RelCompFun /= => -> ->.
    split => //=; rewrite /RelationPairs.RelCompFun /=.
    by do 3 f_equal;apply eq_in_map=> z _;rewrite Heq.
  Qed.

End PROPER.

Lemma const_prop_i_m : 
  Proper (@Mvar_eq const_v ==> eq ==> @Mvarc_eq const_v) const_prop_i. 
Proof.
  move=> m1 m2 Hm i1 i2 <-.
  apply : (instr_Rect Wmk Wnil Wcons Wasgn Wopn Wif Wfor Wwhile Wcall i1) Hm.
Qed.

Lemma const_prop_i_r_m : 
  Proper (@Mvar_eq const_v ==> eq ==> eq ==> @Mvarc_eq const_v) const_prop_ir. 
Proof.
  move=> m1 m2 Hm ii1 ii2 <- i1 i2 <-.
  apply : (instr_r_Rect Wmk Wnil Wcons Wasgn Wopn Wif Wfor Wwhile Wcall i1) Hm.
Qed.

Lemma const_prop_m : 
  Proper (@Mvar_eq const_v ==> eq ==> @Mvarc_eq const_v) (const_prop const_prop_i). 
Proof.
  move=> m1 m2 Hm c1 c2 <-.
  apply : (cmd_rect Wmk Wnil Wcons Wasgn Wopn Wif Wfor Wwhile Wcall c1) Hm.
Qed.

Lemma valid_cpm_m : 
  Proper (eq ==> @Mvar_eq const_v ==> iff) valid_cpm. 
Proof.
  move=> s? <- m m' Hm;split => H z n Hget;apply H.
  by rewrite Hm. by rewrite -Hm.
Qed.

Section PROOF.

  Variable p:prog.
  Notation gd := (p_globs p).

  Let p' := const_prop_prog p.

  Let Pi s (i:instr) s':= 
    forall m, 
      valid_cpm s.(evm) m ->
      valid_cpm s'.(evm) (const_prop_i m i).1 /\
      sem p' s (const_prop_i m i).2 s'.

  Let Pi_r s (i:instr_r) s':= 
    forall m ii, 
      valid_cpm s.(evm) m ->
      valid_cpm s'.(evm) (const_prop_ir m ii i).1 /\
      sem p' s (const_prop_ir m ii i).2 s'.

  Let Pc s (c:cmd) s':= 
    forall m, 
      valid_cpm s.(evm) m ->
      valid_cpm s'.(evm) (const_prop const_prop_i m c).1 /\
      sem p' s (const_prop const_prop_i m c).2 s'.

  Let Pfor (i:var_i) vs s c s' :=
    forall m, 
      Mvar_eq m (remove_cpm m (Sv.union (Sv.singleton i) (write_c c))) ->
      valid_cpm s.(evm) m ->
      sem_for p' i vs s (const_prop const_prop_i m c).2 s'.

  Let Pfun m fn vargs m' vres :=
    forall vargs', List.Forall2 value_uincl_a vargs vargs' ->
    sem_call p' m fn vargs' m' vres.

  Local Lemma Hskip : sem_Ind_nil Pc.
  Proof. move=> s m /= ?;split=>//; constructor. Qed.

  Local Lemma Hcons : sem_Ind_cons p Pc Pi.
  Proof.
    move=> s1 s2 s3 i c _ Hi _ Hc m /Hi [] /=.
    case: const_prop_i => m' i' /Hc [].
    case: const_prop => m'' c' /= Hm'' Hc' Hi';split=> //.
    by apply: sem_app Hi' Hc'.
  Qed.

  Local Lemma HmkI : sem_Ind_mkI p Pi_r Pi.
  Proof. by move=> ii i s1 s2 _ Hi m /(Hi _ ii). Qed.

  Local Lemma Hassgn : sem_Ind_assgn p Pi_r.
  Proof.
    move=> s1 s2 x tag ty e v v' He htr Hw m ii /= Hm.
    have [v1 [H U]] := const_prop_eP Hm He.
    have :=truncate_value_uincl_a U htr. 
    have [] := const_prop_rvP Hm Hw.
    case: const_prop_rv => m' x' /= Hm' Hw';split.
    + by eapply add_cpmP;eauto.
    by apply sem_seq1;constructor;econstructor;eauto.
  Qed.

<<<<<<< HEAD
  Lemma exec_sopn_uincl_a o vs vs' vres :
=======
  Lemma app_sopn_uincl_a ts op vs vs' vres:
    all is_not_arr ts ->
    app_sopn ts op vs = ok vres ->
    List.Forall2 value_uincl_a vs vs' ->
    app_sopn ts op vs' = ok vres.
  Proof.
    elim: ts op vs vs' => /=.
    + by move=> ? [] //= [] //= ???? /List_Forall2_inv_l.
    move=> t ts hrec op [] //= v vs vs'' /andP [ ht hts];t_xrbindP => w hw hop.
    case/List_Forall2_inv_l => v' [vs'] [->] {vs''} [hv hvs].
    rewrite (of_val_uincl_a hv hw) /=.
    by apply: hrec hvs.
  Qed.

  Lemma value_uincl_a_is_word v v' sz u :
    value_uincl_a v v' →
    is_word sz v = ok u →
    is_word sz v' = ok tt.
  Proof. case => /value_uincl_is_word; eauto. Qed.

  Lemma exec_sopn_uincl_a o vs vs' vres : 
>>>>>>> 8c0deb19
    exec_sopn o vs = ok vres ->
    List.Forall2 value_uincl_a vs vs' ->
    exec_sopn o vs' = ok vres.
  Proof.
    case: o; try by
        try (refine (λ _ : velem, _));
        do 2 try (refine (λ _ : wsize, _));
        apply: app_sopn_uincl_a.
    move=> w /=;case: vs => //= v1 [// | v2 [// | v3 [|//]]] H.
    case/List_Forall2_inv_l => v1' [vs''] [->] {vs'} [hv1] /List_Forall2_inv_l [v2'] [vs'] [->] {vs''} [hv2] /List_Forall2_inv_l [v3'] [vs''] [->] {vs'} [hv3] /List_Forall2_inv_l -> {vs''}.
    move: H hv1; t_xrbindP => _ -> /= b /value_uincl_bool h _ /(value_uincl_a_is_word hv2) -> _ /(value_uincl_a_is_word hv3) -> H [] /h {h} [??] _; subst => /=.
    case: b H; t_xrbindP => w'.
    + by case: hv2 => /value_uincl_word h _ /h -> <-.
    by case: hv3 => /value_uincl_word h _ /h -> <-.
  Qed.

  Local Lemma Hopn : sem_Ind_opn p Pi_r.
  Proof.
    move=> s1 s2 t o xs es H m ii Hm; apply: rbindP H => vs.
    apply: rbindP => ves Hes Ho Hw;move: (Hes) (Hw).
    move=> /(const_prop_esP Hm) [vs' Hes' Us] /(const_prop_rvsP Hm) [] /=.
    case: const_prop_rvs => m' rvs' /= ??;split=>//.
    apply sem_seq1; do 2 constructor.
    by rewrite /sem_sopn Hes' /= (exec_sopn_uincl_a Ho Us).
  Qed.

  Local Lemma Hif_true : sem_Ind_if_true p Pc Pi_r.
  Proof.
    move => s1 s2 e c1 c2 He _ Hc1 m ii Hm.
    have  [v' [{He} He []]] /= := const_prop_eP Hm He.
    case: v' He => //= ? He ? _;subst.
    case : is_boolP He => [b [] ->| {e} e He];first by apply Hc1.
    case: (Hc1 _ Hm).
    case Heq1 : const_prop => [m1 c0]; case Heq2 : const_prop => [m2 c3] /= Hval Hs;split.
    + by apply merge_cpmP;left.
    by apply sem_seq1; do 2 constructor=> //;rewrite He.
  Qed.

  Local Lemma Hif_false : sem_Ind_if_false p Pc Pi_r.
  Proof.
    move => s1 s2 e c1 c2 He _ Hc2 m ii Hm.
    have  [v' [{He} He []]] /= := const_prop_eP Hm He.
    case: v' He => //= ? He ? _;subst.
    case: is_boolP He => [b [] -> | {e} e He];first by apply Hc2.
    case: (Hc2 _ Hm).
    case Heq1 : const_prop => [m1 c0]; case Heq2 : const_prop => [m2 c3] /= Hval Hs;split.
    + by apply merge_cpmP;right.
    by apply sem_seq1; constructor;apply Eif_false=> //;rewrite He.
  Qed.

  (* TODO: move this *)    
  Lemma sem_seq1_iff (P : prog) (i : instr) (s1 s2 : estate):
     sem_I P s1 i s2 <-> sem P s1 [:: i] s2.
  Proof.
    split; first by apply sem_seq1.
    by case/semE => ? [?] /semE ->.
  Qed.

  Local Lemma Hwhile_true : sem_Ind_while_true p Pc Pi_r.
  Proof.
    move=> s1 s2 s3 s4 c e c' Hc1 Hc He Hc1' Hc' Hw1 Hw m ii Hm /=.
    set ww := write_i _;set m' := remove_cpm _ _.
    case Heq1: const_prop => [m'' c0] /=.
    case Heq2: const_prop => [m_ c0'] /=.
    have eq1_1 : evm s1 = evm s1 [\ww] by done.
    have /Hc:= valid_cpm_rm eq1_1 Hm;rewrite -/m' Heq1 /= => -[Hm'' Hc0].
    have := Hc' _ Hm'';rewrite Heq2 /= => -[_ Hc0'].
    have eq1_3 : evm s1 = evm s3 [\ww].
    + rewrite /ww write_i_while -write_c_app;apply: writeP.
      by apply: sem_app;eauto.
    have /Hw -/(_ ii) /=:= valid_cpm_rm eq1_3 Hm.
    have H1 := remove_cpm2 m ww.
    have /= : Mvarc_eq (const_prop const_prop_i (remove_cpm m' (write_i (Cwhile c e c'))) c)
               (m'', c0).
    + by have := const_prop_m H1 (refl_equal c); rewrite Heq1.
    case: const_prop  => m2'' c2 [].
    rewrite /RelationPairs.RelCompFun /= => Hm2'' ->.
    have /= : Mvarc_eq (const_prop const_prop_i m2'' c') (m_, c0').
    + by have := const_prop_m Hm2'' (refl_equal c'); rewrite Heq2.
    case: const_prop  => ? c2' [].
    rewrite /RelationPairs.RelCompFun /= => _ -> -[Hs4 Hsem];split.
    by apply (valid_cpm_m (refl_equal (evm s4)) Hm2'').
    move: Hsem.
    have -> : const_prop_e m2'' e = const_prop_e m'' e.
    + by rewrite Hm2''.
    have H :  forall e0, 
      sem_pexpr gd s2 e0 = ok (Vbool true) ->
      sem p' s3 [:: MkI ii (Cwhile c0 e0 c0')] s4 ->
      sem p' s1 [:: MkI ii (Cwhile c0 e0 c0')] s4.
    + move=> e0 He0 /sem_seq1_iff /sem_IE Hsw;apply:sem_seq1;constructor.
      by apply: (Ewhile_true Hc0 _ Hc0' Hsw).
    have [v' [Hv' []/=]]:= const_prop_eP Hm'' He.
    case: v' Hv' => // ? Hv' ? _;subst.
    by case:is_boolP Hv' => [? [->]| e0 He0]; apply H.
  Qed.

  Local Lemma Hwhile_false : sem_Ind_while_false p Pc Pi_r.
  Proof.
    move=> s1 s2 c e c' Hc1 Hc He m ii Hm /=.
    set ww := write_i _;set m' := remove_cpm _ _.
    case Heq1: const_prop => [m'' c0] /=.
    case Heq2: const_prop => [m_ c0'] /=.
    have eq1_1 : evm s1 = evm s1 [\ww] by done.
    have /Hc:= valid_cpm_rm eq1_1 Hm;rewrite -/m' Heq1 /= => -[Hm'' Hc0];split => //.
    have [v' [Hv' []/=]]:= const_prop_eP Hm'' He.
    case: v' Hv' => // ? Hv' ? _;subst.
    case:is_boolP Hv' => [ ?[->] //| e0 He0].
    by apply: sem_seq1;constructor;apply: Ewhile_false => //;rewrite He0.
  Qed.
 
  Local Lemma Hfor : sem_Ind_for p Pi_r Pfor.
  Proof.
    move=> s1 s2 i d lo hi c vlo vhi Hlo Hhi Hc Hfor m ii Hm /=.
    set ww := write_i _;set m' := remove_cpm _ _.
    have Hm'1 : valid_cpm (evm s1) m' by apply: valid_cpm_rm Hm.
    have Heqm: Mvar_eq m' (remove_cpm m' (Sv.union (Sv.singleton i) (write_c c))).
    + by have := remove_cpm2 m ww; rewrite /m' /ww write_i_for => ->.
    have := Hfor _ Heqm Hm'1.      
    case Heq1: const_prop => [m'' c'] /= Hsem;split.
    + by apply: valid_cpm_rm Hm;apply (@write_iP p);econstructor;eauto.
    apply sem_seq1;constructor;econstructor;eauto.
    + by have [v' [h [/=]]] := const_prop_eP Hm Hlo;case: v' h => //= ?? ->.
    by have [v' [h [/=]]] := const_prop_eP Hm Hhi;case: v' h => //= ?? ->.
  Qed.

  Local Lemma Hfor_nil : sem_Ind_for_nil Pfor.
  Proof. by move=> s i c m Hm;constructor. Qed.

  Local Lemma Hfor_cons : sem_Ind_for_cons p Pc Pfor.
  Proof.
    move => s1 s1' s2 s3 i w ws c Hw Hsemc Hc Hsemf Hf m Heqm Hm.
    have Hm' : valid_cpm (evm s1') m.
    + have Hmi : Mvar_eq m (Mvar.remove m i).
      + move=> z;rewrite Mvar.removeP;case:ifPn => [/eqP <- | Hneq //]. 
        rewrite Heqm;move: (remove_cpm_spec m (Sv.union (Sv.singleton i) (write_c c)) i).
        by case: Mvar.get => // a [];SvD.fsetdec.
      have -> := valid_cpm_m (refl_equal (evm s1')) Hmi.
      by apply: remove_cpm1P Hw Hm.
    have [_ Hc']:= Hc _ Hm'.        
    have /(Hf _ Heqm) : valid_cpm (evm s2) m.
    + have -> := valid_cpm_m (refl_equal (evm s2)) Heqm.
      apply: valid_cpm_rm Hm'=> z Hz;apply: (writeP Hsemc);SvD.fsetdec. 
    by apply: EForOne Hc'.
  Qed.

  Local Lemma Hcall : sem_Ind_call p Pi_r Pfun.
  Proof.
    move=> s1 m2 s2 ii xs fn args vargs vs Hargs Hcall Hfun Hvs m ii' Hm.
    have [vargs' Hargs' Hall] := const_prop_esP Hm Hargs.
    have /(_ _ Hm) [] /=:= const_prop_rvsP _ Hvs.
    case: const_prop_rvs => m' rvs' /= ??;split=>//.
    by apply sem_seq1;constructor;econstructor;eauto.
  Qed.

  Lemma mapM2_truncate_val_uincl_a ts v1 v2 v1' : 
    List.Forall2 value_uincl_a v1 v2 →
    mapM2 ErrType truncate_val ts v1 = ok v1' → 
    mapM2 ErrType truncate_val ts v2 = ok v1'.
  Proof.
    move=> hall;elim: hall ts v1' => {v1 v2} [ | v1 v2 vs1 vs2 hv hall hrec];case => //= t ts v1'.
    by t_xrbindP => v' /(truncate_value_uincl_a hv) -> vs' /hrec -> /= <-.
  Qed.

  Local Lemma Hproc : sem_Ind_proc p Pc Pfun.
  Proof.
    move => m1 m2 fn f vargs vargs' s1 vm2 vres vres'.
    case: f=> fi ftin fparams fc ftout fres /= Hget Hargs Hw _ Hc Hres Hfull.
    have := (@get_map_prog const_prop_fun p fn);rewrite Hget /=.
    have : valid_cpm (evm s1) empty_cpm by move=> x n;rewrite Mvar.get0.
    move=> /Hc [];case: const_prop;econstructor;eauto => /=.
    by apply: mapM2_truncate_val_uincl_a Hargs. 
  Qed.

  Lemma const_prop_callP f mem mem' va vr:
    sem_call p mem f va mem' vr ->
    sem_call p' mem f va mem' vr.
  Proof.
    move=> /(@sem_call_Ind p Pc Pi_r Pi Pfor Pfun Hskip Hcons HmkI Hassgn Hopn
             Hif_true Hif_false Hwhile_true Hwhile_false Hfor Hfor_nil Hfor_cons Hcall Hproc) h.
    apply h;apply List_Forall2_refl;apply: value_uincl_a_refl.
  Qed.

End PROOF.<|MERGE_RESOLUTION|>--- conflicted
+++ resolved
@@ -1099,23 +1099,6 @@
     by apply sem_seq1;constructor;econstructor;eauto.
   Qed.
 
-<<<<<<< HEAD
-  Lemma exec_sopn_uincl_a o vs vs' vres :
-=======
-  Lemma app_sopn_uincl_a ts op vs vs' vres:
-    all is_not_arr ts ->
-    app_sopn ts op vs = ok vres ->
-    List.Forall2 value_uincl_a vs vs' ->
-    app_sopn ts op vs' = ok vres.
-  Proof.
-    elim: ts op vs vs' => /=.
-    + by move=> ? [] //= [] //= ???? /List_Forall2_inv_l.
-    move=> t ts hrec op [] //= v vs vs'' /andP [ ht hts];t_xrbindP => w hw hop.
-    case/List_Forall2_inv_l => v' [vs'] [->] {vs''} [hv hvs].
-    rewrite (of_val_uincl_a hv hw) /=.
-    by apply: hrec hvs.
-  Qed.
-
   Lemma value_uincl_a_is_word v v' sz u :
     value_uincl_a v v' →
     is_word sz v = ok u →
@@ -1123,7 +1106,6 @@
   Proof. case => /value_uincl_is_word; eauto. Qed.
 
   Lemma exec_sopn_uincl_a o vs vs' vres : 
->>>>>>> 8c0deb19
     exec_sopn o vs = ok vres ->
     List.Forall2 value_uincl_a vs vs' ->
     exec_sopn o vs' = ok vres.
