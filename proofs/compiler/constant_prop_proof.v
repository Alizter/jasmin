--- conflicted
+++ resolved
@@ -1445,24 +1445,16 @@
   move: (value_uincl_word Hv Hp'). move=> -> /=.
   rewrite Hr /=. by split. 
 + move=> op e He. move=> v l. t_xrbindP.
-<<<<<<< HEAD
-  move=> [yv yl] /He [] x [] He' Hyv h0 Hop le Hlo <- <- /=. 
-=======
-  move=> [yv yl] /He [] x [] He' Hyv h0 Hop <- <-.
+  move=> [yv yl] /He [] x [] He' Hyv h0 Hop le Hlo <- <- /=.
   rewrite lt_composeE.
->>>>>>> 56301764
   apply /s_op1Pl. rewrite /=. rewrite He' /=.
   move: (vuincl_sem_sop1 Hyv Hop). move=> -> /=.
   by have -> /= := leak_sop1_eq Hyv Hlo.
 + move=> op e1 He1 e2 He2 v l. t_xrbindP.
   move=> [yv yl] /He1 [] x [] He1' Hyv.
   move=> [yv1 yl'] /He2 [] x1 [] He2' Hyv'.
-<<<<<<< HEAD
   move=> h2 Ho le Hlo <- <-.
-=======
-  move=> h2 Ho <- <-.
   rewrite lt_composeE.
->>>>>>> 56301764
   apply /s_op2Pl. rewrite /=. rewrite He1' /=.
   rewrite He2' /=. move: (vuincl_sem_sop2 Hyv Hyv' Ho).
   move=> -> /=. by have -> /= := leak_sop2_eq Hyv Hyv' Hlo.
@@ -1471,26 +1463,15 @@
   have [v' ok_v' hv' ] := vuincl_sem_opN ok_v hvs'.
   exists v'; split; last exact: hv'.
   set esk := map (const_prop_e m) es.
-<<<<<<< HEAD
   have /= := @s_opNPl s op (unzip1 esk) v' (LSub [:: LSub (unzip2 vs'); le]).
   have Hlo' := leak_opN_eq hvs' Hlo.
-  by rewrite -/(sem_pexprs gd s (unzip1 esk)) ok_vs' /= ok_v' hk /= Hlo' /= => /(_ erefl) ->. 
+  by rewrite lt_composeE -/(sem_pexprs gd s (unzip1 esk)) ok_vs' /= ok_v' hk /= Hlo' /= => /(_ erefl) ->.
 move=> t e He e1 He1 e2 He2 v l. t_xrbindP.
 move=> [yv yl] /He/= [] x [] He' Hyv h0 
 /(value_uincl_bool Hyv) [] Hx Hxl; subst.
 move=> [yv1 yl1] /He1/= [] x1 [] He1' Hyv1.
 move=> [yv2 yl2] /He2/= [] x3 [] He2' Hyv2.
 move=> h6 /(truncate_value_uincl Hyv1) [] x Ht Hv h8
-=======
-  have /= := @s_opNPl s op (unzip1 esk) v' (LSub (unzip2 vs')).
-  by rewrite lt_composeE -/(sem_pexprs gd s (unzip1 esk)) ok_vs' /= ok_v' hk => /(_ erefl) ->.
-+ move=> t e He e1 He1 e2 He2 v l. t_xrbindP.
-  move=> [yv yl] /He/= [] x [] He' Hyv h0 
-  /(value_uincl_bool Hyv) [] Hx Hxl; subst.
-  move=> [yv1 yl1] /He1/= [] x1 [] He1' Hyv1.
-  move=> [yv2 yl2] /He2/= [] x3 [] He2' Hyv2.
-  move=> h6 /(truncate_value_uincl Hyv1) [] x Ht Hv h8
->>>>>>> 56301764
   /(truncate_value_uincl Hyv2) [] x0 Ht' Hv'.
 move=> <- <- /=.
 rewrite /s_if. case: is_boolP He'.
