--- conflicted
+++ resolved
@@ -1677,14 +1677,11 @@
 
 End GLOB_DEFS.
 
-<<<<<<< HEAD
 Section Section.
 
 Context {LO: LeakOp}.
 
-=======
 #[local]
->>>>>>> fef18910
 Instance const_prop_e_m :
   Proper (@Mvar_eq const_v ==> eq ==> eq) const_prop_e.
 Proof.
