(* ** License
 * -----------------------------------------------------------------------
 * Copyright 2016--2017 IMDEA Software Institute
 * Copyright 2016--2017 Inria
 *
 * Permission is hereby granted, free of charge, to any person obtaining
 * a copy of this software and associated documentation files (the
 * "Software"), to deal in the Software without restriction, including
 * without limitation the rights to use, copy, modify, merge, publish,
 * distribute, sublicense, and/or sell copies of the Software, and to
 * permit persons to whom the Software is furnished to do so, subject to
 * the following conditions:
 *
 * The above copyright notice and this permission notice shall be
 * included in all copies or substantial portions of the Software.
 *
 * THE SOFTWARE IS PROVIDED "AS IS", WITHOUT WARRANTY OF ANY KIND,
 * EXPRESS OR IMPLIED, INCLUDING BUT NOT LIMITED TO THE WARRANTIES OF
 * MERCHANTABILITY, FITNESS FOR A PARTICULAR PURPOSE AND NONINFRINGEMENT.
 * IN NO EVENT SHALL THE AUTHORS OR COPYRIGHT HOLDERS BE LIABLE FOR ANY
 * CLAIM, DAMAGES OR OTHER LIABILITY, WHETHER IN AN ACTION OF CONTRACT,
 * TORT OR OTHERWISE, ARISING FROM, OUT OF OR IN CONNECTION WITH THE
 * SOFTWARE OR THE USE OR OTHER DEALINGS IN THE SOFTWARE.
 * ----------------------------------------------------------------------- *)


(* -------------------------------------------------------------------- *)
Require Import Setoid Morphisms.
From mathcomp Require Import all_ssreflect all_algebra.
From CoqWord Require Import ssrZ.
Require Import ZArith utils strings low_memory word global oseq.
Import Utf8 Relation_Operators.
Import Memory.
Require Import sem_type arch_decl x86_decl x86_instr_decl.
Require Export arch_sem.

Set   Implicit Arguments.
Unset Strict Implicit.
Unset Printing Implicit Defensive.

Definition eval_cond (get : rflag -> result error bool) (c : condt) :=
  match c with
  | O_ct   => get OF
  | NO_ct  => Let b := get OF in ok (~~ b)
  | B_ct   => get CF
  | NB_ct  => Let b := get CF in ok (~~ b)
  | E_ct   => get ZF
  | NE_ct  => Let b := get ZF in ok (~~ b)
  | S_ct   => get SF
  | NS_ct  => Let b := get SF in ok (~~ b)
  | P_ct   => get PF
  | NP_ct  => Let b := get PF in ok (~~ b)

  | BE_ct =>
      Let cf := get CF in
      Let zf := get ZF in ok (cf || zf)

  | NBE_ct =>
      Let cf := get CF in
      Let zf := get ZF in ok (~~ cf && ~~ zf)

  | L_ct =>
      Let sf  := get SF in
      Let of_ := get OF in ok (sf != of_)

  | NL_ct =>
      Let sf  := get SF in
      Let of_ := get OF in ok (sf == of_)

  | LE_ct =>
      Let zf  := get ZF in
      Let sf  := get SF in
      Let of_ := get OF in ok (zf || (sf != of_))

  | NLE_ct =>
      Let zf  := get ZF in
      Let sf  := get SF in
      Let of_ := get OF in ok (~~ zf && (sf == of_))
  end.

Instance x86 : asm register xmm_register rflag condt x86_op :=
  { eval_cond := eval_cond }.

Definition x86_mem := @asmmem _ _ _ _ _ x86.
Definition x86_prog := @asm_prog register _ _ _ _ _ x86_op_decl.
Definition x86_state := @asm_state _ _ _ _ _ x86.
Definition x86sem := @asmsem _ _ _ _ _ x86.
Definition x86_fundef := @asm_fundef _ _ _ _ _ _ x86_op_decl.

(* Semantics of an export function
FIXME: this is mostly independent of the architecture and may be partially moved to arch_sem

  - The function exists and is “export”
  - Execution runs from the initial state to the final state
  - Callee-saved registers are preserved

TODO: arguments / results are well-typed
 *)

<<<<<<< HEAD
Definition preserved_register (r: register) : relation x86_mem :=
  λ s1 s2,
    s1.(asm_reg) r = s2.(asm_reg) r.

Variant x86sem_exportcall (p: asm_prog) (fn: funname) (m m': asmmem) : Prop :=
  | X86sem_exportcall (fd: x86_fundef) of
      get_fundef p.(asm_funcs) fn = Some fd
    & fd.(asm_fd_export)
    & x86sem p
             {| asm_m := m ; asm_f := fn ; asm_c := asm_fd_body fd ; asm_ip := 0 |}
             {| asm_m := m' ; asm_f := fn ; asm_c := asm_fd_body fd ; asm_ip := size fd.(asm_fd_body) |}
    & {in x86_callee_saved, ∀ r, preserved_register r m m'}
.

(* TODO: not sure there needs to be a file [x86_sem], [arch_sem] seems enough. *)
=======
Definition x86_callee_saved : seq register :=
  [:: RBX; RBP; RSP; R12; R13; R14; R15 ].
>>>>>>> 1e2d472b
<|MERGE_RESOLUTION|>--- conflicted
+++ resolved
@@ -97,23 +97,5 @@
 TODO: arguments / results are well-typed
  *)
 
-<<<<<<< HEAD
-Definition preserved_register (r: register) : relation x86_mem :=
-  λ s1 s2,
-    s1.(asm_reg) r = s2.(asm_reg) r.
-
-Variant x86sem_exportcall (p: asm_prog) (fn: funname) (m m': asmmem) : Prop :=
-  | X86sem_exportcall (fd: x86_fundef) of
-      get_fundef p.(asm_funcs) fn = Some fd
-    & fd.(asm_fd_export)
-    & x86sem p
-             {| asm_m := m ; asm_f := fn ; asm_c := asm_fd_body fd ; asm_ip := 0 |}
-             {| asm_m := m' ; asm_f := fn ; asm_c := asm_fd_body fd ; asm_ip := size fd.(asm_fd_body) |}
-    & {in x86_callee_saved, ∀ r, preserved_register r m m'}
-.
-
-(* TODO: not sure there needs to be a file [x86_sem], [arch_sem] seems enough. *)
-=======
 Definition x86_callee_saved : seq register :=
-  [:: RBX; RBP; RSP; R12; R13; R14; R15 ].
->>>>>>> 1e2d472b
+  [:: RBX; RBP; RSP; R12; R13; R14; R15 ].