--- conflicted
+++ resolved
@@ -337,15 +337,9 @@
 Instance x86_decl : arch_decl register xmm_register rflag condt :=
   { reg_size := U64
   ; xreg_size := U256
-<<<<<<< HEAD
-  ; toS_r     := x86_reg_toS
-  ; toS_x     := x86_xreg_toS
-  ; toS_f     := x86_rflag_toS
-  ; callee_saved := x86_callee_saved
-=======
   ; toS_r := x86_reg_toS
   ; toS_x := x86_xreg_toS
   ; toS_f := x86_rflag_toS
   ; reg_size_neq_xreg_size := refl_equal
->>>>>>> 1e2d472b
+  ; callee_saved := x86_callee_saved
   }.