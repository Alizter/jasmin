(* ** License
 * -----------------------------------------------------------------------
 * Copyright 2016--2017 IMDEA Software Institute
 * Copyright 2016--2017 Inria
 *
 * Permission is hereby granted, free of charge, to any person obtaining
 * a copy of this software and associated documentation files (the
 * "Software"), to deal in the Software without restriction, including
 * without limitation the rights to use, copy, modify, merge, publish,
 * distribute, sublicense, and/or sell copies of the Software, and to
 * permit persons to whom the Software is furnished to do so, subject to
 * the following conditions:
 *
 * The above copyright notice and this permission notice shall be
 * included in all copies or substantial portions of the Software.
 *
 * THE SOFTWARE IS PROVIDED "AS IS", WITHOUT WARRANTY OF ANY KIND,
 * EXPRESS OR IMPLIED, INCLUDING BUT NOT LIMITED TO THE WARRANTIES OF
 * MERCHANTABILITY, FITNESS FOR A PARTICULAR PURPOSE AND NONINFRINGEMENT.
 * IN NO EVENT SHALL THE AUTHORS OR COPYRIGHT HOLDERS BE LIABLE FOR ANY
 * CLAIM, DAMAGES OR OTHER LIABILITY, WHETHER IN AN ACTION OF CONTRACT,
 * TORT OR OTHERWISE, ARISING FROM, OUT OF OR IN CONNECTION WITH THE
 * SOFTWARE OR THE USE OR OTHER DEALINGS IN THE SOFTWARE.
 * ----------------------------------------------------------------------- *)

(* ** Imports and settings *)
From mathcomp Require Import all_ssreflect all_algebra.
Require Import psem compiler_util.
Require Export makeReferenceArguments.
Import Utf8.

Set Implicit Arguments.
Unset Strict Implicit.
Unset Printing Implicit Defensive.

Local Open Scope vmap.
Local Open Scope seq_scope.

  Section DiagonalInduction2.
  Context {Ta Tb : Type} (P : seq Ta -> seq Tb -> Prop).
  Hypothesis Pa0 : forall a , P a [::].
  Hypothesis P0b : forall b , P [::] b.
  Hypothesis Pcons2 : forall ha hb ta tb , P ta tb -> P (ha::ta) (hb::tb).

  Lemma diagonal_induction_2 a b:
    P a b.
  Proof.
    elim : a b => // ha ta Ih [] // hb tb.
    by apply : Pcons2.
  Qed.

  End DiagonalInduction2.

  Section DiagonalInduction2Eq.
  Context {Ta Tb : Type} (P : seq Ta -> seq Tb -> Prop).
  Hypothesis P00 : P [::] [::].
  Hypothesis Pcons2 : forall ha hb ta tb , size ta = size tb -> P ta tb -> P (ha::ta) (hb::tb).

  Lemma diagonal_induction_2_eq a b:
    size a = size b -> P a b.
  Proof.
    elim : a b => [|ha ta ih] /= b.
    + by move /esym /size0nil => ->.
    case : b => //= hb tb [] eqsab.
    apply Pcons2 => //.
    by apply ih.
  Qed.

  End DiagonalInduction2Eq.

  Section DiagonalInduction3.
  Context {Ta Tb Tc : Type} (P : seq Ta -> seq Tb -> seq Tc -> Prop).
  Hypothesis Pab0 : forall a b , P a b [::].
  Hypothesis Pa0c : forall a c , P a [::] c.
  Hypothesis P0bc : forall b c , P [::] b c.
  Hypothesis Pcons3 : forall ha hb hc ta tb tc , P ta tb tc -> P (ha::ta) (hb::tb) (hc::tc).

  Lemma diagonal_induction_3 a b c:
    P a b c.
  Proof.
    move : a b c.
    apply : diagonal_induction_2 => // ha hb ta tb Ihab.
    elim => // hc tc Ihc.
    apply : Pcons3.
    by apply Ihab.
  Qed.

  End DiagonalInduction3.

  Section DiagonalInduction3Eq.
  Context {Ta Tb Tc : Type} (P : seq Ta -> seq Tb -> seq Tc -> Prop).
  Hypothesis P000 : P [::] [::] [::].
  Hypothesis Pcons3 : forall ha hb hc ta tb tc , size ta = size tb -> size tb = size tc -> P ta tb tc -> P (ha::ta) (hb::tb) (hc::tc).

  Lemma diagonal_induction_3_eq a b c:
    size a = size b -> size b = size c -> P a b c.
  Proof.
    elim : a b c => [|ha ta ih] /= b c.
    + move /esym /size0nil => -> /=.
      by move /esym /size0nil => ->.
    case : b => //= hb tb [] eqsab.
    case : c => //= hc tc [] eqsbc.
    apply Pcons3 => //.
    by apply ih.
  Qed.

  End DiagonalInduction3Eq.

  Section DiagonalInduction4.
  Context {Ta Tb Tc Td : Type} (P : seq Ta -> seq Tb -> seq Tc -> seq Td -> Prop).
  Hypothesis Pabc0 : forall a b c , P a b c [::].
  Hypothesis Pab0d : forall a b d , P a b [::] d.
  Hypothesis Pa0cd : forall a c d , P a [::] c d.
  Hypothesis P0bcd : forall b c d , P [::] b c d.
  Hypothesis Pcons4 : forall ha hb hc hd ta tb tc td , P ta tb tc td -> P (ha::ta) (hb::tb) (hc::tc) (hd::td).

  Lemma diagonal_induction_4 a b c d:
    P a b c d.
  Proof.
    move : a b c d.
    apply : diagonal_induction_2 => // ha hb ta tb Ihab.
    apply : diagonal_induction_2 => // hc hd tc td Ihcd.
    apply : Pcons4.
    by apply Ihab.
  Qed.

  End DiagonalInduction4.

  Section DiagonalInduction4Eq.
  Context {Ta Tb Tc Td : Type} (P : seq Ta -> seq Tb -> seq Tc -> seq Td -> Prop).
  Hypothesis P0000 : P [::] [::] [::] [::].
  Hypothesis Pcons4 : forall ha hb hc hd ta tb tc td , size ta = size tb -> size tb = size tc -> size tc = size td -> P ta tb tc td -> P (ha::ta) (hb::tb) (hc::tc) (hd::td).

  Lemma diagonal_induction_4_eq a b c d:
    size a = size b -> size b = size c -> size c = size d -> P a b c d.
  Proof.
    elim : a b c d => [|ha ta ih] /= b c d.
    + move /esym /size0nil => -> /=.
      move /esym /size0nil => -> /=.
      by move /esym /size0nil => ->.
    case : b => //= hb tb [] eqsab.
    case : c => //= hc tc [] eqsbc.
    case : d => //= hd td [] eqscd.
    apply Pcons4 => //.
    by apply ih.
  Qed.

  End DiagonalInduction4Eq.

  Section DiagonalInduction5eq.
  Context {Ta Tb Tc Td Te : Type} (P : seq Ta -> seq Tb -> seq Tc -> seq Td -> seq Te -> Prop).
  Hypothesis P00000 : P [::] [::] [::] [::] [::].
  Hypothesis Pcons5 : forall ha hb hc hd he ta tb tc td te, size ta = size tb -> size tb = size tc -> size tc = size td -> size td = size te -> P ta tb tc td te -> P (ha::ta) (hb::tb) (hc::tc)  (hd::td) (he::te).

  Lemma diagonal_induction_5_eq a b c d e:
    size a = size b -> size b = size c -> size c = size d -> size d = size e -> P a b c d e.
  Proof.
    elim : a b c d e => [|ha ta ih] /= b c d e.
    + move /esym /size0nil => -> /=.
      move /esym /size0nil => -> /=.
      move /esym /size0nil => -> /=.
      by move /esym /size0nil => ->.
    case : b => //= hb tb [] eqsab.
    case : c => //= hc tc [] eqsbc.
    case : d => //= hd td [] eqscd.
    case : e => //= he te [] eqsde.
    apply Pcons5 => //.
    by apply ih.
  Qed.

  End DiagonalInduction5eq.

  Lemma zip_nilL {T U : Type} (xs : seq U) : zip ([::] : seq T) xs = [::].
  Proof. by case: xs. Qed.

  Lemma zip_nilR {T U : Type} (xs : seq T) : zip xs ([::] : seq U) = [::].
  Proof. by case: xs. Qed.

  Definition zip_nil := (@zip_nilL, @zip_nilR).


Section SemInversion.
Context (T : eqType) (pT : progT T) (cs : semCallParams).
Context (p : prog) (ev : extra_val_t).

Derive Inversion_clear sem_nilI
  with (forall s1 s2,  @sem T pT cs p ev s1 [::] s2)
  Sort Prop.

Derive Inversion_clear sem_consI
  with (forall s1 i c s2,  @sem T pT cs p ev s1 (i :: c) s2)
  Sort Prop.

Lemma set_var_rename (vm vm' vm'' : vmap) (x y : var) (v : value) :
     vtype x = vtype y
  -> set_var vm x v = ok vm'
  -> exists vm''', set_var vm'' y v = ok vm'''.
Proof.
case: x y => [ty nx] [_ ny] [/= <-]. (*Warning: nothing to inject because of the last []: why?*)
set x := {| vname := nx |}; set y := {| vname := ny |}.
apply: set_varP => /=.
+ by move=> t okt /esym vm'E ; exists vm''.[y <- ok t] ; rewrite /set_var okt.
+ move=> tybool tyvE /esym vm'E; exists vm''.[y <- pundef_addr ty].
  by rewrite /set_var tybool tyvE.
Qed.

Section SemInversionSeq1.
  Context (s1 : estate) (i : instr) (s2 : estate).
  Context
    (P : ∀ (T : eqType) (pT : progT T),
           semCallParams → prog -> extra_val_t -> estate -> instr -> estate -> Prop).

  Hypothesis Hi :
    (sem_I p ev s1 i s2 -> @P T pT cs p ev s1 i s2).

  Lemma sem_seq1I : sem p ev s1 [:: i] s2 → @P T pT cs p ev s1 i s2.
  Proof.
  by elim/sem_consI=> s hs h_nil; elim/sem_nilI: h_nil hs => /Hi.
  Qed.
End SemInversionSeq1.
End SemInversion.

Section Section.
  Context (is_reg_ptr : var -> bool) (fresh_id : glob_decls -> var -> Ident.ident).

  Lemma make_referenceprog_globs (p p' : uprog) :
    makereference_prog is_reg_ptr fresh_id p = ok p' ->
      p.(p_globs) = p'.(p_globs).
  Proof.
    case: p p' => [???] [???]; t_xrbindP.
    by rewrite /makereference_prog; t_xrbindP.
  Qed.

  Lemma make_prologue0 (p : uprog) ii X :
    make_prologue is_reg_ptr fresh_id p ii X [::] [::] [::] = ok ([::], [::]).
  Proof. by []. Qed.

  Lemma make_prologueS_None (p : uprog) ii X x xs fty ftys pe pes c args :
       is_reg_ptr_expr is_reg_ptr fresh_id p (v_var x) pe = None
    -> make_prologue is_reg_ptr fresh_id p ii X xs ftys pes = ok (c, args)
    -> make_prologue is_reg_ptr fresh_id p ii X (x :: xs) (fty :: ftys) (pe :: pes)
       = ok (c, pe :: args).
  Proof. by move=> /= -> ->. Qed.

  Lemma make_prologueS_Some (p : uprog) ii X x xs fty ftys pe pes (y : var_i) c args :
       fty = vtype y -> ~~ is_sbool fty -> ~~Sv.mem y X
    -> is_reg_ptr_expr is_reg_ptr fresh_id p (v_var x) pe = Some y
    -> make_prologue is_reg_ptr fresh_id p ii (Sv.add y X) xs ftys pes = ok (c, args)
    -> make_prologue is_reg_ptr fresh_id p ii X (x :: xs) (fty :: ftys) (pe :: pes)
       = ok ((MkI ii (Cassgn (Lvar y) AT_rename fty pe) :: c, Plvar y :: args)).
  Proof. by move=> eq1 eq2 eq3 /= ->; rewrite eq2 eq1 eq3 eqxx /= => ->. Qed.

  Section MakePrologueInd.
  Variable P : Sv.t -> seq var_i -> seq stype -> pexprs -> cmd -> pexprs -> Prop.
  Variable (p : uprog) (ii : instr_info).

  Hypothesis P0 : forall X, P X [::] [::] [::] [::] [::].

  Hypothesis PSNone :
    forall X x xs fty ftys pe pes c args,
         is_reg_ptr_expr is_reg_ptr fresh_id p (v_var x) pe = None
      -> make_prologue is_reg_ptr fresh_id p ii X xs ftys pes = ok (c, args)
      -> P X xs ftys pes c args
      -> P X (x :: xs) (fty :: ftys) (pe :: pes) c (pe :: args).

  Hypothesis PSSome :
    forall X x xs fty ftys pe pes (y : var_i) c args,
       fty = vtype y -> ~~ is_sbool fty -> ~~Sv.mem y X
    -> is_reg_ptr_expr is_reg_ptr fresh_id p (v_var x) pe = Some y
    -> make_prologue is_reg_ptr fresh_id p ii (Sv.add y X) xs ftys pes = ok (c, args)
    -> P (Sv.add y X) xs ftys pes c args
    -> P X (x :: xs) (fty :: ftys) (pe :: pes)
         (MkI ii (Cassgn (Lvar y) AT_rename fty pe) :: c) (Plvar y :: args).

  Lemma make_prologueW X xs ftys pes c args :
       make_prologue is_reg_ptr fresh_id p ii X xs ftys pes = ok (c, args)
    -> P X xs ftys pes c args.
  Proof.
  move: xs ftys pes X c args; apply: diagonal_induction_3;
    last 1 [idtac] || by case=> [|??] [|??] //= X c args [<- <-].
  move=> x fty pe xs ftys pes ih X c args /=.
  case E: (is_reg_ptr_expr _ _ _ _ _) => [y|] /=; last first.
  + by t_xrbindP; case=> c' args' h [<- <-]; apply/PSNone/ih.
  + t_xrbindP=> /= _ /assertP /and3P[/eqP h1 h2 h3] [c' args'].
    by move=> h [<- <-]; apply/PSSome/ih.
  Qed.
  End MakePrologueInd.

  Variant make_prologue_spec (p : uprog) (ii : instr_info) :
    Sv.t -> seq var_i -> seq stype -> pexprs -> cmd -> pexprs -> Prop
  :=

  | MakePrologue0 X :
       make_prologue_spec p ii X [::] [::] [::] [::] [::]

  | MakePrologueS_None X x xs fty ftys pe pes c args :
       is_reg_ptr_expr is_reg_ptr fresh_id p (v_var x) pe = None
    -> make_prologue is_reg_ptr fresh_id p ii X xs ftys pes = ok (c, args)
    -> make_prologue_spec p ii X (x :: xs) (fty :: ftys) (pe :: pes) c (pe :: args)

  | MakePrologueS_Some X x xs fty ftys pe pes (y : var_i) c args :
       fty = vtype y -> ~~ is_sbool fty -> ~~Sv.mem y X
    -> is_reg_ptr_expr is_reg_ptr fresh_id p (v_var x) pe = Some y
    -> make_prologue is_reg_ptr fresh_id p ii (Sv.add y X) xs ftys pes = ok (c, args)
    -> make_prologue_spec p ii X (x :: xs) (fty :: ftys) (pe :: pes)
         (MkI ii (Cassgn (Lvar y) AT_rename fty pe) :: c) (Plvar y :: args).

  Lemma make_prologueP p ii X xs ftys pes c args :
       make_prologue is_reg_ptr fresh_id p ii X xs ftys pes = ok (c, args)
    -> make_prologue_spec p ii X xs ftys pes c args.
  Proof.
  elim/make_prologueW=> {X xs ftys pes c args} X.
  + by constructor.
  + by move=> x xs fty ftys pe pes c args *; apply: MakePrologueS_None.
  + by move=> x xs fty ftys pe pes c args *; apply: MakePrologueS_Some.
  Qed.

  Lemma make_prologue_size (p : uprog) ii X xs ftys pes c args :
      make_prologue is_reg_ptr fresh_id p ii X xs ftys pes = ok (c, args)
   -> (size xs = size ftys /\ size ftys = size pes).
  Proof.
  elim/make_prologueW=> {X xs ftys pes c args} X // x xs fty ftys pe pes c args.
  + by move=> _ _ /= [-> ->]. + by move=> _ _ _ _ _ _ /= [-> ->].
  Qed.




  Lemma make_epilogue0 (p : uprog) ii X :
    make_epilogue is_reg_ptr fresh_id p ii X [::] [::] [::] = ok ([::], [::]).
  Proof. by []. Qed.

  Lemma make_epilogueS_None (p : uprog) ii X x xs fty ftys lv lvs c args :
       is_reg_ptr_lval is_reg_ptr fresh_id p (v_var x) lv = None
    -> make_epilogue is_reg_ptr fresh_id p ii X xs ftys lvs = ok (c, args)
    -> make_epilogue is_reg_ptr fresh_id p ii X (x :: xs) (fty :: ftys) (lv :: lvs)
       = ok (c, lv :: args).
  Proof. by move => /= -> -> /=. Qed.

  Lemma make_epilogueS_Some (p : uprog) ii X x xs fty ftys lv lvs (y : var_i) c args :
       fty = vtype y -> ~~ is_sbool fty -> ~~Sv.mem y X
    -> is_reg_ptr_lval is_reg_ptr fresh_id p (v_var x) lv = Some y
    -> make_epilogue is_reg_ptr fresh_id p ii (Sv.add y X) xs ftys lvs = ok (c, args)
    -> make_epilogue is_reg_ptr fresh_id p ii X (x :: xs) (fty :: ftys) (lv :: lvs)
       = ok ((MkI ii (Cassgn lv AT_rename fty (Plvar y)) :: c, (Lvar y) :: args)).
  Proof. by move=> eq1 eq2 eq3 ; move => /= -> ; rewrite eq2 eq1 eq3 eqxx /= => -> /=. Qed.

  Section MakeEpilogueInd.
  Variable P : Sv.t -> seq var_i -> seq stype -> lvals -> cmd -> lvals -> Prop.
  Variable (p : uprog) (ii : instr_info).

  Hypothesis P0 : forall X, P X [::] [::] [::] [::] [::].

  Hypothesis PSNone :
    forall X x xs fty ftys lv lvs c args,
         is_reg_ptr_lval is_reg_ptr fresh_id p (v_var x) lv = None
      -> make_epilogue is_reg_ptr fresh_id p ii X xs ftys lvs = ok (c, args)
      -> P X xs ftys lvs c args
      -> P X (x :: xs) (fty :: ftys) (lv :: lvs) c (lv :: args).

  Hypothesis PSSome :
    forall X x xs fty ftys lv lvs (y : var_i) c args,
       fty = vtype y -> ~~ is_sbool fty -> ~~Sv.mem y X
    -> is_reg_ptr_lval is_reg_ptr fresh_id p (v_var x) lv = Some y
    -> make_epilogue is_reg_ptr fresh_id p ii (Sv.add y X) xs ftys lvs = ok (c, args)
    -> P (Sv.add y X) xs ftys lvs c args
    -> P X (x :: xs) (fty :: ftys) (lv :: lvs)
         (MkI ii (Cassgn lv AT_rename fty (Plvar y)) :: c) ((Lvar y) :: args).

  Lemma make_epilogueW X xs ftys lvs c args :
       make_epilogue is_reg_ptr fresh_id p ii X xs ftys lvs = ok (c, args)
    -> P X xs ftys lvs c args.
  Proof.
  move: xs ftys lvs X c args; apply: diagonal_induction_3;
    last 1 [idtac] || by case=> [|??] [|??] //= X c args [<- <-].
  move=> x fty lv xs ftys lvs ih X c args /=.
  case E: (is_reg_ptr_lval _ _ _ _ _) => [y|] /=; last first.
  + by t_xrbindP; case=> c' args' h [<- <-]; apply/PSNone/ih.
  + t_xrbindP=> /= _ /assertP /and3P[/eqP h1 h2 h3] [c' args'].
    by move=> h [<- <-]; apply/PSSome/ih.
  Qed.
  End MakeEpilogueInd.

  Variant make_epilogue_spec (p : uprog) (ii : instr_info) :
    Sv.t -> seq var_i -> seq stype -> lvals -> cmd -> lvals -> Prop
  :=

  | MakeEpilogue0 X :
       make_epilogue_spec p ii X [::] [::] [::] [::] [::]

  | MakeEpilogueS_None X x xs fty ftys lv lvs c args :
       is_reg_ptr_lval is_reg_ptr fresh_id p (v_var x) lv = None
    -> make_epilogue is_reg_ptr fresh_id p ii X xs ftys lvs = ok (c, args)
    -> make_epilogue_spec p ii X (x :: xs) (fty :: ftys) (lv :: lvs) c (lv :: args)

  | MakeEpilogueS_Some X x xs fty ftys lv lvs (y : var_i) c args :
       fty = vtype y -> ~~ is_sbool fty -> ~~Sv.mem y X
    -> is_reg_ptr_lval is_reg_ptr fresh_id p (v_var x) lv = Some y
    -> make_epilogue is_reg_ptr fresh_id p ii (Sv.add y X) xs ftys lvs = ok (c, args)
    -> make_epilogue_spec p ii X (x :: xs) (fty :: ftys) (lv :: lvs)
         (MkI ii (Cassgn lv AT_rename fty (Plvar y)) :: c) ((Lvar y) :: args).

  Lemma make_epilogueP p ii X xs ftys lvs c args :
       make_epilogue is_reg_ptr fresh_id p ii X xs ftys lvs = ok (c, args)
    -> make_epilogue_spec p ii X xs ftys lvs c args.
  Proof.
  elim/make_epilogueW=> {X xs ftys lvs c args} X.
  + by constructor.
  + by move=> x xs fty ftys lv lvs c args *; apply: MakeEpilogueS_None.
  + by move=> x xs fty ftys lv lvs c args *; apply: MakeEpilogueS_Some.
  Qed.

  Lemma make_epilogue_size (p : uprog) ii X xs ftys lvs c args :
      make_epilogue is_reg_ptr fresh_id p ii X xs ftys lvs = ok (c, args)
   -> (size xs = size ftys /\ size ftys = size lvs).
  Proof.
  elim/make_epilogueW=> {X xs ftys lvs c args} X // x xs fty ftys lv lvs c args.
  + by move=> _ _ /= [-> ->]. + by move=> _ _ _ _ _ _ /= [-> ->].
  Qed.




  Context (p p' : uprog).
  Context (ev : unit).

  Hypothesis Hp : makereference_prog is_reg_ptr fresh_id p = ok p'.

  Lemma eq_globs : p_globs p = p_globs p'.
  Proof.
   case : p Hp => /= p_funcs p_globs extra.
   rewrite /makereference_prog.
   t_xrbindP => /=.
   by move => y _ <-.
  Qed.

  (*Fix the get_sig duplication before.*)
  Lemma eq_funcs : map_cfprog (update_fd is_reg_ptr fresh_id p (get_sig p)) (p_funcs p) = ok (p_funcs p').
  Proof.
    move : Hp.
    rewrite /makereference_prog.
    by t_xrbindP => fdecls Hmap_cfprog <- /=.
  Qed.

  (*
  Definition get_sig n :=       (* FIXME: duplicated *)
   if get_fundef p.(p_funcs) n is Some fd then
      (fd.(f_params), fd.(f_tyin), fd.(f_res), fd.(f_tyout))
   else ([::], [::], [::], [::]).
  *)

  Let Pi s1 (i:instr) s2:=
    forall (X:Sv.t) c', update_i is_reg_ptr fresh_id p (get_sig p) X i = ok c' ->
     Sv.Subset (Sv.union (read_I i) (write_I i)) X ->
     forall vm1, wf_vm vm1 -> evm s1 =[X] vm1 ->
     exists vm2, [/\ wf_vm vm2, evm s2 =[X] vm2 &
        sem p' ev (with_vm s1 vm1) c' (with_vm s2 vm2)].

  Let Pi_r s1 (i:instr_r) s2 :=
    forall ii, Pi s1 (MkI ii i) s2.

  Let Pc s1 (c:cmd) s2:=
    forall (X:Sv.t) c', update_c (update_i is_reg_ptr fresh_id p (get_sig p) X) c = ok c' ->
     Sv.Subset (Sv.union (read_c c) (write_c c)) X ->
     forall vm1, wf_vm vm1 -> evm s1 =[X] vm1 ->
     exists vm2, [/\ wf_vm vm2, evm s2 =[X] vm2 &
        sem p' ev (with_vm s1 vm1) c' (with_vm s2 vm2)].

  Let Pfor (i:var_i) vs s1 c s2 :=
    forall X c',
    update_c (update_i is_reg_ptr fresh_id p (get_sig p) X) c = ok c' ->
    Sv.Subset (Sv.add i (Sv.union (read_c c) (write_c c))) X ->
    forall vm1, wf_vm vm1 -> evm s1 =[X] vm1 ->
    exists vm2, [/\ wf_vm vm2, evm s2 =[X] vm2  &
      sem_for p' ev i vs (with_vm s1 vm1) c' (with_vm s2 vm2)].

  Let Pfun m fn vargs m' vres :=
    sem_call p' ev m fn vargs m' vres.

  Local Lemma Hskip : sem_Ind_nil Pc.
  Proof.
    by move=> s X _ [<-] hs vm1 hvm1; exists vm1; split => //; constructor.
  Qed.

  Local Lemma Hcons : sem_Ind_cons p ev Pc Pi.
  Proof.
    move=> s1 s2 s3 i c _ hi _ hc X c'; rewrite /update_c /=.
    t_xrbindP => lc ci {}/hi hi cc hcc <- <-.
    rewrite read_c_cons write_c_cons => hsub vm1 wf_vm1 hvm1.
    have [|vm2 [wf_vm2 hvm2 hs2]]:= hi _ vm1 wf_vm1 hvm1; first by SvD.fsetdec.
    have /hc : update_c (update_i is_reg_ptr fresh_id p (get_sig p) X) c = ok (flatten cc).
    + by rewrite /update_c hcc.
    move=> /(_ _ vm2 wf_vm2 hvm2) [|vm3 [wf_vm3 hvm3 hs3]]; first by SvD.fsetdec.
    by exists vm3; split => //=; apply: sem_app hs2 hs3.
  Qed.

  Local Lemma HmkI : sem_Ind_mkI p ev Pi_r Pi.
  Proof. by move=> ii i s1 s2 _ Hi X c' /Hi. Qed.

  Local Lemma Hassgn : sem_Ind_assgn p Pi_r.
  Proof.
    move=> s1 s2 x t ty e v v' he htr hw ii X c' [<-].
    rewrite read_Ii /write_I /= vrv_recE read_i_assgn => hsub vm1 wf_vm1 hvm1.
    move: he; rewrite (read_e_eq_on _ (s := Sv.empty) (vm' := vm1)); last first.
    + by apply: eq_onI hvm1; rewrite read_eE; SvD.fsetdec.
    rewrite eq_globs => he; case: (write_lval_eq_on _ hw hvm1).
    + by SvD.fsetdec.
    move => vm2 [eq_s2_vm2 H_write_lval]; exists vm2; split.
    + by apply: (wf_write_lval _ H_write_lval).
    + by apply: (eq_onI _ eq_s2_vm2); SvD.fsetdec.
    by apply/sem_seq1/EmkI/(Eassgn _ _ he htr); rewrite -eq_globs.
  Qed.

  Local Lemma Hopn : sem_Ind_opn p Pi_r.
  Proof.
    move=> s1 s2 t o xs es He ii X c' [<-].
    rewrite read_Ii read_i_opn /write_I /= vrvs_recE => hsub vm1 wf_vm1 hvm1.
    move: He; rewrite eq_globs /sem_sopn Let_Let.
    t_xrbindP => vs Hsem_pexprs res Hexec_sopn hw.
    case: (write_lvals_eq_on _ hw hvm1); first by SvD.fsetdec.
    move=> vm2 [eq_s2_vm2 H_write_lvals]; exists vm2 ; split => //.
    + by apply: (wf_write_lvals _ H_write_lvals).
    + by apply: (eq_onI _ eq_s2_vm2); SvD.fsetdec.
    apply/sem_seq1/EmkI; constructor.
    rewrite /sem_sopn Let_Let - (@read_es_eq_on _ _ X) ; last first.
    + by rewrite read_esE; apply: (eq_onI _ hvm1); SvD.fsetdec.
    by rewrite Hsem_pexprs /= Hexec_sopn.
  Qed.

  Lemma write_Ii ii i : write_I (MkI ii i) = write_i i.
  Proof. by []. Qed.

  Local Lemma Hif_true : sem_Ind_if_true p ev Pc Pi_r.
  Proof.
    move=> s1 s2 e c1 c2 He Hs Hc ii X c' /=.
    t_xrbindP => i_then i_thenE i_else i_elseE {c'}<-.
    rewrite !(read_Ii, write_Ii) !(read_i_if, write_i_if) => le_X.
    move=> vm1 wf_vm1 eq_s1_vm1; case: (Hc X _ i_thenE _ vm1 wf_vm1 eq_s1_vm1).
    + by SvD.fsetdec.
    move=> vm2 [eq_s2_vm2 sem_i_then]; exists vm2; split=> //.
    apply/sem_seq1/EmkI; apply: Eif_true => //.
    rewrite - eq_globs -He.
    rewrite -(@read_e_eq_on _ Sv.empty) // -/(read_e _).
    by apply: (eq_onI _ eq_s1_vm1); SvD.fsetdec.
  Qed.

  Local Lemma Hif_false : sem_Ind_if_false p ev Pc Pi_r.
  Proof.
    move=> s1 s2 e c1 c2 He Hs Hc ii X c' /=.
    t_xrbindP => i_then i_thenE i_else i_elseE {c'}<-.
    rewrite !(read_Ii, write_Ii) !(read_i_if, write_i_if) => le_X.
    move=> vm1 wf_vm1 eq_s1_vm1; case: (Hc X _ i_elseE _ vm1 wf_vm1 eq_s1_vm1).
    + by SvD.fsetdec.
    move=> vm2 [eq_s2_vm2 sem_i_else]; exists vm2; split=> //.
    apply/sem_seq1/EmkI; apply: Eif_false => //.
    rewrite - eq_globs -He.
    rewrite -(@read_e_eq_on _ Sv.empty) // -/(read_e _).
    by apply: (eq_onI _ eq_s1_vm1); SvD.fsetdec.
  Qed.

  Local Lemma Hwhile_true : sem_Ind_while_true p ev Pc Pi_r.
  Proof.
    move=> s1 s2 s3 s4 a c e c' sem_s1_s2 H_s1_s2.
    move=> sem_s2_e sem_s2_s3 H_s2_s3 sem_s3_s4 H_s3_s4.
    move=> ii X c'' /=; t_xrbindP=> d dE d' d'E {c''}<-.
    rewrite !(read_Ii, write_Ii) !(read_i_while, write_i_while).
    move=> le_X vm1 wf_vm1 eq_s1_vm1.
    case: (H_s1_s2 X _ dE _ _ wf_vm1 eq_s1_vm1); first by SvD.fsetdec.
    move=> vm2 [wf_vm2 eq_s2_vm2 sem_vm1_vm2].
    case: (H_s2_s3 X _ d'E _ _ wf_vm2 eq_s2_vm2); first by SvD.fsetdec.
    move=> vm3 [wf_vm3 eq_s3_vm3 sem_vm2_vm3].
    case: (H_s3_s4 ii X [:: MkI ii (Cwhile a d e d')] _ _ vm3) => //=.
    + by rewrite dE d'E.
    + rewrite !(read_Ii, write_Ii) !(read_i_while, write_i_while).
      by SvD.fsetdec.
    move=> vm4 [wf_vm4 eq_s4_vm4 sem_vm3_vm4]; exists vm4; split=> //.
    apply/sem_seq1/EmkI; apply: (Ewhile_true sem_vm1_vm2 _ sem_vm2_vm3).
    + rewrite -(make_referenceprog_globs Hp) -sem_s2_e.
      rewrite -(@read_e_eq_on _ Sv.empty) // -/(read_e _).
      by apply: (eq_onI _ eq_s2_vm2); SvD.fsetdec.
    by elim/sem_seq1I: sem_vm3_vm4 => /sem_IE.
  Qed.

  Local Lemma Hwhile_false : sem_Ind_while_false p ev Pc Pi_r.
  Proof.
   move=> s1 s2 a c e c' He Hc eq_s_e ii X c'' /=.
   t_xrbindP => while_false while_falseE c''' eq_c' <-.
   rewrite !(read_Ii, write_Ii) !(read_i_while, write_i_while).
   move => le_X vm1 wf_vm1 eq_s1_vm1.
   case: (Hc X _ while_falseE _ vm1 wf_vm1 eq_s1_vm1).
   + by SvD.fsetdec.
   move => vm2 [wf_vm2 eq_s2_vm2 sem_while_false].
   exists vm2 ; split => //.
   apply/sem_seq1/EmkI.
   apply Ewhile_false => //.
   rewrite -(make_referenceprog_globs Hp) - eq_s_e.
   rewrite -(@read_e_eq_on _ Sv.empty) // -/(read_e _).
   by apply: (eq_onI _ eq_s2_vm2) ; SvD.fsetdec.
  Qed.

  Local Lemma Hfor_nil : sem_Ind_for_nil Pfor.
  Proof.
    move => s1 x c X c' Hc le_X vm1 eq_s1_vm1.
    exists vm1 ; split => //.
    by constructor.
  Qed.

  Local Lemma Hfor_cons : sem_Ind_for_cons p ev Pc Pfor.
  Proof.
    move => s1 s2 s3 s4 x w ws c eq_s2 sem_s2_s3 H_s2_s3 H_s3_s4 Pfor_s3_s4 X c'.
    move => eq_c' le_X vm1 wf_vm1 eq_s1_vm1.
    case : (write_var_eq_on eq_s2 eq_s1_vm1) => vm2 [eq_s2_vm2 eq_write].
    case : (H_s2_s3 X _ eq_c' _ vm2).
    + by SvD.fsetdec.
    + by apply: (wf_write_var _ eq_write). 
    + by apply: (eq_onI _ eq_s2_vm2) ; SvD.fsetdec.
    move => vm3 [wf_vm3 eq_s3_vm3 sem_vm2_vm3].
    case : (Pfor_s3_s4 X _ eq_c' _ vm3 wf_vm3 eq_s3_vm3) => //.
    move => vm4 [wf_vm4 eq_s4_vm4 sem_vm3_vm4].
    exists vm4 ; split => //.
    by apply (EForOne eq_write sem_vm2_vm3 sem_vm3_vm4).
  Qed.

  Local Lemma Hfor : sem_Ind_for p ev Pi_r Pfor.
  Proof.
    move=> s1 s2 x d lo hi c vlo vhi cpl_lo cpl_hi cpl_for sem_s1_s2.
    move=> ii X c' /=; t_xrbindP=> {c'} c' c'E <-.
    rewrite !(read_Ii, write_Ii) !(read_i_for, write_i_for).
    move=> le_X vm1 wf_vm1 eq_s1_vm1.
    case: (sem_s1_s2 X _ c'E _ _ wf_vm1 eq_s1_vm1); first by SvD.fsetdec.
    move=> vm2 [wf_vm2 eq_s2_vm2 sem_vm1_vm2]; exists vm2.
    split=> //; apply/sem_seq1/EmkI/(Efor (vlo := vlo) (vhi := vhi)) => //.
    + rewrite -(make_referenceprog_globs Hp) -cpl_lo.
      rewrite -(@read_e_eq_on _ Sv.empty) // -/(read_e _).
      by apply: (eq_onI _ eq_s1_vm1); SvD.fsetdec.
    + rewrite - eq_globs -cpl_hi.
      rewrite -(@read_e_eq_on _ Sv.empty) // -/(read_e _).
      by apply: (eq_onI _ eq_s1_vm1); SvD.fsetdec.
  Qed.

  Lemma mapM_size {eT aT bT : Type} (f : aT -> result eT bT) xs ys :
    mapM f xs = ok ys -> size xs = size ys.
  Proof.
  elim: xs ys => /= [|x xs ih] ys; first by case: ys.
  by t_xrbindP=> v _ vs /ih -> <-.
  Qed.

  Lemma read_es_eq_on_sym
     (gd : glob_decls) (es : pexprs) (X : Sv.t) (s : estate) (vm vm' : vmap)
  :
     vm =[read_es_rec X es]  vm' ->
       sem_pexprs gd (with_vm s vm) es = sem_pexprs gd (with_vm s vm') es.
  Proof.
  by apply: @read_es_eq_on gd es X (with_vm s vm) vm'.
  Qed.

  Lemma read_e_eq_on_sym
     (gd : glob_decls) (e : pexpr) (X : Sv.t) (s : estate) (vm vm' : vmap)
  :
     vm =[read_e_rec X e]  vm' ->
       sem_pexpr gd (with_vm s vm) e = sem_pexpr gd (with_vm s vm') e.
  Proof.
  by apply: @read_e_eq_on gd X vm' (with_vm s vm) e.
  Qed.

  Definition make_prologue1_1 (pp : uprog) ii fty x e :=
    if   is_reg_ptr_expr is_reg_ptr fresh_id pp (v_var x) e is Some y
    then Some (MkI ii (Cassgn y AT_rename fty e))
    else None.

  Lemma size_mapM (E A B : Type) (f : (A → result E B)) v1 v2:
    mapM f v1 = ok v2 ->
    size v1 = size v2.
  Proof. by elim: v1 v2 => [ | x xs ih ] /= [] // ; t_xrbindP => // ????? /ih -> _ ->. Qed.

  Lemma size_mapM2 (A B E R : Type) (e : E) (f : (A → B → result E R)) v1 v2 v3:
    mapM2 e f v1 v2 = ok v3 ->
    size v1 = size v3 /\ size v2 = size v3.
  Proof.
   elim: v1 v2 v3 => [ | x xs ih ] [|y ys] [|z zs] //= ; t_xrbindP => // t eqt ts /ih.
   by case => -> -> _ ->.
  Qed.

  Lemma size_fold2 (A B E R : Type) (e: E) (f : (A → B → R → result E R)) xs ys x0 v:
    fold2 e f xs ys x0 = ok v -> size xs = size ys.
  Proof.
    by elim : xs ys x0 => [|x xs ih] [|y ys] x0 //= ; t_xrbindP => // t _ /ih ->.
  Qed.

  Lemma truncate_val_idem (t : stype) (v v' : value) :
    truncate_val t v = ok v' -> truncate_val t v' = ok v'.
  Proof.
  rewrite /truncate_val; case: t v => [||q|w].
  + by move=> x; t_xrbindP=> b bE <-.
  + by move=> x; t_xrbindP=> i iE <-.
  + move=> x; t_xrbindP=> a aE <- /=.
    by rewrite /WArray.cast Z.leb_refl /=; case: (a).
  + move=> x; t_xrbindP=> w' w'E <- /=.
    by rewrite truncate_word_u.
  Qed.

  Lemma get_set_var vm vm' x v v':
    ~is_sbool (vtype x) ->
    truncate_val (vtype x) v = ok v' ->
    set_var vm x v' = ok vm' ->
    get_var vm' x = ok v'.
  Proof.
    rewrite /get_var /set_var => hty htr; apply on_vuP; last by case: is_sbool hty.
    move=> vt hvt <-.
    rewrite /on_vu Fv.setP_eq.
    case: (vtype x) vt htr hvt => /=.
    + by move=> b _ /to_boolI ->.
    + by move=> i _ /to_intI ->.
    + move=> n t; case: v => //= [ n' t' | [] //].
      rewrite /truncate_val /= /WArray.cast.
      by case: ifP => //= ? [<-] /= [<-]; rewrite /WArray.inject Z.ltb_irrefl.
    move => w vt; rewrite /truncate_val /=; t_xrbindP => w' h <-.
    rewrite /to_pword.
    assert (h1 := cmp_le_refl w); case: Sumbool.sumbool_of_bool; last by rewrite h1.
    by move=> h2 [<-] /=.
  Qed.

  Local Lemma Hcall : sem_Ind_call p ev Pi_r Pfun.
  Proof.
    move=> s1 m s2 ii lv fn args vargs aout eval_args h1 h2 h3.
    move=> ii' X c' hupd; rewrite !(read_Ii, write_Ii).
    rewrite !(read_i_call, write_i_call) => le_X vm1 wf_vm1 eq_s1_vm1.
    case/sem_callE: h1 hupd => fnd [fnE] [vs] [s1'] [s2'] [s3'] [vres].
    case=> vsE /= [[{s1'}<-] hwrinit] sem_body [vresE aoutE] mE.
    subst m; rewrite /(get_sig p) fnE.
    t_xrbindP=> -[pl eargs] plE; t_xrbindP=> -[ep lvaout] epE [<-] {c'}.
    have eqglob: p_globs p = p_globs p'.
    + by apply: make_referenceprog_globs.
    have : exists vmx vargs', [/\
        sem p' ev (with_vm s1 vm1) pl (with_vm s1 vmx)
      , sem_pexprs (p_globs p') (with_vm s1 vmx) eargs = ok vargs'
      , mapM2 ErrType truncate_val (f_tyin fnd) vargs' = ok vs
      & vm1 =[X] vmx].
    + move=> {epE lvaout ep aoutE vresE sem_body vres h3 h2 fnE wf_vm1 s3' aout}.
      have: (Sv.Subset X X) by SvD.fsetdec.
      move: {1 3 4}X plE => Y plE le_XY.
      move: plE vargs vs le_XY vmap0 vm1 eq_s1_vm1 s2' le_X eval_args vsE hwrinit.
      elim/make_prologueW => {Y args pl eargs} Y.
      - move=> _ _ _ vmap0 vm1 _ _ /= _ [<-] /= [<-] _.
        by exists vm1, [::]; split=> //; constructor.
      - move=> x xs fty ftys pe pes c args eq_ptr_expr eq_mk_prologue ih.
        move=> vargs' vs' subXY vmap0 vm1 eq_s1_vm1 s2' subUX.
        rewrite [X in X -> _]/=; t_xrbindP=> v vE vargs vargsE ?; subst vargs'.
        rewrite [X in X -> _]/=; t_xrbindP=> vt vtE vs vsE ?; subst vs'.
        rewrite [X in X -> _]/=; t_xrbindP=> svm0' wr_init1 wr_init.
        have [vm0' ?]: exists vm0', svm0' = with_vm s1 vm0'; last subst svm0'.
        * move: wr_init1; rewrite /write_var; t_xrbindP.
          by move=> vm0' h <-; exists vm0'.
        case: (ih vargs vs subXY vm0' vm1 _ s2') => //.
        * by move: subUX; rewrite read_es_cons; SvD.fsetdec.
        * move=> vmx [vargs'] [ih1 ih2 ih3 ih4]; exists vmx, (v :: vargs'); split => //=.
          + rewrite [X in Let _ := X in _](_ : _ = ok v) 1?ih2 //=.
            rewrite -vE  eq_globs; apply: eq_on_sem_pexpr => //=.
            apply/eq_onS/(@eq_onI _ X).
            - by move: subUX; rewrite read_es_cons; SvD.fsetdec.
            - by apply: (eq_onT eq_s1_vm1); apply: eq_onI ih4.
          + by rewrite vtE /= ih3.
      - move=> x xs fty ftys pe pes y c args eq_fty notB_fty notM_y_Y.
        move=> eq_ptr_expr eq_mk_prologue ih.
        move=> vargs' vs' subXY vmap0 vm1 eq_s1_vm1 s2' subUX.
        move: subUX; rewrite read_es_cons => subUX.
        rewrite [X in X -> _]/=; t_xrbindP=> v vE vargs vargsE ?; subst vargs'.
        rewrite [X in X -> _]/=; t_xrbindP=> vt vtE vs vsE ?; subst vs'.
        rewrite [X in X -> _]/=; t_xrbindP=> svm0' wr_init1 wr_init.
        have [vm0' ?]: exists vm0', svm0' = with_vm s1 vm0'; last subst svm0'.
        * move: wr_init1; rewrite /write_var; t_xrbindP.
          by move=> vm0' h <-; exists vm0'.
        have [vmx' hvmx']: exists vmx', write_var y vt (with_vm s1 vm1) = ok (with_vm s1 vmx').
        * move: wr_init1; rewrite /write_var /=; t_xrbindP.
          move=> vm0'' vm0'E ?; subst vm0''.
          have /(_ vm1)[] := set_var_rename (y := y) _ _ vm0'E.
          - move: eq_ptr_expr; rewrite /is_reg_ptr_expr ; case: (pe) => //.
            + by move=> g; case: ifP => // _ [<-].
            + by move=> _ _ _ g _ [<-].
          by move=> vmx' vmx'E; exists vmx' ; rewrite vmx'E.
        have [] := ih vargs vs _ vm0' vmx' _ s2' => //.
        * by SvD.fsetdec.
        * apply: (eq_onT eq_s1_vm1); move/vrvP_var: hvmx'.
          move/vmap_eq_except_eq_on=> /= /(_ vmx' X (fun _ _ => erefl _)).
          by apply: eq_onI; move/Sv_memP: notM_y_Y; SvD.fsetdec.
        * by SvD.fsetdec.
        move=> vmx'' [vargs'] [ih1 ih2 ih3 ih4]; exists vmx'', (vt :: vargs'); split=> //=.
        * rewrite -cat1s; apply/(sem_app _ ih1)/sem_seq1/EmkI/Eassgn; first 2 last.
          + by apply: hvmx'.
          + rewrite -eqglob -(@read_e_eq_on _ X).
            - by apply: vE.
            - apply: (@eq_onI _ X); first by rewrite read_eE; SvD.fsetdec.
              by apply : (eq_onT eq_s1_vm1).
          + done.
        * rewrite /get_gvar /= -(get_var_eq_on _ ih4); last by SvD.fsetdec.
          move: hvmx'; rewrite /write_var; t_xrbindP=> vmx3 vmx'E ?; subst vmx3.
          rewrite eq_fty in notB_fty, vtE.
          by have ->/= := get_set_var (negP notB_fty) vtE vmx'E; rewrite ih2.
        * by rewrite (truncate_val_idem vtE) /= ih3.
        * apply: (@eq_onT _ _ vmx'); last by apply: (eq_onI _ ih4); SvD.fsetdec.
          move/vrvP_var: hvmx' => /vmap_eq_except_eq_on.
          move/(_ vmx' Y (fun _ _ => erefl _)).
          by apply: eq_onI; move/Sv_memP: notM_y_Y; SvD.fsetdec.

    case=> [vmx] [vargs'] [sem_pl eval_vargs' trunc_vargs' eq_vm1_vmx].

    case: (get_map_cfprog eq_funcs fnE) => fdef Hfdef Hget_fundef.

    (*
    have Hep:
    forall tyout res s4 vres0,
       write_lvals (p_globs p) (with_mem s1 (emem s3')) lv aout = ok s2
    -> mapM2 ErrType truncate_val tyout vres0 = ok aout
    -> make_epilogue is_reg_ptr fresh_id p ii' X res tyout lv = ok (ep, lvaout)
    -> mapM (λ x : var_i, get_var (evm s4) x) res = ok vres0
    -> exists vm2 vm2' ,
          write_lvals (p_globs p') (with_mem (with_vm s1 vmx) (emem s3')) lvaout aout = ok vm2'
       /\ sem p' ev vm2' ep (with_vm s2 vm2).
    + move : epE.
      elim/make_epilogueW.
      - move => _ _ _ _ _ Hfold2 _ _ _.
        have := (@size0nil _ aout).
        case : (size_fold2 Hfold2) => <- /= ->.
        eexists ; eexists ; split => //=.
        by apply Eskip.
    *)

    have Hep:
    exists vm2 s2', [/\
         write_lvals (p_globs p') (with_vm s3' vmx) lvaout aout = ok s2'
       , sem p' ev s2' ep (with_vm s2 vm2)
       & evm s2' =[X] vm2].
    + move=> {vs vsE hwrinit trunc_vargs' vargs' eval_args eval_vargs' eargs pl plE fnE}
             {sem_pl fdef Hfdef Hget_fundef h2 sem_body vargs}.
      have: Sv.Subset (Sv.union (read_rvs lv) (vrvs lv)) X by SvD.fsetdec.
      move=> {le_X args} le_X; move: h3.
      have: evm (with_mem s1 (emem s3')) =[X] evm (with_vm s3' vmx).
      - by apply: (eq_onT eq_s1_vm1).
      have: emem (with_mem s1 (emem s3')) = emem (with_vm s3' vmx) by [].
      move=> {eq_vm1_vmx eq_s1_vm1}; move: (with_mem s1 _) (with_vm s3' _).
      move=> {vmx wf_vm1 vm1 s1 vresE} s1 s4 eq_s1_s4 wr_lvals_s1.
      have: (Sv.Subset X X) by SvD.fsetdec.
      move: {1 3 4}X epE => Y epE le_XY.
      move: epE X s1 s2 s4 aout vres le_X le_XY wr_lvals_s1 eq_s1_s4 aoutE.
      elim/make_epilogueW=> {Y lv ep lvaout} Y.
      + move=> X s1 s2 s4 [] // [] // _ _ /= eq_es1_es4 eq_s1_s4 _ [<-].
        eexists; exists s4; split=> //; rewrite /with_vm eq_s1_s4.
        by case: (s4) => es4 vm4 /=; constructor.
      + move=> x xs fty ftys lv lvs c args E epE ih X s1 s2 s4 aout vres.
        move=> le_X le_XY eq_es1_es4 eq_s1_s4; case: vres=> // vres1 vres.
        case: aout=> // aout1 aout /=; t_xrbindP => v1 trunc_vres1 vs trunc_vres.
        move=> ??; subst v1 vs => s hwr1 hwr.
        case: (write_lval_eq_on _ hwr1 eq_es1_es4).
        - by move: le_X; rewrite read_rvs_cons vrvs_cons; SvD.fsetdec.
        move=> vms [eq_s_vms] hwr1'.
        have /(_ (with_vm s vms))[]// := ih X _ _ _ _ _ _ _ _ _ trunc_vres hwr.
        - by move: le_X; rewrite read_rvs_cons vrvs_cons; SvD.fsetdec.
        - by rewrite /with_vm /=; apply: eq_onI eq_s_vms; SvD.fsetdec.
        move=> vm2 [s5] [ih1 ih2 ih3]; exists vm2, s5; split=> //.
        rewrite (_ : with_vm s1 (evm s4) = s4) in hwr1'; last first.
        - by rewrite /with_vm eq_s1_s4; case: (s4).
        by rewrite -eqglob hwr1' /= eqglob.
<<<<<<< HEAD
      + move => x xs fty ftys lv lvs y c lvaout.
        move => -> Nissbool Nmem Hptr_lval Hmk_epilogue Ih.
        move => s1 s4 aout vres.
        rewrite read_rvs_cons vrvs_cons.
        case: aout=> // aout1 aout /=.
        case: vres=> // vres1 vres /=.
        move => Hsub eq_s1_s4 eq_mem_s1_s4 ; t_xrbindP.
        move=> aout1' Htrunc aout' HmapM2 eq_aout1 eq_aout ; subst aout1' aout'.
        move => s1' Hwrite_lval Hwrite_lvals.
        (*Write y before using Ih.*)
        Search _ truncate_val.



        (*Not this.*)
        case : (Ih _ (with_vm s1' (evm s4)) _ _ _ _ _ HmapM2 Hwrite_lvals) => //=.
        - by SvD.fsetdec.
        - Search _ write_lval (_ =[_] _).
          by admit.
        move => vm2.
        case => s2'' [Hwrite_lvals' Hsem] eq_s2''_vm2.

        eexists ; eexists ; split.
=======
      + move=> x xs fty ftys lv lvs y c lvaout ?; subst fty.
        move=> yNbool yNX E _ ih X s1 s2 s4 [] // vres1 vres [] // aout1 aout.
        move=> le_X le_XY eq_s1_s4 eq_es1_es4 /=; t_xrbindP => v1 trunc_vres1 vs trunc_vres.
        move=> ??; subst v1 vs => s hwr1 hwr.
        have eq_s1_s: emem s1 = emem s.
        - case: {+}lv hwr1 E => //.
          * by move=> z; rewrite /write_lval /write_var; t_xrbindP=> vm1 _ <-.
          * move=> aa w q z ze; rewrite /write_lval.
            by elim/on_arr_varP=> q' a _ _; t_xrbindP=> *; subst s.

(*
lv1 <- v1; lvs <- vs

y   <- v1; ys  <- vs; lv1 <- y; lvs <- ys
*)

        have: exists vms, set_var (evm s4) y vres1 = ok vms.
        - admit.
        case=> vms hwr1'; have [s6 oks6]:
          exists s6, write_lval (p_globs p') lv vres1 (with_vm s4 vms) = ok s6.
        - admit.
        have /(_ s6)[]// :=
          ih X _ _ _ _ _ _ _ _ _ trunc_vres hwr.
        - by move: le_X; rewrite read_rvs_cons vrvs_cons; SvD.fsetdec.
        - by SvD.fsetdec.
        - admit.
        - admit.

(*rewrite /with_vm /=.

have := @vrvP_var y aout1 (with_vm s4 (evm s4)) (with_vm s4 vms).
          rewrite /write_var /= hwr1' /= => /(_ (erefl _)).
          move/vmap_eq_except_eq_on => /(_ vms X (fun _ _ => erefl _)).
          by apply: eq_onI; move/Sv_memP: yNX; SvD.fsetdec.*)
(*        - by rewrite /with_vm /= -eq_es1_es4 eq_s1_s.*)
        move=> vm2 [s5] [ih1 ih2 ih3].
        exists vm2, s5; split.
        - rewrite /write_var hwr1' /=. admit.
        - 
        - by apply: eq_onI ih3; SvD.fsetdec.





      + move=> x xs fty ftys lv lvs y c args ? yNbool yNx; subst fty.
        move=> E epE ih s1 s4 aout vres le_X eq_es1_es4 eq_s1_s4.
        case: vres=> // vres1 vres; case: aout => // aout1 aout /=.
        t_xrbindP=> v1 trunc_vres1 vs trunc_vres ??; subst v1 vs.
        move=> s hwr1 hwr;


        have /(_ (with_vm s vms))[]// := ih _ _ _ _ _ _ _ trunc_vres hwr.
        - by move: le_X; rewrite read_rvs_cons vrvs_cons; SvD.fsetdec.
        - admit.
        move=> vm2 [s5] [ih1 ih2 ih3]; exists vm2, s5; split=> //.
>>>>>>> 24b2fbe0
        - 

rewrite /write_var hwr1' /=.
 


      (*
      move : epE (X) le_X eq_s1_vm1 aout aoutE (f_tyin fnd) (f_res fnd) h3 trunc_vargs' vresE.
      elim/make_epilogueW.
      - move => _ Y subUY eq_s1_vm1 aout aoutE f_tyin f_res Hfold2 HmapM2 HmapM.
        move : Hfold2.
        case : (aout) => //= -[<-].
        eexists ; eexists ; split => //=.
        by apply : Eskip.
      - move => Y x xs fty ftys lv1 lvs c args0 eq_ptr_lval epE ih Z.
        rewrite read_rvs_cons vrvs_cons.
        move => subUZ eq_s1_vm1 aout aoutE f_tyin f_res Hfold2 HmapM2 HmapM.
        eexists ; eexists ; split.
        move : Hfold2.
        case : (aout) => //= val vals.
        rewrite eq_globs.
        t_xrbindP => sy Hwrite_lval Hwrite_lvals.
        (*Maybe vm1, maybe vmx...*)
        case : (@write_lval_eq_on _ Z _ _ _ _ vmx _ Hwrite_lval).
        * by SvD.fsetdec.
        * move : eq_s1_vm1.
          Search _ (_ =[_] _) with_mem.
          by admit.
        move => vmy [eq_sy_vmy Hwrite_lval_y].
        move : Hwrite_lval_y.
        rewrite /with_mem /with_vm /=.
        move => -> /=.
        case : (ih Z _ _ _ 
        (*Probably vmy here.*)
        case : (@write_lvals_eq_on _ Z _ _ _ _ vmy _ Hwrite_lvals).
        * by SvD.fsetdec.
        * move : eq_sy_vmy.
          rewrite SvP.MP.union_subset_equal => //.
          by SvD.fsetdec.
        move => vm2 [eq_s2_vm2 Hwrite_lvals2].
        move : Hwrite_lvals2.
        rewrite {1}/with_vm.
        (*I have not yet used ih, it probably was a mistake,or maybe not?*)
      by admit.
      *)

    eexists.
    split.
    + admit.
    + admit.
    apply : (sem_app sem_pl).
    apply : Eseq.
    + apply : EmkI.
      inversion_clear h2.
      have : fdef = f.
      - rewrite Hget_fundef in H.
        by case : H.
      move => ? ; subst f => {H}.
      move : Hfdef.
      rewrite {1}/update_fd.
      t_xrbindP => c' Hc' ? ; subst fdef.
      move : (H0).
      rewrite vsE.
      case => ? ; subst vargs0.
      apply : (Ecall _ eval_vargs').
      - by econstructor ; eauto.
      - by admit.
    by admit.
  Qed.

  Lemma eq_extra : p_extra p = p_extra p'.
    move : Hp.
    rewrite /makereference_prog.
    by t_xrbindP => y Hmap <-.
  Qed.

  Local Lemma Hproc : sem_Ind_proc p ev Pc Pfun.
  Proof.
    move=> m1 m2 fn f vargs vargs' s0 s1 s2 vres vres' Hf Hvargs.
    move=> Hs0 Hs1 Hsem_s2 Hs2 Hvres Hvres' Hm2.
    have H := (all_progP _ Hf).
    rewrite eq_extra in Hs0.
    rewrite /Pfun.
    move : Hp.
    rewrite /makereference_prog.
    t_xrbindP => y Hmap ?.
    subst p'.
    case : (get_map_cfprog Hmap Hf) => x Hupdate Hy.
    move : Hupdate.
    rewrite /update_fd.
    t_xrbindP => z Hupdate_c Hwith_body.
    subst x => /=.
    have [] := (Hs2 _ _ Hupdate_c _ (evm s1)) => //.
    + by SvD.fsetdec.
    + apply: (wf_write_vars _ Hs1); move: Hs0.
      by rewrite /init_state /= => -[<-]; apply: wf_vmap0.
    move => x [wf_x Hevms2 Hsem].
    rewrite with_vm_same in Hsem.
    eapply EcallRun ; try by eassumption.
    rewrite - Hvres -! (@sem_pexprs_get_var (p_globs p)).
    symmetry.
    move : Hevms2.
    rewrite - read_esE.
    by apply : read_es_eq_on.
  Qed.

  Lemma makeReferenceArguments_callP f mem mem' va vr:
    sem_call p ev mem f va mem' vr ->
    sem_call p' ev mem f va mem' vr.
  Proof.
    move=> Hsem.
    apply (@sem_call_Ind _ _ _ p ev Pc Pi_r Pi Pfor Pfun Hskip Hcons HmkI Hassgn Hopn
               Hif_true Hif_false Hwhile_true Hwhile_false Hfor Hfor_nil Hfor_cons Hcall Hproc
               mem f va mem' vr Hsem).
  Qed.

End Section.<|MERGE_RESOLUTION|>--- conflicted
+++ resolved
@@ -860,7 +860,7 @@
         rewrite (_ : with_vm s1 (evm s4) = s4) in hwr1'; last first.
         - by rewrite /with_vm eq_s1_s4; case: (s4).
         by rewrite -eqglob hwr1' /= eqglob.
-<<<<<<< HEAD
+      (*
       + move => x xs fty ftys lv lvs y c lvaout.
         move => -> Nissbool Nmem Hptr_lval Hmk_epilogue Ih.
         move => s1 s4 aout vres.
@@ -884,7 +884,8 @@
         case => s2'' [Hwrite_lvals' Hsem] eq_s2''_vm2.
 
         eexists ; eexists ; split.
-=======
+      *)
+
       + move=> x xs fty ftys lv lvs y c lvaout ?; subst fty.
         move=> yNbool yNX E _ ih X s1 s2 s4 [] // vres1 vres [] // aout1 aout.
         move=> le_X le_XY eq_s1_s4 eq_es1_es4 /=; t_xrbindP => v1 trunc_vres1 vs trunc_vres.
@@ -941,7 +942,6 @@
         - by move: le_X; rewrite read_rvs_cons vrvs_cons; SvD.fsetdec.
         - admit.
         move=> vm2 [s5] [ih1 ih2 ih3]; exists vm2, s5; split=> //.
->>>>>>> 24b2fbe0
         - 
 
 rewrite /write_var hwr1' /=.
