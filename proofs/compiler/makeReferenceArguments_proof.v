(* ** License
 * -----------------------------------------------------------------------
 * Copyright 2016--2017 IMDEA Software Institute
 * Copyright 2016--2017 Inria
 *
 * Permission is hereby granted, free of charge, to any person obtaining
 * a copy of this software and associated documentation files (the
 * "Software"), to deal in the Software without restriction, including
 * without limitation the rights to use, copy, modify, merge, publish,
 * distribute, sublicense, and/or sell copies of the Software, and to
 * permit persons to whom the Software is furnished to do so, subject to
 * the following conditions:
 *
 * The above copyright notice and this permission notice shall be
 * included in all copies or substantial portions of the Software.
 *
 * THE SOFTWARE IS PROVIDED "AS IS", WITHOUT WARRANTY OF ANY KIND,
 * EXPRESS OR IMPLIED, INCLUDING BUT NOT LIMITED TO THE WARRANTIES OF
 * MERCHANTABILITY, FITNESS FOR A PARTICULAR PURPOSE AND NONINFRINGEMENT.
 * IN NO EVENT SHALL THE AUTHORS OR COPYRIGHT HOLDERS BE LIABLE FOR ANY
 * CLAIM, DAMAGES OR OTHER LIABILITY, WHETHER IN AN ACTION OF CONTRACT,
 * TORT OR OTHERWISE, ARISING FROM, OUT OF OR IN CONNECTION WITH THE
 * SOFTWARE OR THE USE OR OTHER DEALINGS IN THE SOFTWARE.
 * ----------------------------------------------------------------------- *)

(* ** Imports and settings *)
From mathcomp Require Import all_ssreflect all_algebra.
Require Import psem compiler_util.
Require Export makeReferenceArguments.
Import Utf8.

Set Implicit Arguments.
Unset Strict Implicit.
Unset Printing Implicit Defensive.

Local Open Scope vmap.
Local Open Scope seq_scope.

  Section DiagonalInduction2.
  Context {Ta Tb : Type} (P : seq Ta -> seq Tb -> Prop).
  Hypothesis Pa0 : forall a , P a [::].
  Hypothesis P0b : forall b , P [::] b.
  Hypothesis Pcons2 : forall ha hb ta tb , P ta tb -> P (ha::ta) (hb::tb).

  Lemma diagonal_induction_2 a b:
    P a b.
  Proof.
    elim : a b => // ha ta Ih [] // hb tb.
    by apply : Pcons2.
  Qed.

  End DiagonalInduction2.

  Section DiagonalInduction2Eq.
  Context {Ta Tb : Type} (P : seq Ta -> seq Tb -> Prop).
  Hypothesis P00 : P [::] [::].
  Hypothesis Pcons2 : forall ha hb ta tb , size ta = size tb -> P ta tb -> P (ha::ta) (hb::tb).

  Lemma diagonal_induction_2_eq a b:
    size a = size b -> P a b.
  Proof.
    elim : a b => [|ha ta ih] /= b.
    + by move /esym /size0nil => ->.
    case : b => //= hb tb [] eqsab.
    apply Pcons2 => //.
    by apply ih.
  Qed.

  End DiagonalInduction2Eq.

  Section DiagonalInduction3.
  Context {Ta Tb Tc : Type} (P : seq Ta -> seq Tb -> seq Tc -> Prop).
  Hypothesis Pab0 : forall a b , P a b [::].
  Hypothesis Pa0c : forall a c , P a [::] c.
  Hypothesis P0bc : forall b c , P [::] b c.
  Hypothesis Pcons3 : forall ha hb hc ta tb tc , P ta tb tc -> P (ha::ta) (hb::tb) (hc::tc).

  Lemma diagonal_induction_3 a b c:
    P a b c.
  Proof.
    move : a b c.
    apply : diagonal_induction_2 => // ha hb ta tb Ihab.
    elim => // hc tc Ihc.
    apply : Pcons3.
    by apply Ihab.
  Qed.

  End DiagonalInduction3.

  Section DiagonalInduction3Eq.
  Context {Ta Tb Tc : Type} (P : seq Ta -> seq Tb -> seq Tc -> Prop).
  Hypothesis P000 : P [::] [::] [::].
  Hypothesis Pcons3 : forall ha hb hc ta tb tc , size ta = size tb -> size tb = size tc -> P ta tb tc -> P (ha::ta) (hb::tb) (hc::tc).

  Lemma diagonal_induction_3_eq a b c:
    size a = size b -> size b = size c -> P a b c.
  Proof.
    elim : a b c => [|ha ta ih] /= b c.
    + move /esym /size0nil => -> /=.
      by move /esym /size0nil => ->.
    case : b => //= hb tb [] eqsab.
    case : c => //= hc tc [] eqsbc.
    apply Pcons3 => //.
    by apply ih.
  Qed.

  End DiagonalInduction3Eq.

  Section DiagonalInduction4.
  Context {Ta Tb Tc Td : Type} (P : seq Ta -> seq Tb -> seq Tc -> seq Td -> Prop).
  Hypothesis Pabc0 : forall a b c , P a b c [::].
  Hypothesis Pab0d : forall a b d , P a b [::] d.
  Hypothesis Pa0cd : forall a c d , P a [::] c d.
  Hypothesis P0bcd : forall b c d , P [::] b c d.
  Hypothesis Pcons4 : forall ha hb hc hd ta tb tc td , P ta tb tc td -> P (ha::ta) (hb::tb) (hc::tc) (hd::td).

  Lemma diagonal_induction_4 a b c d:
    P a b c d.
  Proof.
    move : a b c d.
    apply : diagonal_induction_2 => // ha hb ta tb Ihab.
    apply : diagonal_induction_2 => // hc hd tc td Ihcd.
    apply : Pcons4.
    by apply Ihab.
  Qed.

  End DiagonalInduction4.

  Section DiagonalInduction4Eq.
  Context {Ta Tb Tc Td : Type} (P : seq Ta -> seq Tb -> seq Tc -> seq Td -> Prop).
  Hypothesis P0000 : P [::] [::] [::] [::].
  Hypothesis Pcons4 : forall ha hb hc hd ta tb tc td , size ta = size tb -> size tb = size tc -> size tc = size td -> P ta tb tc td -> P (ha::ta) (hb::tb) (hc::tc) (hd::td).

  Lemma diagonal_induction_4_eq a b c d:
    size a = size b -> size b = size c -> size c = size d -> P a b c d.
  Proof.
    elim : a b c d => [|ha ta ih] /= b c d.
    + move /esym /size0nil => -> /=.
      move /esym /size0nil => -> /=.
      by move /esym /size0nil => ->.
    case : b => //= hb tb [] eqsab.
    case : c => //= hc tc [] eqsbc.
    case : d => //= hd td [] eqscd.
    apply Pcons4 => //.
    by apply ih.
  Qed.

  End DiagonalInduction4Eq.

  Section DiagonalInduction5eq.
  Context {Ta Tb Tc Td Te : Type} (P : seq Ta -> seq Tb -> seq Tc -> seq Td -> seq Te -> Prop).
  Hypothesis P00000 : P [::] [::] [::] [::] [::].
  Hypothesis Pcons5 : forall ha hb hc hd he ta tb tc td te, size ta = size tb -> size tb = size tc -> size tc = size td -> size td = size te -> P ta tb tc td te -> P (ha::ta) (hb::tb) (hc::tc)  (hd::td) (he::te).

  Lemma diagonal_induction_5_eq a b c d e:
    size a = size b -> size b = size c -> size c = size d -> size d = size e -> P a b c d e.
  Proof.
    elim : a b c d e => [|ha ta ih] /= b c d e.
    + move /esym /size0nil => -> /=.
      move /esym /size0nil => -> /=.
      move /esym /size0nil => -> /=.
      by move /esym /size0nil => ->.
    case : b => //= hb tb [] eqsab.
    case : c => //= hc tc [] eqsbc.
    case : d => //= hd td [] eqscd.
    case : e => //= he te [] eqsde.
    apply Pcons5 => //.
    by apply ih.
  Qed.

  End DiagonalInduction5eq.

  Lemma zip_nilL {T U : Type} (xs : seq U) : zip ([::] : seq T) xs = [::].
  Proof. by case: xs. Qed.

  Lemma zip_nilR {T U : Type} (xs : seq T) : zip xs ([::] : seq U) = [::].
  Proof. by case: xs. Qed.

  Definition zip_nil := (@zip_nilL, @zip_nilR).


Section SemInversion.
Context (T : eqType) (pT : progT T) (cs : semCallParams).
Context (p : prog) (ev : extra_val_t).

Derive Inversion_clear sem_nilI
  with (forall s1 s2,  @sem T pT cs p ev s1 [::] s2)
  Sort Prop.

Derive Inversion_clear sem_consI
  with (forall s1 i c s2,  @sem T pT cs p ev s1 (i :: c) s2)
  Sort Prop.

Lemma set_var_rename (vm vm' vm'' : vmap) (x y : var) (v : value) :
     vtype x = vtype y
  -> set_var vm x v = ok vm'
  -> exists vm''', set_var vm'' y v = ok vm'''.
Proof.
case: x y => [ty nx] [_ ny] [/= <-]. (*Warning: nothing to inject because of the last []: why?*)
set x := {| vname := nx |}; set y := {| vname := ny |}.
apply: set_varP => /=.
+ by move=> t okt /esym vm'E ; exists vm''.[y <- ok t] ; rewrite /set_var okt.
+ move=> tybool tyvE /esym vm'E; exists vm''.[y <- pundef_addr ty].
  by rewrite /set_var tybool tyvE.
Qed.

Section SemInversionSeq1.
  Context (s1 : estate) (i : instr) (s2 : estate).
  Context
    (P : ∀ (T : eqType) (pT : progT T),
           semCallParams → prog -> extra_val_t -> estate -> instr -> estate -> Prop).

  Hypothesis Hi :
    (sem_I p ev s1 i s2 -> @P T pT cs p ev s1 i s2).

  Lemma sem_seq1I : sem p ev s1 [:: i] s2 → @P T pT cs p ev s1 i s2.
  Proof.
  by elim/sem_consI=> s hs h_nil; elim/sem_nilI: h_nil hs => /Hi.
  Qed.
End SemInversionSeq1.
End SemInversion.

Section Section.
  Context (is_reg_ptr : var -> bool) (fresh_id : glob_decls -> var -> Ident.ident).

  Lemma make_referenceprog_globs (p p' : uprog) :
    makereference_prog is_reg_ptr fresh_id p = ok p' ->
      p.(p_globs) = p'.(p_globs).
  Proof.
    case: p p' => [???] [???]; t_xrbindP.
    by rewrite /makereference_prog; t_xrbindP.
  Qed.

  Lemma make_prologue0 (p : uprog) ii X :
    make_prologue is_reg_ptr fresh_id p ii X [::] [::] [::] = ok ([::], [::]).
  Proof. by []. Qed.

  Lemma make_prologueS_None (p : uprog) ii X x xs fty ftys pe pes c args :
       is_reg_ptr_expr is_reg_ptr fresh_id p (v_var x) pe = None
    -> make_prologue is_reg_ptr fresh_id p ii X xs ftys pes = ok (c, args)
    -> make_prologue is_reg_ptr fresh_id p ii X (x :: xs) (fty :: ftys) (pe :: pes)
       = ok (c, pe :: args).
  Proof. by move=> /= -> ->. Qed.

  Lemma make_prologueS_Some (p : uprog) ii X x xs fty ftys pe pes (y : var_i) c args :
       fty = vtype y -> ~~ is_sbool fty -> ~~Sv.mem y X
    -> is_reg_ptr_expr is_reg_ptr fresh_id p (v_var x) pe = Some y
    -> make_prologue is_reg_ptr fresh_id p ii (Sv.add y X) xs ftys pes = ok (c, args)
    -> make_prologue is_reg_ptr fresh_id p ii X (x :: xs) (fty :: ftys) (pe :: pes)
       = ok ((MkI ii (Cassgn (Lvar y) AT_rename fty pe) :: c, Plvar y :: args)).
  Proof. by move=> eq1 eq2 eq3 /= ->; rewrite eq2 eq1 eq3 eqxx /= => ->. Qed.

  Section MakePrologueInd.
  Variable P : Sv.t -> seq var_i -> seq stype -> pexprs -> cmd -> pexprs -> Prop.
  Variable (p : uprog) (ii : instr_info).

  Hypothesis P0 : forall X, P X [::] [::] [::] [::] [::].

  Hypothesis PSNone :
    forall X x xs fty ftys pe pes c args,
         is_reg_ptr_expr is_reg_ptr fresh_id p (v_var x) pe = None
      -> make_prologue is_reg_ptr fresh_id p ii X xs ftys pes = ok (c, args)
      -> P X xs ftys pes c args
      -> P X (x :: xs) (fty :: ftys) (pe :: pes) c (pe :: args).

  Hypothesis PSSome :
    forall X x xs fty ftys pe pes (y : var_i) c args,
       fty = vtype y -> ~~ is_sbool fty -> ~~Sv.mem y X
    -> is_reg_ptr_expr is_reg_ptr fresh_id p (v_var x) pe = Some y
    -> make_prologue is_reg_ptr fresh_id p ii (Sv.add y X) xs ftys pes = ok (c, args)
    -> P (Sv.add y X) xs ftys pes c args
    -> P X (x :: xs) (fty :: ftys) (pe :: pes)
         (MkI ii (Cassgn (Lvar y) AT_rename fty pe) :: c) (Plvar y :: args).

  Lemma make_prologueW X xs ftys pes c args :
       make_prologue is_reg_ptr fresh_id p ii X xs ftys pes = ok (c, args)
    -> P X xs ftys pes c args.
  Proof.
  move: xs ftys pes X c args; apply: diagonal_induction_3;
    last 1 [idtac] || by case=> [|??] [|??] //= X c args [<- <-].
  move=> x fty pe xs ftys pes ih X c args /=.
  case E: (is_reg_ptr_expr _ _ _ _ _) => [y|] /=; last first.
  + by t_xrbindP; case=> c' args' h [<- <-]; apply/PSNone/ih.
  + t_xrbindP=> /= _ /assertP /and3P[/eqP h1 h2 h3] [c' args'].
    by move=> h [<- <-]; apply/PSSome/ih.
  Qed.
  End MakePrologueInd.

  Variant make_prologue_spec (p : uprog) (ii : instr_info) :
    Sv.t -> seq var_i -> seq stype -> pexprs -> cmd -> pexprs -> Prop
  :=

  | MakePrologue0 X :
       make_prologue_spec p ii X [::] [::] [::] [::] [::]

  | MakePrologueS_None X x xs fty ftys pe pes c args :
       is_reg_ptr_expr is_reg_ptr fresh_id p (v_var x) pe = None
    -> make_prologue is_reg_ptr fresh_id p ii X xs ftys pes = ok (c, args)
    -> make_prologue_spec p ii X (x :: xs) (fty :: ftys) (pe :: pes) c (pe :: args)

  | MakePrologueS_Some X x xs fty ftys pe pes (y : var_i) c args :
       fty = vtype y -> ~~ is_sbool fty -> ~~Sv.mem y X
    -> is_reg_ptr_expr is_reg_ptr fresh_id p (v_var x) pe = Some y
    -> make_prologue is_reg_ptr fresh_id p ii (Sv.add y X) xs ftys pes = ok (c, args)
    -> make_prologue_spec p ii X (x :: xs) (fty :: ftys) (pe :: pes)
         (MkI ii (Cassgn (Lvar y) AT_rename fty pe) :: c) (Plvar y :: args).

  Lemma make_prologueP p ii X xs ftys pes c args :
       make_prologue is_reg_ptr fresh_id p ii X xs ftys pes = ok (c, args)
    -> make_prologue_spec p ii X xs ftys pes c args.
  Proof.
  elim/make_prologueW=> {X xs ftys pes c args} X.
  + by constructor.
  + by move=> x xs fty ftys pe pes c args *; apply: MakePrologueS_None.
  + by move=> x xs fty ftys pe pes c args *; apply: MakePrologueS_Some.
  Qed.

  Lemma make_prologue_size (p : uprog) ii X xs ftys pes c args :
      make_prologue is_reg_ptr fresh_id p ii X xs ftys pes = ok (c, args)
   -> (size xs = size ftys /\ size ftys = size pes).
  Proof.
  elim/make_prologueW=> {X xs ftys pes c args} X // x xs fty ftys pe pes c args.
  + by move=> _ _ /= [-> ->]. + by move=> _ _ _ _ _ _ /= [-> ->].
  Qed.

  Lemma make_pseudo_epilogue0 (p : uprog) ii X :
    make_pseudo_epilogue is_reg_ptr fresh_id p ii X [::] [::] [::] = ok ([::]).
  Proof. by []. Qed.

  Lemma make_pseudo_epilogueS_None (p : uprog) ii X x xs fty ftys lv lvs args :
       is_reg_ptr_lval is_reg_ptr fresh_id p (v_var x) lv = None
    -> make_pseudo_epilogue is_reg_ptr fresh_id p ii X xs ftys lvs = ok args
    -> make_pseudo_epilogue is_reg_ptr fresh_id p ii X (x :: xs) (fty :: ftys) (lv :: lvs)
       = ok (PI_lv lv :: args).
  Proof. by move => /= -> -> /=. Qed.

  Lemma make_pseudo_epilogueS_Some (p : uprog) ii X x xs fty ftys lv lvs (y : var_i) args :
       fty = vtype y -> ~~ is_sbool fty -> ~~Sv.mem y X
    -> is_reg_ptr_lval is_reg_ptr fresh_id p (v_var x) lv = Some y
    -> make_pseudo_epilogue is_reg_ptr fresh_id p ii X xs ftys lvs = ok args
    -> make_pseudo_epilogue is_reg_ptr fresh_id p ii X (x :: xs) (fty :: ftys) (lv :: lvs)
       = ok (PI_lv (Lvar y) :: (PI_i lv fty y) :: args).
  Proof. by move=> eq1 eq2 eq3 /= ->; rewrite eq2 eq1 eq3 eqxx /= => ->. Qed.

  Section MakeEpilogueInd.
  Variable P : seq var_i -> seq stype -> lvals -> seq pseudo_instr -> Prop.
  Variable (p : uprog) (ii : instr_info) (X:Sv.t).

  Hypothesis P0 : P [::] [::] [::] [::].

  Hypothesis PSNone :
    forall x xs fty ftys lv lvs args,
         is_reg_ptr_lval is_reg_ptr fresh_id p (v_var x) lv = None
      -> make_pseudo_epilogue is_reg_ptr fresh_id p ii X xs ftys lvs = ok args
      -> P xs ftys lvs args
      -> P (x :: xs) (fty :: ftys) (lv :: lvs) (PI_lv lv :: args).

  Hypothesis PSSome :
    forall x xs fty ftys lv lvs (y : var_i) args,
       fty = vtype y -> ~~ is_sbool fty -> ~~Sv.mem y X
    -> is_reg_ptr_lval is_reg_ptr fresh_id p (v_var x) lv = Some y
    -> make_pseudo_epilogue is_reg_ptr fresh_id p ii X xs ftys lvs = ok args
    -> P xs ftys lvs args
    -> P (x :: xs) (fty :: ftys) (lv :: lvs)
         (PI_lv (Lvar y) :: (PI_i lv fty y) :: args).

  Lemma make_pseudo_epilogueW xs ftys lvs args :
       make_pseudo_epilogue is_reg_ptr fresh_id p ii X xs ftys lvs = ok args
    -> P xs ftys lvs args.
  Proof.
  move: xs ftys lvs args; apply: diagonal_induction_3;
    last 1 [idtac] || by case=> [|??] [|??] //= args [<-].
  move=> x fty lv xs ftys lvs ih args /=.
  case E: (is_reg_ptr_lval _ _ _ _ _) => [y|] /=; last first.
  + by t_xrbindP => args' h [<-]; apply/PSNone/ih.
  + t_xrbindP=> /= _ /assertP /and3P[/eqP h1 h2 h3] args'.
    by move=> h <-; apply/PSSome/ih.
  Qed.
  End MakeEpilogueInd.

  Context (p p' : uprog).
  Context (ev : unit).

  Hypothesis Hp : makereference_prog is_reg_ptr fresh_id p = ok p'.

  Inductive sem_pis ii : estate -> seq pseudo_instr -> values -> estate -> Prop := 
   | SPI_nil : forall s, sem_pis ii s [::] [::] s
   | SPI_lv  : forall s1 s2 s3 lv pis v vs,
     write_lval (p_globs p') lv v s1 = ok s2 ->
     sem_pis ii s2 pis vs s3 ->
     sem_pis ii s1 (PI_lv lv :: pis) (v::vs) s3
   | SPI_i : forall s1 s2 s3 lv ty y pis vs,
     sem_I p' ev s1 (mk_ep_i ii lv ty y) s2 ->
     sem_pis ii s2 pis vs s3 ->
     sem_pis ii s1 (PI_i lv ty y :: pis) vs s3.

  Lemma eq_globs : p_globs p = p_globs p'.
  Proof.
   case : p Hp => /= p_funcs p_globs extra.
   rewrite /makereference_prog.
   t_xrbindP => /=.
   by move => y _ <-.
  Qed.

  Lemma eq_funcs : map_cfprog (update_fd is_reg_ptr fresh_id p (get_sig p)) (p_funcs p) = ok (p_funcs p').
  Proof.
    move : Hp.
    rewrite /makereference_prog.
    by t_xrbindP => fdecls Hmap_cfprog <- /=.
  Qed.

  Lemma truncate_val_pof_val ty v vt: 
    truncate_val ty v = ok vt ->
    exists w, pof_val ty vt = ok w /\ pto_val w = vt.
  Proof.
    case: v => [b | z | len a | s ws | ty'].
    + by move=> /truncate_val_bool [??]; subst ty vt => /=; exists b.
    + by move=> /truncate_val_int [??]; subst ty vt => /=; exists z.
    + rewrite /truncate_val; case: ty => //=.
      move=> n; rewrite /WArray.cast; case: ifP => //= hlen [<-] /=.
      rewrite /WArray.inject; case: ZltP => [/Z.lt_irrefl // | /= _ ]; eauto.
    + move=> /truncate_val_word [ws' [? hsub ?]]; subst ty vt => /=.
      case: Sumbool.sumbool_of_bool; first by eauto.
      by rewrite cmp_le_refl.
    by rewrite /truncate_val of_val_undef.
  Qed.

  Lemma truncate_val_idem (t : stype) (v v' : value) :
    truncate_val t v = ok v' -> truncate_val t v' = ok v'.
  Proof.
  rewrite /truncate_val; case: t v => [||q|w].
  + by move=> x; t_xrbindP=> b bE <-.
  + by move=> x; t_xrbindP=> i iE <-.
  + move=> x; t_xrbindP=> a aE <- /=.
    by rewrite /WArray.cast Z.leb_refl /=; case: (a).
  + move=> x; t_xrbindP=> w' w'E <- /=.
    by rewrite truncate_word_u.
  Qed.

  Lemma make_pseudo_codeP ii X xs tys lvs pis s1 s2 vm1 vs vst:
    make_pseudo_epilogue is_reg_ptr fresh_id p ii X xs tys lvs = ok pis ->
    mapM2 ErrType truncate_val tys vs = ok vst ->
    Sv.Subset (Sv.union (read_rvs lvs) (vrvs lvs)) X -> 
    write_lvals (p_globs p) s1 lvs vst = ok s2 ->
    evm s1 =[X] vm1 ->
    exists vm2, 
      sem_pis ii (with_vm s1 vm1) pis vst (with_vm s2 vm2) /\
      evm s2 =[X] vm2.
  Proof.
    move=> h; elim /make_pseudo_epilogueW : h s1 vm1 vs vst => {xs tys lvs pis}.
    + by move=> s1 vm1 [] // _ [] <- _ [<-] ?; exists vm1; split => //; constructor.
    + move=> x xs ty tys lv lvs pis hnone _ ih s1 vm1 [ //| v vs] vst' /=.
      t_xrbindP => vt ht vst hts <- {vst'}.
      rewrite read_rvs_cons vrvs_cons => leX /=.
      t_xrbindP => s1' hw hws eqvm.
      have [|vm1' [eqvm' hw']]:= write_lval_eq_on _ hw eqvm; first by SvD.fsetdec.
      case: (ih _ vm1' _ _ hts _ hws _).
      + by SvD.fsetdec.
      + by apply: eq_onI eqvm'; SvD.fsetdec.
      move=> vm2' [ih1 ih2]; exists vm2'; split => //. 
      econstructor; eauto.
      by rewrite -eq_globs.
    move=> x xs ty tys lv lvs y pis -> hb /Sv_memP hyX hsome _ ih s1 vm1 [ //| v vs] vst' /=.
    t_xrbindP => vt ht vst hts <- {vst'}.
    rewrite read_rvs_cons vrvs_cons => leX /=.
    t_xrbindP => s1' hw hws eqvm.
    have [vmy [hw' eqvmy semy]]: exists vmy, 
      [/\ write_lval (p_globs p') y vt (with_vm s1 vm1) = ok (with_vm s1 vmy),
          evm s1 =[X] vmy &
          sem_pexpr (p_globs p') (with_vm s1 vmy) (Plvar y) = ok vt].
    + rewrite /write_lval /= /write_var evm_with_vm /set_var.
      case: (truncate_val_pof_val ht) => w [-> /= ?]; subst vt.
      exists (vm1.[y <- ok w]); split => //.
      + move=> z hz; rewrite Fv.setP_neq; first by apply eqvm. 
        by apply/eqP => ?;subst z;SvD.fsetdec.
      by rewrite /get_gvar /= /get_var Fv.setP_eq.
    set I := mk_ep_i ii lv (vtype y) y.
    have [vm1' [semI eqvm1']]: exists vm1',
     [/\ sem_I p' ev (with_vm s1 vmy) I (with_vm s1' vm1') &
         evm s1' =[X]  vm1'].
    + have [ | vm1' [eqvm1' hwvm1']]:= write_lval_eq_on (X:=X) _ hw eqvmy;first by SvD.fsetdec.
      exists vm1'; split; last by apply: eq_onI eqvm1'; SvD.fsetdec.
      constructor; apply Eassgn with vt vt => //.
      + by apply: truncate_val_idem ht.
      by rewrite -eq_globs.
    have [|vm2 [sem2 eqvm2]]:= ih s1' vm1' vs vst hts _ hws eqvm1'; first by SvD.fsetdec.
    exists vm2; split => //.
    econstructor; eauto; econstructor; eauto.
  Qed.
    
  (* Move the section in psem *)
  Section Sem_eqv.

  Let Pc s1 c s2 := 
    forall vm1 X, 
      Sv.Subset (read_c c) X ->
      evm s1 =[X] vm1 ->
      exists vm2, sem p' ev (with_vm s1 vm1) c (with_vm s2 vm2) /\ evm s2 =[X] vm2.

  Let Pi s1 (i:instr) s2 := 
    forall vm1 X, 
      Sv.Subset (read_I i) X ->
      evm s1 =[X] vm1 ->
      exists vm2, sem_I p' ev (with_vm s1 vm1) i (with_vm s2 vm2) /\ evm s2 =[X] vm2.

  Let Pi_r s1 (i:instr_r) s2 :=
    forall vm1 X, 
      Sv.Subset (read_i i) X ->
      evm s1 =[X] vm1 ->
      exists vm2, sem_i p' ev (with_vm s1 vm1) i (with_vm s2 vm2) /\ evm s2 =[X] vm2.

  Let Pfor (i:var_i) zs s1 c s2 := 
    forall vm1 X, 
      Sv.Subset (read_c c) X ->
        evm s1 =[X] vm1 ->
        exists vm2, sem_for p' ev i zs (with_vm s1 vm1) c (with_vm s2 vm2) /\ evm s2 =[X] vm2.
 
  Let Pfun (m:mem) (fn:funname) (args: values) (m':mem) (res:values) := true.

  Lemma read_cP X s1 c s2 vm1 : 
    sem p' ev s1 c s2 ->
    Sv.Subset (read_c c) X ->
    evm s1 =[X] vm1 ->
    exists vm2, sem p' ev (with_vm s1 vm1) c (with_vm s2 vm2) /\ evm s2 =[X] vm2.
  Proof.
    move=> hsem;move: hsem vm1 X.
    apply : (sem_Ind (Pc := Pc) (Pi := Pi) (Pi_r := Pi_r) (Pfor := Pfor) (Pfun := Pfun)) => {s1 c s2}.
    + by move=> s vm1 X hsub heq; exists vm1; split => //;constructor.
    + move=> s1 s2 s3 i c _ ihi _ ihc vm1 X; rewrite read_c_cons => hsub heq1.  
      case: (ihi vm1 X _ heq1); first by SvD.fsetdec.
      move=> vm2 [hi heq2].
      case: (ihc vm2 X _ heq2); first by SvD.fsetdec.
      by move=> vm3 [hc heq3]; exists vm3;split => //; econstructor; eauto.
    + move=> ii i s1 s2 _ ih vm1 X; rewrite read_Ii => hsub heq1. 
      by case: (ih vm1 X hsub heq1) => vm2 [??];exists vm2; split.
    + move=> s1 s2 x t ty e v v' he htr hw vm1 X.
      rewrite read_i_assgn => hsub heq1. 
      case: (write_lval_eq_on _ hw heq1); first by SvD.fsetdec.
      move=> vm2 [ heq2 ?];exists vm2; split.
      + econstructor; eauto.
        rewrite -(@read_e_eq_on _ Sv.empty) //.
        by rewrite read_eE => z hz; apply heq1; SvD.fsetdec.
      by move=> z hz;apply heq2; SvD.fsetdec.
    + move=> s1 s2 t o xs es.
      rewrite /sem_sopn; t_xrbindP => vargs vres hes hex hw vm1 X.
      rewrite read_i_opn => hsub heq1.
      case: (write_lvals_eq_on _ hw heq1); first by SvD.fsetdec.
      move=> vm2 [heq2 hw2]; exists vm2; split => //.
      econstructor; eauto.
      rewrite /sem_sopn -(@read_es_eq_on _ _ X) //; last first.
      + by move=> z;rewrite read_esE => hz;apply heq1; SvD.fsetdec.
      by rewrite hes /= hex /= hw2.
      by apply: eq_onI heq2; SvD.fsetdec.
    + move=> s1 s2 e c1 c2 he _ ih vm1 X.
      rewrite read_i_if => hsub heq1.
      case: (ih vm1 X _ heq1); first SvD.fsetdec.
      move=> vm2 [hs2 heq2]; exists vm2;split => //.
      apply Eif_true => //.
      rewrite -(@read_e_eq_on _ Sv.empty) //.
      by rewrite read_eE; apply: eq_onI heq1; SvD.fsetdec.
    + move=> s1 s2 e c1 c2 he _ ih vm1 X.
      rewrite read_i_if => hsub heq1.
      case: (ih vm1 X _ heq1); first SvD.fsetdec.
      move=> vm2 [hs2 heq2]; exists vm2;split => //.
      apply Eif_false => //.
      rewrite -(@read_e_eq_on _ Sv.empty) //.
      by rewrite read_eE; apply: eq_onI heq1; SvD.fsetdec.
    + move=> s1 s2 s3 s4 a c1 e c2 _ ih1 he _ ih2 _ ihw vm1 X.
      rewrite read_i_while => hsub heq1.
      case: (ih1 vm1 X _ heq1); first SvD.fsetdec.
      move=> vm2 [hs1 heq2]; case: (ih2 vm2 X _ heq2); first SvD.fsetdec.
      move=> vm3 [hs2 heq3]; case: (ihw vm3 X _ heq3); first by rewrite read_i_while. 
      move=> vm4 [hs3 heq4]; exists vm4; split => //.
      apply: Ewhile_true; eauto.
      rewrite -(@read_e_eq_on _ Sv.empty) //.
      by rewrite read_eE; apply: eq_onI heq2; SvD.fsetdec.
    + move=> s1 s2 a c1 e c2 _ ih1 he vm1 X.
      rewrite read_i_while => hsub heq1.
      case: (ih1 vm1 X _ heq1); first SvD.fsetdec.
      move=> vm2 [hs1 heq2]; exists vm2; split => //. 
      apply: Ewhile_false; eauto.
      rewrite -(@read_e_eq_on _ Sv.empty) //.
      by rewrite read_eE; apply: eq_onI heq2; SvD.fsetdec.
    + move=> s1 s2 i d lo hi c vlo vhi hlo hhi _ ih vm1 X.
      rewrite read_i_for => hsub heq1.  
      case: (ih vm1 X _ heq1); first by SvD.fsetdec.
      move=> vm2 [? heq2]; exists vm2; split => //.
      by econstructor; eauto; rewrite -(@read_e_eq_on _ Sv.empty) // read_eE; apply: eq_onI heq1; SvD.fsetdec.
    + move=> s1 i c vm1 X hsub heq1.
      by exists vm1; split => //;constructor.
    + move=> s1 s2 s3 s4 i z zs c hwi _ ihc _ ihf vm1 X hsub heq1.
      case: (write_var_eq_on hwi heq1) => vm2 [heq2 hw2].
      case: (ihc vm2 X hsub); first by apply: eq_onI heq2; SvD.fsetdec.
      move=> vm3 [? heq3].
      case: (ihf vm3 X hsub heq3) => vm4 [? heq4]; exists vm4; split => //.
      by econstructor; eauto.
    + move=> s1 m2 s2 ii xs fn args vargs vs hargs hcall _ hw vm1 X.
      rewrite read_i_call => hsub heq1.
      case: (write_lvals_eq_on _ hw heq1); first by SvD.fsetdec.
      move=> vm2 [heq2 hw2]; exists vm2; split; last by apply: eq_onI heq2; SvD.fsetdec.
      econstructor; eauto.
      by rewrite -(@read_es_eq_on _ _ X) // read_esE; apply: eq_onI heq1; SvD.fsetdec.
    done.
  Qed.

  Lemma sem_eqv s1 c s2 vm1: 
    sem p' ev s1 c s2 ->
    evm s1 =v vm1 ->
    exists vm2, sem p' ev (with_vm s1 vm1) c (with_vm s2 vm2) /\ evm s2 =v vm2.
  Proof.
    move=> hsem heq1.
    case: (read_cP (vm1 := vm1) (X:= Sv.union (read_c c) (write_c c)) hsem).
    + by SvD.fsetdec.
    + by move=> x hx;apply heq1.
    move=> vm2 [hsem2 heq2]; exists vm2; split => //.
    move=> x; case: (Sv_memP x (write_c c)) => hx.
    + by apply heq2; SvD.fsetdec.
    rewrite -(writeP hsem) // heq1.
    by have := writeP hsem2; rewrite !evm_with_vm => ->.
  Qed.

  Lemma set_var_spec x v vm1 vm2 vm1' : 
    set_var vm1 x v = ok vm2 ->
    exists vm2', [/\ set_var vm1' x v = ok vm2', vm1' = vm2' [\ Sv.singleton x] & vm2'.[x] = vm2.[x]  ].
  Proof.
    rewrite /set_var.
    apply: set_varP => [ w -> | -> ->] /= <-.
    + exists vm1'.[x <- ok w]; split => //; last by rewrite !Fv.setP_eq.
      by move=> z hz; rewrite Fv.setP_neq //; apply/eqP; SvD.fsetdec.
    exists vm1'.[x <- pundef_addr (vtype x)]; split => //; last by rewrite !Fv.setP_eq.
    by move=> z hz; rewrite Fv.setP_neq //; apply/eqP; SvD.fsetdec.
  Qed.

  Lemma write_var_spec x v s1 s2 s1': 
    write_var x v s1 = ok s2 ->
    exists vmx, [/\ write_var x v s1' = ok (with_vm s1' vmx), 
                    evm s1' = vmx [\ Sv.singleton x] & vmx.[x] = (evm s2).[x]].
  Proof.
    rewrite /write_var; t_xrbindP => vm hs <- {s2}.
    by have [vmx [-> ?? /=]] := set_var_spec (evm s1') hs; exists vmx.
  Qed.

  End Sem_eqv.

  Lemma sem_pexpr_noload s m e v: 
    noload e -> 
    sem_pexpr (p_globs p') s e = ok v ->
    sem_pexpr (p_globs p') (with_mem s m) e = ok v.
  Proof.
    case: s => sm vm; rewrite /with_mem /=.
    pose P e := 
      forall v, 
      noload e → sem_pexpr (p_globs p') {| emem := sm; evm := vm |} e = ok v → sem_pexpr (p_globs p') {| emem := m; evm := vm |} e = ok v.
    pose Q es := 
      forall vs,
      all noload es -> sem_pexprs (p_globs p') {| emem := sm; evm := vm |} es = ok vs → 
      sem_pexprs (p_globs p') {| emem := m; evm := vm |} es = ok vs.
    apply: (pexpr_mut_ind (P:= P) (Q:= Q))=> {e v}; split; rewrite /P /Q //= => {P Q}.
    + move=> e ihe es ihes vs /andP [] /ihe{ihe}ihe /ihes{ihes}ihes.
      by t_xrbindP => ? /ihe -> /= ? /ihes -> /= <-.
    + move=> aa sz x e ih v /ih{ih}ih.
      apply: on_arr_gvarP => n t hx ->.
      by rewrite /on_arr_var /=; t_xrbindP => ze ve /ih -> /= -> ? /= -> <-.
    + move=> aa sz len x e ih v /ih{ih}ih.
      apply: on_arr_gvarP => n t hx ->.
      by rewrite /on_arr_var /=; t_xrbindP => ze ve /ih -> /= -> ? /= -> <-.
    + by move=> o e ih v /ih{ih}ih; t_xrbindP => ve /ih -> /= ->.
    + move=> o e1 ih1 e2 ih2 v /andP [] /ih1{ih1}ih1 /ih2{ih2}ih2.
      by t_xrbindP => ve1 /ih1 -> /= ve2 /ih2 -> /=.
    + move=> e es ihes v /ihes{ihes}ihes; t_xrbindP => ? /ihes.
      by rewrite /sem_pexprs => -> /=.
    move=> t e ihe e1 ihe1 e2 ihe2 v /and3P [] he he1 he2. 
    by t_xrbindP => ?? /(ihe _ he) -> /= -> ?? /(ihe1 _ he1) -> /= -> ?? /(ihe2 _ he2) -> /= -> <-.
  Qed.

  Lemma sem_pexpr_noload_eq_on s1 s2 e v: 
    noload e -> evm s1 =[read_e e] evm s2 ->
    sem_pexpr (p_globs p') s1 e = ok v ->
    sem_pexpr (p_globs p') s2 e = ok v.
  Proof.
    case: s2 => m2 vm2 hno heq he.
    have <- := sem_pexpr_noload m2 hno he.
    by apply eq_on_sem_pexpr => //=; apply eq_onS.
  Qed.
        
  Lemma swapableP ii pis lvs vs c s1 s2:
    swapable ii pis = ok (lvs, c) ->
    sem_pis ii s1 pis vs s2 ->
    exists s1' vm2, 
      [/\ write_lvals (p_globs p') s1 lvs vs = ok s1',
          sem p' ev s1' c (with_vm s2 vm2) & Fv.ext_eq (evm s2) vm2].
  Proof. 
    elim: pis lvs c vs s1 => /= [ | pi pis ih] lvs' c' vs s1.
    + move => [??] h; subst lvs' c'.
      inversion_clear h; exists s2, (evm s2); split => //.
      by rewrite with_vm_same; constructor.
    case: pi => [lv | lv ty y] /=; t_xrbindP => -[] lvs c /ih{ih}ih.
    + move=> [??] h; subst lvs' c'.
      inversion_clear h. 
      have [s1' [vm2 [hws hsem]]] := ih _ _ H0.         
      by exists s1', vm2 ; split => //=; rewrite H.
    t_xrbindP => _ /assertP /Sv.is_empty_spec.
    rewrite /mk_ep_i /= /write_I /read_I /= -/vrv -/read_rv -Sv.is_empty_spec.
    move=> hrw _ /assertP hwr _ /assertP wflv ?? h; subst c' lvs'.
    inversion_clear h.
    have [s1' [vm2 [hws hsem heqvm]]]:= ih _ _ H0.
    inversion_clear H; inversion_clear H1.
    have heqr := eq_onS (disjoint_eq_on hrw H3).
    have nwm_pi : ~~ lv_write_mem lv by case: (lv) wflv.
    have heqm  := lv_write_memP nwm_pi H3.
    have [{nwm_pi} vm3 [hvm3 hw3]] := write_lvals_eq_on (@SvP.MP.subset_refl _) hws heqr.
    have hy : sem_pexpr (p_globs p') (with_vm s1' vm3) (Plvar y) = ok v.
    + rewrite -H; rewrite /=; apply: (get_gvar_eq_on _ (@SvP.MP.subset_refl _)).
      rewrite /read_gvar /= => y' /SvD.F.singleton_iff ?; subst y'.
      have := (disjoint_eq_ons (s:= Sv.singleton y) _ hw3).
      rewrite !evm_with_vm => <- //; last by SvD.fsetdec.
      apply/Sv.is_empty_spec; move/Sv.is_empty_spec: hwr.
      by rewrite read_rvE /read_gvar /=; SvD.fsetdec.
    have heqnw: evm s1' = vm3 [\ Sv.union (vrv lv) (vrvs lvs)]. 
    + move=> x hx; have /= <- := vrvsP hw3; last by SvD.fsetdec.
      rewrite -(vrvsP hws); last by SvD.fsetdec.
      by rewrite -(vrvP H3) //; SvD.fsetdec.
    have [vmi [hsemi heqv]]: exists vmi, write_lval (p_globs p') lv v' (with_vm s1' vm3) = ok (with_vm s1' vmi) /\ evm s1' =v vmi.
    + move: H3; rewrite /write_lval.
      move /Sv.is_empty_spec: hwr; move /Sv.is_empty_spec: hrw. 
      rewrite /read_gvar [X in (Sv.inter (vrvs _) X)]/= read_rvE.
      case: lv wflv heqnw => //=.
      + move=> x _ heqnw hrw hwr /write_var_spec -/(_ (with_vm s1' vm3)) [vmi] [-> hvmx hx].
        exists vmi; rewrite with_vm_idem; split => //.
        move=> z; case: ((v_var x) =P z) => hxz.
        + by subst z;rewrite hx; have -> //:= vrvsP hws; SvD.fsetdec.
        rewrite -hvmx; last by SvD.fsetdec.
        rewrite evm_with_vm.
        by case (Sv_memP z (vrvs lvs)) => hz; [apply hvm3 | apply heqnw]; SvD.fsetdec.
      move=> aa ws sc x e hnoload heqnw hrw hwr.
      apply: on_arr_varP => sz t htyx hget.
      t_xrbindP=>  zi vi he hvi t1 -> t1' hsub vms3 hset ?; subst s3; rewrite /on_arr_var.
      rewrite (@get_var_eq_on (Sv.singleton x) (evm s1)); first last.
      + by move=> z hz; have := vrvsP hw3; rewrite !evm_with_vm => -> //; SvD.fsetdec.
      + by SvD.fsetdec.
      rewrite hget /=.
      have -> := sem_pexpr_noload_eq_on hnoload _ he; last first.
      + rewrite evm_with_vm; rewrite /with_vm /= in hw3 => z hz.
        by have /= -> // := vrvsP hw3; move: hwr; rewrite read_eE; SvD.fsetdec.
      rewrite /= hvi /= hsub /=.
      have [vmi [-> hvmi hx]]:= set_var_spec vm3 hset; exists vmi; split => //.
      move=> z; case: ((v_var x) =P z) => hxz.
      + by subst z; rewrite hx; have /= -> // := vrvsP hws; SvD.fsetdec.
      rewrite -hvmi; last by SvD.fsetdec.
      by case (Sv_memP z (vrvs lvs)) => hz; [apply hvm3 | apply heqnw]; SvD.fsetdec.  
    set I := (MkI _ _).
    have hsemI : sem_I p' ev (with_vm s1' vm3) I (with_vm s1' vmi) by constructor; econstructor; eauto. 
    have [vm4 []]:= sem_eqv hsem heqv.
    rewrite with_vm_idem => {hsem}hsem heqvm4.
    exists (with_vm s1' vm3), vm4; split.
    + by have -> // : s1 = (with_vm s3 (evm s1)); rewrite /with_vm -heqm; case: (s1).
    + by econstructor;eauto.
    by move=> x; rewrite (heqvm x) (heqvm4 x).
  Qed.

  Let Pi s1 (i:instr) s2:=
    forall (X:Sv.t) c', update_i is_reg_ptr fresh_id p (get_sig p) X i = ok c' ->
     Sv.Subset (Sv.union (read_I i) (write_I i)) X ->
     forall vm1, wf_vm vm1 -> evm s1 =[X] vm1 ->
     exists vm2, [/\ wf_vm vm2, evm s2 =[X] vm2 &
        sem p' ev (with_vm s1 vm1) c' (with_vm s2 vm2)].

  Let Pi_r s1 (i:instr_r) s2 :=
    forall ii, Pi s1 (MkI ii i) s2.

  Let Pc s1 (c:cmd) s2:=
    forall (X:Sv.t) c', update_c (update_i is_reg_ptr fresh_id p (get_sig p) X) c = ok c' ->
     Sv.Subset (Sv.union (read_c c) (write_c c)) X ->
     forall vm1, wf_vm vm1 -> evm s1 =[X] vm1 ->
     exists vm2, [/\ wf_vm vm2, evm s2 =[X] vm2 &
        sem p' ev (with_vm s1 vm1) c' (with_vm s2 vm2)].

  Let Pfor (i:var_i) vs s1 c s2 :=
    forall X c',
    update_c (update_i is_reg_ptr fresh_id p (get_sig p) X) c = ok c' ->
    Sv.Subset (Sv.add i (Sv.union (read_c c) (write_c c))) X ->
    forall vm1, wf_vm vm1 -> evm s1 =[X] vm1 ->
    exists vm2, [/\ wf_vm vm2, evm s2 =[X] vm2  &
      sem_for p' ev i vs (with_vm s1 vm1) c' (with_vm s2 vm2)].

  Let Pfun m fn vargs m' vres :=
    sem_call p' ev m fn vargs m' vres.

  Local Lemma Hskip : sem_Ind_nil Pc.
  Proof.
    by move=> s X _ [<-] hs vm1 hvm1; exists vm1; split => //; constructor.
  Qed.

  Local Lemma Hcons : sem_Ind_cons p ev Pc Pi.
  Proof.
    move=> s1 s2 s3 i c _ hi _ hc X c'; rewrite /update_c /=.
    t_xrbindP => lc ci {}/hi hi cc hcc <- <-.
    rewrite read_c_cons write_c_cons => hsub vm1 wf_vm1 hvm1.
    have [|vm2 [wf_vm2 hvm2 hs2]]:= hi _ vm1 wf_vm1 hvm1; first by SvD.fsetdec.
    have /hc : update_c (update_i is_reg_ptr fresh_id p (get_sig p) X) c = ok (flatten cc).
    + by rewrite /update_c hcc.
    move=> /(_ _ vm2 wf_vm2 hvm2) [|vm3 [wf_vm3 hvm3 hs3]]; first by SvD.fsetdec.
    by exists vm3; split => //=; apply: sem_app hs2 hs3.
  Qed.

  Local Lemma HmkI : sem_Ind_mkI p ev Pi_r Pi.
  Proof. by move=> ii i s1 s2 _ Hi X c' /Hi. Qed.

  Local Lemma Hassgn : sem_Ind_assgn p Pi_r.
  Proof.
    move=> s1 s2 x t ty e v v' he htr hw ii X c' [<-].
    rewrite read_Ii /write_I /= vrv_recE read_i_assgn => hsub vm1 wf_vm1 hvm1.
    move: he; rewrite (read_e_eq_on _ (s := Sv.empty) (vm' := vm1)); last first.
    + by apply: eq_onI hvm1; rewrite read_eE; SvD.fsetdec.
    rewrite eq_globs => he; case: (write_lval_eq_on _ hw hvm1).
    + by SvD.fsetdec.
    move => vm2 [eq_s2_vm2 H_write_lval]; exists vm2; split.
    + by apply: (wf_write_lval _ H_write_lval).
    + by apply: (eq_onI _ eq_s2_vm2); SvD.fsetdec.
    by apply/sem_seq1/EmkI/(Eassgn _ _ he htr); rewrite -eq_globs.
  Qed.

  Local Lemma Hopn : sem_Ind_opn p Pi_r.
  Proof.
    move=> s1 s2 t o xs es He ii X c' [<-].
    rewrite read_Ii read_i_opn /write_I /= vrvs_recE => hsub vm1 wf_vm1 hvm1.
    move: He; rewrite eq_globs /sem_sopn Let_Let.
    t_xrbindP => vs Hsem_pexprs res Hexec_sopn hw.
    case: (write_lvals_eq_on _ hw hvm1); first by SvD.fsetdec.
    move=> vm2 [eq_s2_vm2 H_write_lvals]; exists vm2 ; split => //.
    + by apply: (wf_write_lvals _ H_write_lvals).
    + by apply: (eq_onI _ eq_s2_vm2); SvD.fsetdec.
    apply/sem_seq1/EmkI; constructor.
    rewrite /sem_sopn Let_Let - (@read_es_eq_on _ _ X) ; last first.
    + by rewrite read_esE; apply: (eq_onI _ hvm1); SvD.fsetdec.
    by rewrite Hsem_pexprs /= Hexec_sopn.
  Qed.

  Lemma write_Ii ii i : write_I (MkI ii i) = write_i i.
  Proof. by []. Qed.

  Local Lemma Hif_true : sem_Ind_if_true p ev Pc Pi_r.
  Proof.
    move=> s1 s2 e c1 c2 He Hs Hc ii X c' /=.
    t_xrbindP => i_then i_thenE i_else i_elseE {c'}<-.
    rewrite !(read_Ii, write_Ii) !(read_i_if, write_i_if) => le_X.
    move=> vm1 wf_vm1 eq_s1_vm1; case: (Hc X _ i_thenE _ vm1 wf_vm1 eq_s1_vm1).
    + by SvD.fsetdec.
    move=> vm2 [eq_s2_vm2 sem_i_then]; exists vm2; split=> //.
    apply/sem_seq1/EmkI; apply: Eif_true => //.
    rewrite - eq_globs -He.
    rewrite -(@read_e_eq_on _ Sv.empty) // -/(read_e _).
    by apply: (eq_onI _ eq_s1_vm1); SvD.fsetdec.
  Qed.

  Local Lemma Hif_false : sem_Ind_if_false p ev Pc Pi_r.
  Proof.
    move=> s1 s2 e c1 c2 He Hs Hc ii X c' /=.
    t_xrbindP => i_then i_thenE i_else i_elseE {c'}<-.
    rewrite !(read_Ii, write_Ii) !(read_i_if, write_i_if) => le_X.
    move=> vm1 wf_vm1 eq_s1_vm1; case: (Hc X _ i_elseE _ vm1 wf_vm1 eq_s1_vm1).
    + by SvD.fsetdec.
    move=> vm2 [eq_s2_vm2 sem_i_else]; exists vm2; split=> //.
    apply/sem_seq1/EmkI; apply: Eif_false => //.
    rewrite - eq_globs -He.
    rewrite -(@read_e_eq_on _ Sv.empty) // -/(read_e _).
    by apply: (eq_onI _ eq_s1_vm1); SvD.fsetdec.
  Qed.

  Local Lemma Hwhile_true : sem_Ind_while_true p ev Pc Pi_r.
  Proof.
    move=> s1 s2 s3 s4 a c e c' sem_s1_s2 H_s1_s2.
    move=> sem_s2_e sem_s2_s3 H_s2_s3 sem_s3_s4 H_s3_s4.
    move=> ii X c'' /=; t_xrbindP=> d dE d' d'E {c''}<-.
    rewrite !(read_Ii, write_Ii) !(read_i_while, write_i_while).
    move=> le_X vm1 wf_vm1 eq_s1_vm1.
    case: (H_s1_s2 X _ dE _ _ wf_vm1 eq_s1_vm1); first by SvD.fsetdec.
    move=> vm2 [wf_vm2 eq_s2_vm2 sem_vm1_vm2].
    case: (H_s2_s3 X _ d'E _ _ wf_vm2 eq_s2_vm2); first by SvD.fsetdec.
    move=> vm3 [wf_vm3 eq_s3_vm3 sem_vm2_vm3].
    case: (H_s3_s4 ii X [:: MkI ii (Cwhile a d e d')] _ _ vm3) => //=.
    + by rewrite dE d'E.
    + rewrite !(read_Ii, write_Ii) !(read_i_while, write_i_while).
      by SvD.fsetdec.
    move=> vm4 [wf_vm4 eq_s4_vm4 sem_vm3_vm4]; exists vm4; split=> //.
    apply/sem_seq1/EmkI; apply: (Ewhile_true sem_vm1_vm2 _ sem_vm2_vm3).
    + rewrite -(make_referenceprog_globs Hp) -sem_s2_e.
      rewrite -(@read_e_eq_on _ Sv.empty) // -/(read_e _).
      by apply: (eq_onI _ eq_s2_vm2); SvD.fsetdec.
    by elim/sem_seq1I: sem_vm3_vm4 => /sem_IE.
  Qed.

  Local Lemma Hwhile_false : sem_Ind_while_false p ev Pc Pi_r.
  Proof.
   move=> s1 s2 a c e c' He Hc eq_s_e ii X c'' /=.
   t_xrbindP => while_false while_falseE c''' eq_c' <-.
   rewrite !(read_Ii, write_Ii) !(read_i_while, write_i_while).
   move => le_X vm1 wf_vm1 eq_s1_vm1.
   case: (Hc X _ while_falseE _ vm1 wf_vm1 eq_s1_vm1).
   + by SvD.fsetdec.
   move => vm2 [wf_vm2 eq_s2_vm2 sem_while_false].
   exists vm2 ; split => //.
   apply/sem_seq1/EmkI.
   apply Ewhile_false => //.
   rewrite -(make_referenceprog_globs Hp) - eq_s_e.
   rewrite -(@read_e_eq_on _ Sv.empty) // -/(read_e _).
   by apply: (eq_onI _ eq_s2_vm2) ; SvD.fsetdec.
  Qed.

  Local Lemma Hfor_nil : sem_Ind_for_nil Pfor.
  Proof.
    move => s1 x c X c' Hc le_X vm1 eq_s1_vm1.
    exists vm1 ; split => //.
    by constructor.
  Qed.

  Local Lemma Hfor_cons : sem_Ind_for_cons p ev Pc Pfor.
  Proof.
    move => s1 s2 s3 s4 x w ws c eq_s2 sem_s2_s3 H_s2_s3 H_s3_s4 Pfor_s3_s4 X c'.
    move => eq_c' le_X vm1 wf_vm1 eq_s1_vm1.
    case : (write_var_eq_on eq_s2 eq_s1_vm1) => vm2 [eq_s2_vm2 eq_write].
    case : (H_s2_s3 X _ eq_c' _ vm2).
    + by SvD.fsetdec.
    + by apply: (wf_write_var _ eq_write). 
    + by apply: (eq_onI _ eq_s2_vm2) ; SvD.fsetdec.
    move => vm3 [wf_vm3 eq_s3_vm3 sem_vm2_vm3].
    case : (Pfor_s3_s4 X _ eq_c' _ vm3 wf_vm3 eq_s3_vm3) => //.
    move => vm4 [wf_vm4 eq_s4_vm4 sem_vm3_vm4].
    exists vm4 ; split => //.
    by apply (EForOne eq_write sem_vm2_vm3 sem_vm3_vm4).
  Qed.

  Local Lemma Hfor : sem_Ind_for p ev Pi_r Pfor.
  Proof.
    move=> s1 s2 x d lo hi c vlo vhi cpl_lo cpl_hi cpl_for sem_s1_s2.
    move=> ii X c' /=; t_xrbindP=> {c'} c' c'E <-.
    rewrite !(read_Ii, write_Ii) !(read_i_for, write_i_for).
    move=> le_X vm1 wf_vm1 eq_s1_vm1.
    case: (sem_s1_s2 X _ c'E _ _ wf_vm1 eq_s1_vm1); first by SvD.fsetdec.
    move=> vm2 [wf_vm2 eq_s2_vm2 sem_vm1_vm2]; exists vm2.
    split=> //; apply/sem_seq1/EmkI/(Efor (vlo := vlo) (vhi := vhi)) => //.
    + rewrite -(make_referenceprog_globs Hp) -cpl_lo.
      rewrite -(@read_e_eq_on _ Sv.empty) // -/(read_e _).
      by apply: (eq_onI _ eq_s1_vm1); SvD.fsetdec.
    + rewrite - eq_globs -cpl_hi.
      rewrite -(@read_e_eq_on _ Sv.empty) // -/(read_e _).
      by apply: (eq_onI _ eq_s1_vm1); SvD.fsetdec.
  Qed.

  Lemma mapM_size {eT aT bT : Type} (f : aT -> result eT bT) xs ys :
    mapM f xs = ok ys -> size xs = size ys.
  Proof.
  elim: xs ys => /= [|x xs ih] ys; first by case: ys.
  by t_xrbindP=> v _ vs /ih -> <-.
  Qed.

  Lemma read_es_eq_on_sym
     (gd : glob_decls) (es : pexprs) (X : Sv.t) (s : estate) (vm vm' : vmap)
  :
     vm =[read_es_rec X es]  vm' ->
       sem_pexprs gd (with_vm s vm) es = sem_pexprs gd (with_vm s vm') es.
  Proof.
  by apply: @read_es_eq_on gd es X (with_vm s vm) vm'.
  Qed.

  Lemma read_e_eq_on_sym
     (gd : glob_decls) (e : pexpr) (X : Sv.t) (s : estate) (vm vm' : vmap)
  :
     vm =[read_e_rec X e]  vm' ->
       sem_pexpr gd (with_vm s vm) e = sem_pexpr gd (with_vm s vm') e.
  Proof.
  by apply: @read_e_eq_on gd X vm' (with_vm s vm) e.
  Qed.

  Definition make_prologue1_1 (pp : uprog) ii fty x e :=
    if   is_reg_ptr_expr is_reg_ptr fresh_id pp (v_var x) e is Some y
    then Some (MkI ii (Cassgn y AT_rename fty e))
    else None.

  Lemma size_mapM (E A B : Type) (f : (A → result E B)) v1 v2:
    mapM f v1 = ok v2 ->
    size v1 = size v2.
  Proof. by elim: v1 v2 => [ | x xs ih ] /= [] // ; t_xrbindP => // ????? /ih -> _ ->. Qed.

  Lemma size_mapM2 (A B E R : Type) (e : E) (f : (A → B → result E R)) v1 v2 v3:
    mapM2 e f v1 v2 = ok v3 ->
    size v1 = size v3 /\ size v2 = size v3.
  Proof.
   elim: v1 v2 v3 => [ | x xs ih ] [|y ys] [|z zs] //= ; t_xrbindP => // t eqt ts /ih.
   by case => -> -> _ ->.
  Qed.

  Lemma size_fold2 (A B E R : Type) (e: E) (f : (A → B → R → result E R)) xs ys x0 v:
    fold2 e f xs ys x0 = ok v -> size xs = size ys.
  Proof.
    by elim : xs ys x0 => [|x xs ih] [|y ys] x0 //= ; t_xrbindP => // t _ /ih ->.
  Qed.

  Lemma get_set_var vm vm' x v v':
    ~is_sbool (vtype x) ->
    truncate_val (vtype x) v = ok v' ->
    set_var vm x v' = ok vm' ->
    get_var vm' x = ok v'.
  Proof.
    rewrite /get_var /set_var => hty htr; apply on_vuP; last by case: is_sbool hty.
    move=> vt hvt <-.
    rewrite /on_vu Fv.setP_eq.
    case: (vtype x) vt htr hvt => /=.
    + by move=> b _ /to_boolI ->.
    + by move=> i _ /to_intI ->.
    + move=> n t; case: v => //= [ n' t' | [] //].
      rewrite /truncate_val /= /WArray.cast.
      by case: ifP => //= ? [<-] /= [<-]; rewrite /WArray.inject Z.ltb_irrefl.
    move => w vt; rewrite /truncate_val /=; t_xrbindP => w' h <-.
    rewrite /to_pword.
    assert (h1 := cmp_le_refl w); case: Sumbool.sumbool_of_bool; last by rewrite h1.
    by move=> h2 [<-] /=.
  Qed.

  Local Lemma Hcall : sem_Ind_call p ev Pi_r Pfun.
  Proof.
    move=> s1 m s2 ii lv fn args vargs aout eval_args h1 h2 h3.
    move=> ii' X c' hupd; rewrite !(read_Ii, write_Ii).
    rewrite !(read_i_call, write_i_call) => le_X vm1 wf_vm1 eq_s1_vm1.
    case/sem_callE: h1 hupd => fnd [fnE] [vs] [s1'] [s2'] [s3'] [vres].
    case=> vsE /= [[{s1'}<-] hwrinit] sem_body [vresE aoutE] mE.
    subst m; rewrite /(get_sig p) fnE.
    t_xrbindP=> -[pl eargs] plE; t_xrbindP=> -[ep lvaout] epE.
    t_xrbindP=> _ /assertP hdisj [<-] {c'}.
    have eqglob: p_globs p = p_globs p'.
    + by apply: make_referenceprog_globs.
    have : exists vmx vargs', [/\
        sem p' ev (with_vm s1 vm1) pl (with_vm s1 vmx)
      , sem_pexprs (p_globs p') (with_vm s1 vmx) eargs = ok vargs'
      , mapM2 ErrType truncate_val (f_tyin fnd) vargs' = ok vs
      & vm1 =[X] vmx].
    + move=> {epE lvaout ep aoutE vresE sem_body vres h3 h2 fnE wf_vm1 s3' aout hdisj}.
      have: (Sv.Subset X X) by SvD.fsetdec.
      move: {1 3 4}X plE => Y plE le_XY.
      move: plE vargs vs le_XY vmap0 vm1 eq_s1_vm1 s2' le_X eval_args vsE hwrinit.
      elim/make_prologueW => {Y args pl eargs} Y.
      - move=> _ _ _ vmap0 vm1 _ _ /= _ [<-] /= [<-] _.
        by exists vm1, [::]; split=> //; constructor.
      - move=> x xs fty ftys pe pes c args eq_ptr_expr eq_mk_prologue ih.
        move=> vargs' vs' subXY vmap0 vm1 eq_s1_vm1 s2' subUX.
        rewrite [X in X -> _]/=; t_xrbindP=> v vE vargs vargsE ?; subst vargs'.
        rewrite [X in X -> _]/=; t_xrbindP=> vt vtE vs vsE ?; subst vs'.
        rewrite [X in X -> _]/=; t_xrbindP=> svm0' wr_init1 wr_init.
        have [vm0' ?]: exists vm0', svm0' = with_vm s1 vm0'; last subst svm0'.
        * move: wr_init1; rewrite /write_var; t_xrbindP.
          by move=> vm0' h <-; exists vm0'.
        case: (ih vargs vs subXY vm0' vm1 _ s2') => //.
        * by move: subUX; rewrite read_es_cons; SvD.fsetdec.
        * move=> vmx [vargs'] [ih1 ih2 ih3 ih4]; exists vmx, (v :: vargs'); split => //=.
          + rewrite [X in Let _ := X in _](_ : _ = ok v) 1?ih2 //=.
            rewrite -vE  eq_globs; apply: eq_on_sem_pexpr => //=.
            apply/eq_onS/(@eq_onI _ X).
            - by move: subUX; rewrite read_es_cons; SvD.fsetdec.
            - by apply: (eq_onT eq_s1_vm1); apply: eq_onI ih4.
          + by rewrite vtE /= ih3.
      - move=> x xs fty ftys pe pes y c args eq_fty notB_fty notM_y_Y.
        move=> eq_ptr_expr eq_mk_prologue ih.
        move=> vargs' vs' subXY vmap0 vm1 eq_s1_vm1 s2' subUX.
        move: subUX; rewrite read_es_cons => subUX.
        rewrite [X in X -> _]/=; t_xrbindP=> v vE vargs vargsE ?; subst vargs'.
        rewrite [X in X -> _]/=; t_xrbindP=> vt vtE vs vsE ?; subst vs'.
        rewrite [X in X -> _]/=; t_xrbindP=> svm0' wr_init1 wr_init.
        have [vm0' ?]: exists vm0', svm0' = with_vm s1 vm0'; last subst svm0'.
        * move: wr_init1; rewrite /write_var; t_xrbindP.
          by move=> vm0' h <-; exists vm0'.
        have [vmx' hvmx']: exists vmx', write_var y vt (with_vm s1 vm1) = ok (with_vm s1 vmx').
        * move: wr_init1; rewrite /write_var /=; t_xrbindP.
          move=> vm0'' vm0'E ?; subst vm0''.
          have /(_ vm1)[] := set_var_rename (y := y) _ _ vm0'E.
          - move: eq_ptr_expr; rewrite /is_reg_ptr_expr ; case: (pe) => //.
            + by move=> g; case: ifP => // _ [<-].
            + by move=> _ _ _ g _ [<-].
          by move=> vmx' vmx'E; exists vmx' ; rewrite vmx'E.
        have [] := ih vargs vs _ vm0' vmx' _ s2' => //.
        * by SvD.fsetdec.
        * apply: (eq_onT eq_s1_vm1); move/vrvP_var: hvmx'.
          move/vmap_eq_except_eq_on=> /= /(_ vmx' X (fun _ _ => erefl _)).
          by apply: eq_onI; move/Sv_memP: notM_y_Y; SvD.fsetdec.
        * by SvD.fsetdec.
        move=> vmx'' [vargs'] [ih1 ih2 ih3 ih4]; exists vmx'', (vt :: vargs'); split=> //=.
        * rewrite -cat1s; apply/(sem_app _ ih1)/sem_seq1/EmkI/Eassgn; first 2 last.
          + by apply: hvmx'.
          + rewrite -eqglob -(@read_e_eq_on _ X).
            - by apply: vE.
            - apply: (@eq_onI _ X); first by rewrite read_eE; SvD.fsetdec.
              by apply : (eq_onT eq_s1_vm1).
          + done.
        * rewrite /get_gvar /= -(get_var_eq_on _ ih4); last by SvD.fsetdec.
          move: hvmx'; rewrite /write_var; t_xrbindP=> vmx3 vmx'E ?; subst vmx3.
          rewrite eq_fty in notB_fty, vtE.
          by have ->/= := get_set_var (negP notB_fty) vtE vmx'E; rewrite ih2.
        * by rewrite (truncate_val_idem vtE) /= ih3.
        * apply: (@eq_onT _ _ vmx'); last by apply: (eq_onI _ ih4); SvD.fsetdec.
          move/vrvP_var: hvmx' => /vmap_eq_except_eq_on.
          move/(_ vmx' Y (fun _ _ => erefl _)).
          by apply: eq_onI; move/Sv_memP: notM_y_Y; SvD.fsetdec.

    case=> [vmx] [vargs'] [sem_pl eval_vargs' trunc_vargs' eq_vm1_vmx].

    case: (get_map_cfprog eq_funcs fnE) => fdef Hfdef Hget_fundef.

    (*
    have Hep:
    forall tyout res s4 vres0,
       write_lvals (p_globs p) (with_mem s1 (emem s3')) lv aout = ok s2
    -> mapM2 ErrType truncate_val tyout vres0 = ok aout
    -> make_epilogue is_reg_ptr fresh_id p ii' X res tyout lv = ok (ep, lvaout)
    -> mapM (λ x : var_i, get_var (evm s4) x) res = ok vres0
    -> exists vm2 vm2' ,
          write_lvals (p_globs p') (with_mem (with_vm s1 vmx) (emem s3')) lvaout aout = ok vm2'
       /\ sem p' ev vm2' ep (with_vm s2 vm2).
    + move : epE.
      elim/make_epilogueW.
      - move => _ _ _ _ _ Hfold2 _ _ _.
        have := (@size0nil _ aout).
        case : (size_fold2 Hfold2) => <- /= ->.
        eexists ; eexists ; split => //=.
        by apply Eskip.
    *)

    have Hep:
    exists vm2 s2', [/\
         write_lvals (p_globs p') (with_vm s3' vmx) lvaout aout = ok s2'
       , sem p' ev s2' ep (with_vm s2 vm2)
       & evm s2 =[X] vm2].
    + move=> {vs vsE hwrinit trunc_vargs' vargs' eval_args eval_vargs' eargs pl plE fnE}
             {sem_pl fdef Hfdef Hget_fundef h2 sem_body vargs}.
      have: Sv.Subset (Sv.union (read_rvs lv) (vrvs lv)) X by SvD.fsetdec.
      move=> {le_X args} le_X; move: h3.
      have: evm (with_mem s1 (emem s3')) =[X] evm (with_vm s3' vmx).
      - by apply: (eq_onT eq_s1_vm1).
      have: emem (with_mem s1 (emem s3')) = emem (with_vm s3' vmx) by [].
      move=> {eq_vm1_vmx eq_s1_vm1}; move: (with_mem s1 _) (with_vm s3' _).
      move=> {vmx wf_vm1 vm1 s1 vresE} s1 s4 eq_s1_s4 wr_lvals_s1.
      have: (Sv.Subset X X) by SvD.fsetdec.
      move: {1 3}X epE => Y epE le_XY.
      move: epE X s1 s2 s4 aout vres le_X le_XY hdisj wr_lvals_s1 eq_s1_s4 aoutE.
      elim/make_epilogueW=> {Y lv ep lvaout} Y.
      + move=> X s1 s2 s4 [] // [] // _ _ _ /= eq_es1_es4 eq_s1_s4 _ [<-].
        exists (evm s4); exists s4; split=> //; rewrite /with_vm eq_s1_s4.
        by case: (s4) => es4 vm4 /=; constructor.
      + move=> x xs fty ftys lv lvs c args E epE ih X s1 s2 s4 aout vres.
        move=> le_X le_XY hdisj eq_es1_es4 eq_s1_s4; case: vres=> // vres1 vres.
        case: aout=> // aout1 aout /=; t_xrbindP => v1 trunc_vres1 vs trunc_vres.
        move=> ??; subst v1 vs => s hwr1 hwr.
        case: (write_lval_eq_on _ hwr1 eq_es1_es4).
        - by move: le_X; rewrite read_rvs_cons vrvs_cons; SvD.fsetdec.
        move=> vms [eq_s_vms] hwr1'.
        have /(_ (with_vm s vms))[]// := ih X _ _ _ _ _ _ _ _ _ _ trunc_vres hwr.
        - by move: le_X; rewrite read_rvs_cons vrvs_cons; SvD.fsetdec.
        - apply/Sv.is_empty_spec; move/Sv.is_empty_spec: hdisj.
          by rewrite vrvs_cons; SvD.fsetdec.
        - by rewrite /with_vm /=; apply: eq_onI eq_s_vms; SvD.fsetdec.
        move=> vm2 [s5] [ih1 ih2 ih3]; exists vm2, s5; split=> //.
        rewrite (_ : with_vm s1 (evm s4) = s4) in hwr1'; last first.
        - by rewrite /with_vm eq_s1_s4; case: (s4).
        by rewrite -eqglob hwr1' /= eqglob.
      (*
      + move => x xs fty ftys lv lvs y c lvaout.
        move => -> Nissbool Nmem Hptr_lval Hmk_epilogue Ih.
        move => s1 s4 aout vres.
        rewrite read_rvs_cons vrvs_cons.
        case: aout=> // aout1 aout /=.
        case: vres=> // vres1 vres /=.
        move => Hsub eq_s1_s4 eq_mem_s1_s4 ; t_xrbindP.
        move=> aout1' Htrunc aout' HmapM2 eq_aout1 eq_aout ; subst aout1' aout'.
        move => s1' Hwrite_lval Hwrite_lvals.
        (*Write y before using Ih.*)
        Search _ truncate_val.



        (*Not this.*)
        case : (Ih _ (with_vm s1' (evm s4)) _ _ _ _ _ HmapM2 Hwrite_lvals) => //=.
        - by SvD.fsetdec.
        - Search _ write_lval (_ =[_] _).
          by admit.
        move => vm2.
        case => s2'' [Hwrite_lvals' Hsem] eq_s2''_vm2.

        eexists ; eexists ; split.
      *)

      + move=> x xs fty ftys lv lvs y c lvaout ?; subst fty.
        move=> yNbool yNX E _ ih X s1 s2 s4 [] // vres1 vres [] // aout1 aout.
<<<<<<< HEAD
        rewrite read_rvs_cons vrvs_cons.
        move=> le_X le_XY eq_s1_s4 eq_es1_es4 /=; t_xrbindP => v1 trunc_vres1 vs trunc_vres.
        move=> ??; subst v1 vs => s hwr1 hwr.
=======
        rewrite read_rvs_cons vrvs_cons => le_X le_XY hdisj eq_s1_s4 eq_es1_es4 /=.
        t_xrbindP => v1 trunc_vres1 vs trunc_vres ??; subst v1 vs => s hwr1 hwr.
>>>>>>> e02fa701
        have eq_s1_s: emem s1 = emem s.
        - case: {+}lv hwr1 E => //.
          * by move=> z; rewrite /write_lval /write_var; t_xrbindP=> vm1 _ <-.
          * move=> aa w q z ze; rewrite /write_lval.
            by elim/on_arr_varP=> q' a _ _; t_xrbindP=> *; subst s.
        have [s5 oks5]: exists s5, write_var y vres1 s4 = ok s5.
        - admit.
        have []// := ih X s s2 s5 vres aout.
        - by SvD.fsetdec.
        - by SvD.fsetdec.
        - apply/Sv.is_empty_spec; move/Sv.is_empty_spec: hdisj.
          by rewrite vrvs_cons write_c_cons; SvD.fsetdec.
        - admit.
        - admit.
        - move=> vm6 [s6] [ih1 ih2 ih3]; exists vm6, s6; split=> //.
          * by rewrite oks5.


lvs -> valeurs gauches initiales
lvs -> lvs1 U lvs2
       ou lvs1 = { lv | une variable a ete generee }
          lvs2 = tous les autres



          * 

        have eq_s_vms: evm s =[X] vms.
        - have := @vrvP_var y vres1 s (with_vm s vms).
          rewrite /write_var okvms /= => /(_ (erefl _)).
          move/vmap_eq_except_eq_on=> /(_ vms X (fun _ _ => erefl _)).
          by apply: eq_onI; move/Sv_memP: yNX; SvD.fsetdec.
        case: (write_lvals_eq_on _ hwr eq_s_vms); first by SvD.fsetdec.
        move=> vm2 []; rewrite [X in _ =[X] _](_ : Sv.Equal _ X); last by SvD.fsetdec.
        move=> eq_s2_vm2 hwr'; have := ih _ _ _ _ _ _ _ _ _ _ trunc_vres hwr'.
        


        have /(_ (with_vm s vms))[]// := ih _ _ _ _ _ _ _ _ trunc_vres hwr'.


(*
lv1 <- v1; lvs <- vs

y   <- v1; ys  <- vs; lv1 <- y; lvs <- ys
*)

<<<<<<< HEAD
        have: exists vms, set_var (evm s4) y vres1 = ok vms.
        - eexists.
          by admit.
=======
>>>>>>> e02fa701
        case=> vms hwr1'; have [s6 oks6]:
          exists s6, write_lval (p_globs p') lv vres1 (with_vm s4 vms) = ok s6.
        - eexists.
          have := (@write_lval_eq_on _ X _ _ _ _ vms _ hwr1).
          by admit.
        have /(_ s6)[]// :=
          ih X _ _ _ _ _ _ _ _ _ trunc_vres hwr.
        - by move: le_X ; SvD.fsetdec.
        - by SvD.fsetdec.
        - by admit.
        - rewrite - eq_s1_s eq_es1_es4.
          Search _ write_lval emem.
          move : E oks6.
          case : (lv) => //=.
          * move => v.
            case [Ha Hb] : (is_reg_ptr x && ~~ is_reg_ptr v) => //= H.
            inversion H ; rewrite - H1 //= in hwr1'.
            rewrite /write_var.
            move : hwr1'.
            rewrite /set_var.
            by admit.
          by admit.

(*rewrite /with_vm /=.

have := @vrvP_var y aout1 (with_vm s4 (evm s4)) (with_vm s4 vms).
          rewrite /write_var /= hwr1' /= => /(_ (erefl _)).
          move/vmap_eq_except_eq_on => /(_ vms X (fun _ _ => erefl _)).
          by apply: eq_onI; move/Sv_memP: yNX; SvD.fsetdec.*)
(*        - by rewrite /with_vm /= -eq_es1_es4 eq_s1_s.*)
        move=> vm2 [s5] [ih1 ih2 ih3].
        exists vm2, s5; split.
        - rewrite /write_var hwr1' /=. admit.
        - 
        - by apply: eq_onI ih3; SvD.fsetdec.





      + move=> x xs fty ftys lv lvs y c args ? yNbool yNx; subst fty.
        move=> E epE ih s1 s4 aout vres le_X eq_es1_es4 eq_s1_s4.
        case: vres=> // vres1 vres; case: aout => // aout1 aout /=.
        t_xrbindP=> v1 trunc_vres1 vs trunc_vres ??; subst v1 vs.
        move=> s hwr1 hwr;


        have /(_ (with_vm s vms))[]// := ih _ _ _ _ _ _ _ trunc_vres hwr.
        - by move: le_X; rewrite read_rvs_cons vrvs_cons; SvD.fsetdec.
        - admit.
        move=> vm2 [s5] [ih1 ih2 ih3]; exists vm2, s5; split=> //.
        - 

rewrite /write_var hwr1' /=.
 


      (*
      move : epE (X) le_X eq_s1_vm1 aout aoutE (f_tyin fnd) (f_res fnd) h3 trunc_vargs' vresE.
      elim/make_epilogueW.
      - move => _ Y subUY eq_s1_vm1 aout aoutE f_tyin f_res Hfold2 HmapM2 HmapM.
        move : Hfold2.
        case : (aout) => //= -[<-].
        eexists ; eexists ; split => //=.
        by apply : Eskip.
      - move => Y x xs fty ftys lv1 lvs c args0 eq_ptr_lval epE ih Z.
        rewrite read_rvs_cons vrvs_cons.
        move => subUZ eq_s1_vm1 aout aoutE f_tyin f_res Hfold2 HmapM2 HmapM.
        eexists ; eexists ; split.
        move : Hfold2.
        case : (aout) => //= val vals.
        rewrite eq_globs.
        t_xrbindP => sy Hwrite_lval Hwrite_lvals.
        (*Maybe vm1, maybe vmx...*)
        case : (@write_lval_eq_on _ Z _ _ _ _ vmx _ Hwrite_lval).
        * by SvD.fsetdec.
        * move : eq_s1_vm1.
          Search _ (_ =[_] _) with_mem.
          by admit.
        move => vmy [eq_sy_vmy Hwrite_lval_y].
        move : Hwrite_lval_y.
        rewrite /with_mem /with_vm /=.
        move => -> /=.
        case : (ih Z _ _ _ 
        (*Probably vmy here.*)
        case : (@write_lvals_eq_on _ Z _ _ _ _ vmy _ Hwrite_lvals).
        * by SvD.fsetdec.
        * move : eq_sy_vmy.
          rewrite SvP.MP.union_subset_equal => //.
          by SvD.fsetdec.
        move => vm2 [eq_s2_vm2 Hwrite_lvals2].
        move : Hwrite_lvals2.
        rewrite {1}/with_vm.
        (*I have not yet used ih, it probably was a mistake,or maybe not?*)
      by admit.
<<<<<<< HEAD
      *)
=======
*)
>>>>>>> e02fa701

    eexists.
    split.
    + admit.
    + admit.
    apply : (sem_app sem_pl).
    apply : Eseq.
    + apply : EmkI.
      inversion_clear h2.
      have : fdef = f.
      - rewrite Hget_fundef in H.
        by case : H.
      move => ? ; subst f => {H}.
      move : Hfdef.
      rewrite {1}/update_fd.
      t_xrbindP => c' Hc' ? ; subst fdef.
      move : (H0).
      rewrite vsE.
      case => ? ; subst vargs0.
      apply : (Ecall _ eval_vargs').
      - by econstructor ; eauto.
      - by admit.
    by admit.
  Qed.

  Lemma eq_extra : p_extra p = p_extra p'.
    move : Hp.
    rewrite /makereference_prog.
    by t_xrbindP => y Hmap <-.
  Qed.

  Local Lemma Hproc : sem_Ind_proc p ev Pc Pfun.
  Proof.
    move=> m1 m2 fn f vargs vargs' s0 s1 s2 vres vres' Hf Hvargs.
    move=> Hs0 Hs1 Hsem_s2 Hs2 Hvres Hvres' Hm2.
    have H := (all_progP _ Hf).
    rewrite eq_extra in Hs0.
    rewrite /Pfun.
    move : Hp.
    rewrite /makereference_prog.
    t_xrbindP => y Hmap ?.
    subst p'.
    case : (get_map_cfprog Hmap Hf) => x Hupdate Hy.
    move : Hupdate.
    rewrite /update_fd.
    t_xrbindP => z Hupdate_c Hwith_body.
    subst x => /=.
    have [] := (Hs2 _ _ Hupdate_c _ (evm s1)) => //.
    + by SvD.fsetdec.
    + apply: (wf_write_vars _ Hs1); move: Hs0.
      by rewrite /init_state /= => -[<-]; apply: wf_vmap0.
    move => x [wf_x Hevms2 Hsem].
    rewrite with_vm_same in Hsem.
    eapply EcallRun ; try by eassumption.
    rewrite - Hvres -! (@sem_pexprs_get_var (p_globs p)).
    symmetry.
    move : Hevms2.
    rewrite - read_esE.
    by apply : read_es_eq_on.
  Qed.

  Lemma makeReferenceArguments_callP f mem mem' va vr:
    sem_call p ev mem f va mem' vr ->
    sem_call p' ev mem f va mem' vr.
  Proof.
    move=> Hsem.
    apply (@sem_call_Ind _ _ _ p ev Pc Pi_r Pi Pfor Pfun Hskip Hcons HmkI Hassgn Hopn
               Hif_true Hif_false Hwhile_true Hwhile_false Hfor Hfor_nil Hfor_cons Hcall Hproc
               mem f va mem' vr Hsem).
  Qed.

End Section.<|MERGE_RESOLUTION|>--- conflicted
+++ resolved
@@ -921,7 +921,7 @@
     case : (write_var_eq_on eq_s2 eq_s1_vm1) => vm2 [eq_s2_vm2 eq_write].
     case : (H_s2_s3 X _ eq_c' _ vm2).
     + by SvD.fsetdec.
-    + by apply: (wf_write_var _ eq_write). 
+    + by apply: (wf_write_var _ eq_write).
     + by apply: (eq_onI _ eq_s2_vm2) ; SvD.fsetdec.
     move => vm3 [wf_vm3 eq_s3_vm3 sem_vm2_vm3].
     case : (Pfor_s3_s4 X _ eq_c' _ vm3 wf_vm3 eq_s3_vm3) => //.
@@ -1025,8 +1025,8 @@
     case/sem_callE: h1 hupd => fnd [fnE] [vs] [s1'] [s2'] [s3'] [vres].
     case=> vsE /= [[{s1'}<-] hwrinit] sem_body [vresE aoutE] mE.
     subst m; rewrite /(get_sig p) fnE.
-    t_xrbindP=> -[pl eargs] plE; t_xrbindP=> -[ep lvaout] epE.
-    t_xrbindP=> _ /assertP hdisj [<-] {c'}.
+    t_xrbindP=> -[pl eargs] plE; t_xrbindP=> -[lvaout ep] epE.
+    move => [] <-.
     have eqglob: p_globs p = p_globs p'.
     + by apply: make_referenceprog_globs.
     have : exists vmx vargs', [/\
@@ -1034,7 +1034,7 @@
       , sem_pexprs (p_globs p') (with_vm s1 vmx) eargs = ok vargs'
       , mapM2 ErrType truncate_val (f_tyin fnd) vargs' = ok vs
       & vm1 =[X] vmx].
-    + move=> {epE lvaout ep aoutE vresE sem_body vres h3 h2 fnE wf_vm1 s3' aout hdisj}.
+    + move=> {epE lvaout ep aoutE vresE sem_body vres h3 h2 fnE wf_vm1 s3' aout}.
       have: (Sv.Subset X X) by SvD.fsetdec.
       move: {1 3 4}X plE => Y plE le_XY.
       move: plE vargs vs le_XY vmap0 vm1 eq_s1_vm1 s2' le_X eval_args vsE hwrinit.
@@ -1089,7 +1089,7 @@
             - by apply: vE.
             - apply: (@eq_onI _ X); first by rewrite read_eE; SvD.fsetdec.
               by apply : (eq_onT eq_s1_vm1).
-          + done.
+          + by done.
         * rewrite /get_gvar /= -(get_var_eq_on _ ih4); last by SvD.fsetdec.
           move: hvmx'; rewrite /write_var; t_xrbindP=> vmx3 vmx'E ?; subst vmx3.
           rewrite eq_fty in notB_fty, vtE.
@@ -1104,25 +1104,8 @@
 
     case: (get_map_cfprog eq_funcs fnE) => fdef Hfdef Hget_fundef.
 
-    (*
-    have Hep:
-    forall tyout res s4 vres0,
-       write_lvals (p_globs p) (with_mem s1 (emem s3')) lv aout = ok s2
-    -> mapM2 ErrType truncate_val tyout vres0 = ok aout
-    -> make_epilogue is_reg_ptr fresh_id p ii' X res tyout lv = ok (ep, lvaout)
-    -> mapM (λ x : var_i, get_var (evm s4) x) res = ok vres0
-    -> exists vm2 vm2' ,
-          write_lvals (p_globs p') (with_mem (with_vm s1 vmx) (emem s3')) lvaout aout = ok vm2'
-       /\ sem p' ev vm2' ep (with_vm s2 vm2).
-    + move : epE.
-      elim/make_epilogueW.
-      - move => _ _ _ _ _ Hfold2 _ _ _.
-        have := (@size0nil _ aout).
-        case : (size_fold2 Hfold2) => <- /= ->.
-        eexists ; eexists ; split => //=.
-        by apply Eskip.
-    *)
-
+    About write_lvals.
+    About write_vars.
     have Hep:
     exists vm2 s2', [/\
          write_lvals (p_globs p') (with_vm s3' vmx) lvaout aout = ok s2'
@@ -1139,7 +1122,7 @@
       move=> {vmx wf_vm1 vm1 s1 vresE} s1 s4 eq_s1_s4 wr_lvals_s1.
       have: (Sv.Subset X X) by SvD.fsetdec.
       move: {1 3}X epE => Y epE le_XY.
-      move: epE X s1 s2 s4 aout vres le_X le_XY hdisj wr_lvals_s1 eq_s1_s4 aoutE.
+      move: epE X s1 s2 s4 aout vres le_X le_XY wr_lvals_s1 eq_s1_s4 aoutE.
       elim/make_epilogueW=> {Y lv ep lvaout} Y.
       + move=> X s1 s2 s4 [] // [] // _ _ _ /= eq_es1_es4 eq_s1_s4 _ [<-].
         exists (evm s4); exists s4; split=> //; rewrite /with_vm eq_s1_s4.
@@ -1160,42 +1143,10 @@
         rewrite (_ : with_vm s1 (evm s4) = s4) in hwr1'; last first.
         - by rewrite /with_vm eq_s1_s4; case: (s4).
         by rewrite -eqglob hwr1' /= eqglob.
-      (*
-      + move => x xs fty ftys lv lvs y c lvaout.
-        move => -> Nissbool Nmem Hptr_lval Hmk_epilogue Ih.
-        move => s1 s4 aout vres.
-        rewrite read_rvs_cons vrvs_cons.
-        case: aout=> // aout1 aout /=.
-        case: vres=> // vres1 vres /=.
-        move => Hsub eq_s1_s4 eq_mem_s1_s4 ; t_xrbindP.
-        move=> aout1' Htrunc aout' HmapM2 eq_aout1 eq_aout ; subst aout1' aout'.
-        move => s1' Hwrite_lval Hwrite_lvals.
-        (*Write y before using Ih.*)
-        Search _ truncate_val.
-
-
-
-        (*Not this.*)
-        case : (Ih _ (with_vm s1' (evm s4)) _ _ _ _ _ HmapM2 Hwrite_lvals) => //=.
-        - by SvD.fsetdec.
-        - Search _ write_lval (_ =[_] _).
-          by admit.
-        move => vm2.
-        case => s2'' [Hwrite_lvals' Hsem] eq_s2''_vm2.
-
-        eexists ; eexists ; split.
-      *)
-
       + move=> x xs fty ftys lv lvs y c lvaout ?; subst fty.
         move=> yNbool yNX E _ ih X s1 s2 s4 [] // vres1 vres [] // aout1 aout.
-<<<<<<< HEAD
-        rewrite read_rvs_cons vrvs_cons.
-        move=> le_X le_XY eq_s1_s4 eq_es1_es4 /=; t_xrbindP => v1 trunc_vres1 vs trunc_vres.
-        move=> ??; subst v1 vs => s hwr1 hwr.
-=======
         rewrite read_rvs_cons vrvs_cons => le_X le_XY hdisj eq_s1_s4 eq_es1_es4 /=.
         t_xrbindP => v1 trunc_vres1 vs trunc_vres ??; subst v1 vs => s hwr1 hwr.
->>>>>>> e02fa701
         have eq_s1_s: emem s1 = emem s.
         - case: {+}lv hwr1 E => //.
           * by move=> z; rewrite /write_lval /write_var; t_xrbindP=> vm1 _ <-.
@@ -1242,13 +1193,6 @@
 
 y   <- v1; ys  <- vs; lv1 <- y; lvs <- ys
 *)
-
-<<<<<<< HEAD
-        have: exists vms, set_var (evm s4) y vres1 = ok vms.
-        - eexists.
-          by admit.
-=======
->>>>>>> e02fa701
         case=> vms hwr1'; have [s6 oks6]:
           exists s6, write_lval (p_globs p') lv vres1 (with_vm s4 vms) = ok s6.
         - eexists.
@@ -1303,7 +1247,6 @@
         - 
 
 rewrite /write_var hwr1' /=.
- 
 
 
       (*
@@ -1344,11 +1287,7 @@
         rewrite {1}/with_vm.
         (*I have not yet used ih, it probably was a mistake,or maybe not?*)
       by admit.
-<<<<<<< HEAD
       *)
-=======
-*)
->>>>>>> e02fa701
 
     eexists.
     split.
