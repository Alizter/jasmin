--- conflicted
+++ resolved
@@ -813,20 +813,13 @@
     rewrite /= (value_uincl_word hwi' hwiptr) /=.
     have [we' [] -> hwe' /=]:= alloc_eP Hv He he.
     rewrite /= (value_uincl_word hwe' heofs) /= (value_uincl_word Hu hvw) /=.
-<<<<<<< HEAD
+    have /Memory.valid_pointerP [ ptr_ofs_align ptr_ofs_valid ] : valid_pointer (emem s1) (ptr + vp) sz.
+    + by apply/Memory.writeV; eauto.
     have : exists m2', write_mem (emem s2) (ptr + vp) sz w = ok m2'.
-    + by apply: Memory.writeV; rewrite H3; apply /orP; left; apply/Memory.writeV; eauto.
-    case => m2' Hm2'; rewrite Hm2' /=. exists {| emem := m2'; evm := evm s2 |}. rewrite -hl /=.
-    split=>//. exact: (valid_mem Hm').
-=======
-    have /Memory.valid_pointerP [ ptr_ofs_align ptr_ofs_valid ] : valid_pointer (emem s1) (ptr + ofs) sz.
-    + by apply/Memory.writeV; eauto.
-    have : exists m2', write_mem (emem s2) (ptr + ofs) sz w = ok m2'.
     + apply: Memory.writeV; apply/Memory.valid_pointerP; split; first exact: ptr_ofs_align.
       move => k range; rewrite H3; apply/orP; left; exact: ptr_ofs_valid range.
-    case => m2' Hm2'; rewrite Hm2' /=; eexists; split; first by reflexivity.
-    exact: (valid_mem Hm').
->>>>>>> f1aa1e0d
+    case => m2' Hm2'; rewrite Hm2' /=; exists {| emem := m2'; evm := evm s2 |}; rewrite -hl /=.
+    split=>//; exact: (valid_mem Hm').
   Qed.
 
   Lemma check_arrW (vi: var_i) ws (s1 s2: estate) v v' e e' lte:
@@ -946,18 +939,9 @@
     case: (validm Hget) => sx [[<-]] {sx} [hofs hofs' hal' hdisj] {hi}.
     have hi:= WArray.set_bound haset.
     have ? := wunsigned_range pstk; have [? hpstk] := pstk_add.
-<<<<<<< HEAD
-    rewrite /between wunsigned_add; last by nia.
-    apply/andP; split; first by apply /andP; split; apply /ZleP;nia.
-    have ->: (pstk + wrepr U64 (ve * wsize_size sz + ofs))%R =
+    apply/Memory.valid_pointerP; split.
+    * have ->: (pstk + wrepr U64 (ve * wsize_size sz + ofs))%R =
            (wrepr U64 (wsize_size sz * ve) + (pstk + wrepr U64 ofs))%R.
-    + by rewrite !wrepr_add Z.mul_comm; ssrring.ssring.
-    by apply: is_align_array; rewrite hpstk.
-  Qed. 
-=======
-    apply/Memory.valid_pointerP; split.
-    * have ->: (pstk + wrepr U64 (i * wsize_size sz + ofs))%R =
-           (wrepr U64 (wsize_size sz * i) + (pstk + wrepr U64 ofs))%R.
       + by rewrite !wrepr_add Z.mul_comm; ssrring.ssring.
       by apply: is_align_array; rewrite hpstk.
     move => k k_range; rewrite H3; apply/orP; right.
@@ -965,7 +949,7 @@
       last by rewrite /between wunsigned_add ?zify; lia.
     rewrite !zify wunsigned_add; lia.
   Qed.
->>>>>>> f1aa1e0d
+
 
   Lemma alloc_lvalsP r1 r2 vs vs' ty (s1 s2: estate) :
     mapM2 bad_lval_number (alloc_lval m) r1 ty = ok r2 -> valid s1 s2 ->
@@ -1319,17 +1303,6 @@
       case/negP/nandP: (Hdisjw Hw) => /=/ZltP; lia.
     have ? := Memory.read_mem_error Heq1. subst err.
     case Heq2: (read_mem _ _ _) => [w'|];last by rewrite (Memory.read_mem_error Heq2).
-<<<<<<< HEAD
-    case/read_mem_valid_pointer/hvld: Heq2 => k [_ _ k'].
-    move: Hvalw; set b := between _ _ _ _.
-    replace b with false.
-    + by rewrite k orbF => /esym /Memory.readV [] ?; rewrite Heq1.
-    move: k'. rewrite /top_stack (oheadE _ Htopstack) /= => k'.
-    symmetry.
-    have Hsz := wsize_size_pos sz.
-    apply/nandP; case: k' => k'; [ right | left ]; apply/ZleP; lia.
-   rewrite /=.
-=======
     case/read_mem_valid_pointer/Memory.valid_pointerP: Heq2 => is_aligned w_k_valid.
     have /Memory.readV[v] : valid_pointer m1' w sz; last by rewrite Heq1.
     apply/Memory.valid_pointerP; apply: (conj is_aligned) => k k_range.
@@ -1337,7 +1310,6 @@
     rewrite Hvalw => /orP []; first done.
     rewrite !zify {3}/top_stack (oheadE _ Htopstack) /=.
     change (wsize_size U8) with 1 => ? []; lia.
->>>>>>> f1aa1e0d
   apply: S.EcallRun.
   + exact: Sget.
   + exact: Halloc.
