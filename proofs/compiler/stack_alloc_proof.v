--- conflicted
+++ resolved
@@ -943,15 +943,9 @@
     have hi:= WArray.set_bound haset.
     have ? := wunsigned_range pstk; have [? hpstk] := pstk_add.
     apply/Memory.valid_pointerP; split.
-<<<<<<< HEAD
     * have ->: (pstk + wrepr U64 (ve * wsize_size sz + ofs))%R =
            (wrepr U64 (wsize_size sz * ve) + (pstk + wrepr U64 ofs))%R.
-      + by rewrite !wrepr_add Z.mul_comm; ssrring.ssring.
-=======
-    * have ->: (pstk + wrepr U64 (i * wsize_size sz + ofs))%R =
-           (wrepr U64 (wsize_size sz * i) + (pstk + wrepr U64 ofs))%R.
       + by rewrite !wrepr_add Z.mul_comm; ssring.
->>>>>>> c6f4f898
       by apply: is_align_array; rewrite hpstk.
     move => k k_range; rewrite H3; apply/orP; right.
     apply: (between_byte _ _ k_range);
