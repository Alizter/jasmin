From mathcomp
Require Import all_ssreflect all_algebra.
Require Import psem sem_one_varmap compiler_util asm_gen_proof.
(* FIXME syscall : this is needed for write_lvars_escs write_lvars_emem *)
Require Import merge_varmaps_proof.
Require Import arch_extra linear_sem.
Require Import x86_instr_decl x86_extra x86_gen x86_linear_sem.

Import Utf8.
Import Relation_Operators.
Import linear linear_sem label x86_decl x86_sem.

Set Implicit Arguments.
Unset Strict Implicit.
Unset Printing Implicit Defensive.

Lemma assemble_fdI sp rip fd fd' :
  assemble_fd sp rip fd = ok fd' →
  [/\
    to_var sp \notin [seq v_var x | x <- lfd_arg fd]
  ,  all (λ x, if asm_typed_reg_of_var x is Ok (ARReg _) then true else false) (lfd_callee_saved fd)
  & ∃ c arg res,
    [/\ assemble_c rip fd.(lfd_body) = ok c
    , mapM (λ x : var_i, asm_typed_reg_of_var x) (lfd_arg fd) = ok arg
    , mapM (λ x : var_i, asm_typed_reg_of_var x) (lfd_res fd) = ok res
    & fd' = {| asm_fd_align := lfd_align fd ; asm_fd_arg := arg ; asm_fd_body := c ; asm_fd_res := res ; asm_fd_export := lfd_export fd ; asm_fd_total_stack := lfd_total_stack fd |}
    ]
  ].
Proof.
  rewrite /assemble_fd; t_xrbindP => c ok_c _ /assertP ok_sp _ /assertP ok_callee_saved arg ok_arg res ok_res <-; split.
  - exact: ok_sp.
  - exact: ok_callee_saved.
  by exists c, arg, res.
Qed.

Lemma assemble_progP p p' :
  assemble_prog p = ok p' →
  let rip := mk_rip p.(lp_rip) in
  [/\ disj_rip rip,
   to_var RSP = Var (sword Uptr) p.(lp_rsp), 
   asm_globs p' = lp_globs p &
   map_cfprog_linear (assemble_fd RSP rip) p.(lp_funcs) = ok (asm_funcs p') ].
Proof.
  rewrite /assemble_prog.
  t_xrbindP => _ /assertP /eqP ok_rip _ /assertP /eqP ok_rsp fds ok_fds <-{p'}.
  split => //; last by rewrite -(of_stringI ok_rsp).
  split => r heq //.
  by move: ok_rip; rewrite -heq /to_reg to_varK.
Qed.

(* Assembling preserves labels *)

Lemma assemble_c_labels rip a b :
  assemble_c rip a = ok b →
  label_in_lcmd a = label_in_asm b.
Proof.
  move => /mapM_Forall2; elim => // { a b }.
  move => x y a b ok_y _ ih.
  rewrite /label_in_lcmd -cat1s pmap_cat.
  rewrite /label_in_asm -(cat1s y) pmap_cat.
  congr (_ ++ _); last exact: ih.
  by case: x ok_y { ih } => ii [] /=; t_xrbindP => *; subst.
Qed.

Lemma assemble_fd_labels rsp rip (fn: funname) fd fd' :
  assemble_fd rsp rip fd = ok fd' →
  [seq (fn, lbl) | lbl <- label_in_lcmd (lfd_body fd)] = [seq (fn, lbl) | lbl <- label_in_asm (asm_fd_body fd')].
Proof.
  case/assemble_fdI => _ _ [] c [] _ [] _ [] ok_c _ _ -> /=.
  by rewrite (assemble_c_labels ok_c).
Qed.

Lemma assemble_prog_labels p p' :
  assemble_prog p = ok p' →
  label_in_lprog p = label_in_asm_prog p'.
Proof.
  case/assemble_progP => _ _ _ /mapM_Forall2.
  rewrite /label_in_lprog /label_in_asm_prog.
  elim => //; t_xrbindP => - [] fn lfd fn' lfds xfds xfd /= ok_xfd <- {fn'} _ ih.
  congr (_ ++ _); last exact: ih.
  exact: assemble_fd_labels ok_xfd.
Qed.

Variant match_state rip (ls: lstate) (lc : lcmd) (xs: x86_state) : Prop :=
| MS
  `(lom_eqv rip (to_estate ls) (asm_m xs))
  `(lfn ls = asm_f xs)
  `(assemble_c rip lc = ok (asm_c xs))
  `(lpc ls = asm_ip xs)
.

Lemma assemble_i_is_label rip a b lbl :
  assemble_i rip a = ok b →
  linear.is_label lbl a = arch_sem.is_label lbl b.
Proof.
 by (rewrite /assemble_i /linear.is_label ; case a =>  ii []; t_xrbindP) => /=
  [????? <- | ? <- | <- | ? <- | ? <- | _ _ _ ? _ <- | _ ?? _ <- | ???? <-].
Qed.

Lemma assemble_c_find_is_label rip c i lbl:
  assemble_c rip c = ok i →
  find (linear.is_label lbl) c = find (arch_sem.is_label lbl) i.
Proof.
rewrite /assemble_c.
elim: c i.
- by move => i [<-].
move => a c ih i' /=; t_xrbindP => b ok_b i ok_i <- {i'} /=.
by rewrite (ih i ok_i) (assemble_i_is_label lbl ok_b).
Qed.

Lemma assemble_c_find_label rip c i lbl:
  assemble_c rip c = ok i →
  linear.find_label lbl c = arch_sem.find_label lbl i.
Proof.
rewrite /assemble_c /linear.find_label /arch_sem.find_label => ok_i.
by rewrite (size_mapM ok_i) (assemble_c_find_is_label lbl ok_i).
Qed.

(* -------------------------------------------------------------------- *)

Lemma eval_assemble_word rip ii sz e a s xs v :
  lom_eqv rip s xs →
  (if e is Papp1 _ _ then false else true) →
  assemble_word_load rip ii sz e = ok a →
  sem_pexpr [::] s e = ok v →
  exists2 v', eval_asm_arg AK_mem xs a (sword sz) = ok v' & value_uincl v v'.
Proof.
  rewrite /assemble_word /eval_asm_arg => eqm.
  case: e => //=; t_xrbindP.
  - move => x _ _ /assertP ok_x /(xreg_of_varI (asm_e := x86_extra)) h.
    rewrite /get_gvar ok_x => ok_v.
    case: a h => // r ok_r; (eexists; first reflexivity).
    + exact: (xgetreg_ex eqm ok_r ok_v).
    exact: (xxgetreg_ex eqm ok_r ok_v).
  move => sz' ?? _; case: eqP => // <-{sz'}; t_xrbindP => _ _ d ok_d <- ptr w ok_w ok_ptr uptr u ok_u ok_uptr ? ok_rd ?; subst v => /=.
  case: (eqm) => _ eqmem _ _ _ _ _.
  rewrite (addr_of_xpexprP eqm ok_d ok_w ok_ptr ok_u ok_uptr) -eqmem ok_rd.
  eexists; first reflexivity.
  exact: word_uincl_refl.
Qed.

Section PROG.

Context (p: lprog) (p': asm_prog) (ok_p': assemble_prog p = ok p').

Lemma ok_get_fundef fn fd :
  get_fundef (lp_funcs p) fn = Some fd →
  exists2 fd', get_fundef (asm_funcs p') fn = Some fd' & assemble_fd RSP (mk_rip p.(lp_rip)) fd = ok fd'.
Proof.
  have [_ _ _ x y ] := assemble_progP ok_p'.
  have [fd' ??] := get_map_cfprog_gen x y.
  by exists fd'.
Qed.

Lemma lom_eqv_write_var f rip s xs (x: var_i) sz (w: word sz) s' r :
  lom_eqv rip s xs →
  write_var x (Vword w) s = ok s' →
  to_var r = x →
  lom_eqv rip s' (mem_write_reg f r w xs).
Proof.
  case => eqscs eqm ok_rip [ dr dx df ] eqr eqx eqf.
  rewrite /mem_write_reg /write_var; t_xrbindP.
  case: s' => scs m ? vm ok_vm [] <- <- <- hx.
  constructor => //=.
  2-4: move => r' v'.
  1-3: rewrite (get_var_set_var _ ok_vm) -hx.
  3: exact: eqx.
  3: by rewrite /= (get_set_var _ ok_vm) -hx /= => /eqf.
  - by move: dr => /(_ r) /eqP /negbTE ->.
  rewrite /RegMap.set ffunE.
  case: eqP => h; last first.
  - case: eqP => [ ? | _ ]; last exact: eqr.
    by elim h; congr to_var.
  move /inj_to_var : h => ->; rewrite eqxx; t_xrbindP => /= w' ok_w' <- /=.
  case: Sumbool.sumbool_of_bool ok_w' => hsz [] <-{w'} /=.
  + by apply word_uincl_word_extend.
  by rewrite word_extend_big // hsz.
Qed.

Lemma not_condtP (c:condt) rf b : 
  eval_cond rf c = ok b -> eval_cond rf (not_condt c) = ok (negb b).
Proof.
  case: c => /=.
  1,3,5,9,11: by case: (rf _) => //= ? [->].
  1,2,3,6,7: by case: (rf _) => //= ? [<-]; rewrite negbK.
  + by case: (rf CF) => //= ?; case: (rf _) => //= ? [<-]; rewrite negb_or.
  + by case: (rf CF) => //= ?; case: (rf _) => //= ? [<-]; rewrite -negb_or negbK.
  + by case: (rf SF) => //= ?; case: (rf _) => //= ? [<-]; rewrite negbK.
  + by case: (rf SF) => //= ?; case: (rf _) => //= ? [<-].
  + by case: (rf ZF) => //= ?; case: (rf SF) => //= ?; case: (rf _) => //= ? [<-]; rewrite negb_or negbK.
  by case: (rf ZF) => //= ?; case: (rf SF) => //= ?; case: (rf _) => //= ? [<-]; rewrite negb_and negbK.
Qed.

Lemma or_condtP ii e c1 c2 c rf b1 b2: 
  or_condt ii e c1 c2 = ok c ->  
  eval_cond rf c1 = ok b1 ->
  eval_cond rf c2 = ok b2 ->
  eval_cond rf c  = ok (b1 || b2).
Proof.
  case: c1 => //; case: c2 => //= -[<-] /=.
  + by case: (rf _) => // ? [->]; case: (rf _) => // ? [->].
  + by case: (rf _) => // ? [->]; case: (rf _) => // ? [->] /=; rewrite orbC.
  + by case: (rf ZF) => // ? [->]; case: (rf SF) => //= ?; case: (rf _) => //= ? [<-].
  by case: (rf SF) => //= ?; case: (rf _) => //= ? [<-]; case: (rf _) => //= ? [->]; rewrite orbC.
Qed.

Lemma and_condtP ii e c1 c2 c rf b1 b2: 
  and_condt ii e c1 c2 = ok c ->  
  eval_cond rf c1 = ok b1 ->
  eval_cond rf c2 = ok b2 ->
  eval_cond rf c  = ok (b1 && b2).
Proof.
  case: c1 => //; case: c2 => //= -[<-] /=.
  + by case: (rf _) => // ? [<-]; case: (rf _) => // ? [<-].
  + by case: (rf _) => // ? [<-]; case: (rf _) => // ? [<-] /=; rewrite andbC.
  + by case: (rf ZF) => // ? [<-]; case: (rf SF) => //= ?; case: (rf _) => //= ? [<-].
  by case: (rf SF) => //= ?; case: (rf _) => //= ? [<-]; case: (rf _) => //= ? [->]; rewrite andbC.
Qed.

Lemma value_of_bool_uincl vb ve (b:bool) : 
  to_bool vb = ok b ->
  (∃ v' : value, value_of_bool ve = ok v' ∧ value_uincl vb v') ->
  ve = ok b.
Proof.
  move=> h [v' [] hvb /(value_uincl_bool) -/(_ _ h) [??]]; subst vb v'.
  by case: ve hvb => /= [ ? [->] | []].
Qed.

Lemma eval_assemble_cond_r ii m rf e c v:
  eqflags m rf →
  assemble_cond_r ii e = ok c →
  sem_pexpr [::] m e = ok v →
  let get x :=
    if rf x is Def b then ok b else undef_error in
  ∃ v', value_of_bool (eval_cond get c) = ok v' ∧ value_uincl v v'.
Proof.
move=> eqv; elim: e c v => //.
+ move => x c v /=; t_xrbindP => r ok_r ok_ct ok_v.
  have := gxgetflag_ex eqv ok_r ok_v.
  by case: {ok_r ok_v} r ok_ct => // -[<-] {c} /= h; eexists; split; eauto; case: (rf _).
+ case => //= e hrec; t_xrbindP => c v ce hce <- ve hve.
  rewrite /sem_sop1 /=; t_xrbindP => b hb <-.
  have /(value_of_bool_uincl hb) -/not_condtP -> := hrec _ _ hce hve.
  by exists (~~b).
+ case => //=.
  + move=> e1 _ e2 _ c v.
    case: e1 => //= x1; case: e2 => //= x2; t_xrbindP => f1 ok_f1 f2 ok_f2.
    case: ifP => // /orP hor [<-] v1 /(gxgetflag eqv ok_f1) hv1 v2 /(gxgetflag eqv ok_f2) hv2.
    move=> /sem_sop2I /= [b1 [b2 [b3 [hb1 hb2 [<-] ->]]]].
    move: (hv1 _ hb1) (hv2 _ hb2) => hfb1 hfb2.
    exists (b1 == b2); split => //.
    by case: hor => /andP [] /eqP ? /eqP ?; subst f1 f2; rewrite hfb1 hfb2 //= eq_sym.
  + move=> e1 hrec1 e2 hrec2 c v; t_xrbindP => c1 hc1 c2 hc2 hand v1 hv1 v2 hv2.
    move=> /sem_sop2I /= [b1 [b2 [b3 [hb1 hb2 [<-] ->]]]].
    have /(value_of_bool_uincl hb1) hec1 := hrec1 _ _ hc1 hv1.
    have /(value_of_bool_uincl hb2) hec2 := hrec2 _ _ hc2 hv2.
    have -> := and_condtP hand hec1 hec2.
    by exists (b1 && b2).
  move=> e1 hrec1 e2 hrec2 c v; t_xrbindP => c1 hc1 c2 hc2 hor v1 hv1 v2 hv2.
  move=> /sem_sop2I /= [b1 [b2 [b3 [hb1 hb2 [<-] ->]]]].
  have /(value_of_bool_uincl hb1) hec1 := hrec1 _ _ hc1 hv1.
  have /(value_of_bool_uincl hb2) hec2 := hrec2 _ _ hc2 hv2.
  have -> := or_condtP hor hec1 hec2.
  by exists (b1 || b2).
move=> t e _ e1 _ e2 _ c v /=.
case: e => //= v1; case: e1 => //= [v2 | [] //= e2'].
+ case: e2 => //= -[] // [] //= vn2; t_xrbindP => f1 hf1 f2 hf2 fn2 hfn2.
  case: ifP => // /orP hor [<-] b1 vv1 /(gxgetflag eqv hf1) hvb1/hvb1{hvb1}hvb1.
  move=> vv2 vv2' /(gxgetflag eqv hf2) hvb2 ht2.
  move=> ?? vvn2 /(gxgetflag eqv hfn2) hvnb2 /sem_sop1I /= [nb2 /hvnb2{hvnb2}hvnb2 ->].
  move=> /truncate_val_bool [??] ?; subst.
  move: ht2; rewrite /truncate_val /=; t_xrbindP => b2 /hvb2{hvb2}hvb2 ?; subst.
  exists (if b1 then Vbool b2 else ~~ nb2); split => //.
  by case: hor => /and3P [/eqP ? /eqP ? /eqP ?]; subst; move: hvnb2; rewrite hvb1 hvb2 => -[<-] /=;
    case: (b1); case: (b2).
case: e2' => //= v2; case: e2 => // vn2; t_xrbindP => f1 hf1 f2 hf2 fn2 hfn2.
case: ifP => // /orP hor [<-] b1 vv1 /(gxgetflag eqv hf1) hvb1/hvb1{hvb1}hvb1.
move=> ? vv2 vv2' /(gxgetflag eqv hf2) hvb2 /sem_sop1I /= [b2 /hvb2{hvb2}hvb2 ->].
move=> /truncate_val_bool [??] ?; subst.
move=> vvn2 /(gxgetflag eqv hfn2) hvnb2.
rewrite /truncate_val /=; t_xrbindP => nb2 /hvnb2{hvnb2}hvnb2 ??; subst.
exists (if b1 then Vbool (~~b2) else nb2); split => //.
by case: hor => /and3P [/eqP ? /eqP ? /eqP ?]; subst; move: hvnb2; rewrite hvb1 hvb2 => -[<-] /=;
    case: (b1); case: (b2).
Qed.

Lemma eval_assemble_cond ii m rf e c v:
  eqflags m rf →
  assemble_cond ii e = ok c →
  sem_pexpr [::] m e = ok v →
  let get x :=
    if rf x is Def b then ok b else undef_error in
  ∃ v', value_of_bool (eval_cond get c) = ok v' ∧ value_uincl v v'.
Proof. apply eval_assemble_cond_r. Qed.

Lemma assemble_extra_op rip ii op lvs args op' lvs' args' op'' asm_args m m' s :
  sem_sopn [::] (Oasm (ExtOp op)) m lvs args = ok m' ->
  to_asm ii op lvs args = ok (op', lvs', args') ->
  assemble_asm_op assemble_cond rip ii op' lvs' args' = ok (op'', asm_args) ->
  lom_eqv rip m s ->
  exists s', eval_op op'' asm_args s = ok s' /\ lom_eqv rip m' s'.
Proof.
  case: op.
  + move=> sz; rewrite /sem_sopn /exec_sopn /sopn_sem /=.
    rewrite /Oset0_instr; case: ifP => /= hsz64.
    + t_xrbindP => ? []// ?? [<-] /= <-.
      move=> hw x hx <- <- <-; rewrite /assemble_asm_op.
      t_xrbindP => asm_args' _ _ /assertP hc.
      case hci: enforce_imm_i_args_kinds =>
        {asm_args} [asm_args|//] _ [<-] _ /assertP /andP [hca hcd] <- <-.
      have {hci} hidc := filter_i_args_kinds_no_imm_correct (enforce_imm_i_args_kinds_correct hci).
      move: hca; rewrite /check_sopn_args /= => /and3P [].
      rewrite /check_sopn_arg /=.
      case: asm_args hidc hcd => //= a0 [ // | ] a1 [] //= hidc hcd;
       last by rewrite /check_args_kinds /= !andbF.
      case ok_y: xreg_of_var => [y|//]; move /xreg_of_varI in ok_y.
      rewrite !andbT /compat_imm.
      case: y ok_y => // r xr; rewrite !orbF => /eqP ? /eqP ? _; subst a0 a1; last by [].
      rewrite /eval_op /exec_instr_op /= /eval_instr_op /=.
      rewrite /truncate_word /x86_XOR /check_size_8_64 hsz64 /= wxor_xx.
      set id := instr_desc_op (XOR sz) => hlo.
      rewrite /SF_of_word msb0.
      by apply: (@compile_lvals _ _ _ _ _ _ _ _ erefl
             rip ii m lvs m' s [:: Reg r; Reg r]
             id.(id_out) id.(id_tout)
             (let vf := Some false in let: vt := Some true in (::vf, vf, vf, vt, vt & (0%R: word sz)))
             (reg_msb_flag sz) (refl_equal _) hw hlo hcd id.(id_check_dest)).
    t_xrbindP => ? []// ?? [<-] /= <-.
    move=> hw x hx <- <- <-; rewrite /assemble_asm_op.
    t_xrbindP => asm_args' _ _ /assertP hc.
    case hci: enforce_imm_i_args_kinds =>
      {asm_args} [asm_args|//] _ [<-] _ /assertP /andP [hca hcd] <- <-.
    have {hci} hidc := filter_i_args_kinds_no_imm_correct (enforce_imm_i_args_kinds_correct hci).
    move: hca; rewrite /check_sopn_args /= => /and3P [].
    rewrite /check_sopn_arg /=.
    case: asm_args hidc hcd => //= a0 [// | ] a1 [] //= a2 [] //=;
      last by rewrite /check_args_kinds /= !andbF.  
    rewrite orbF => hidc hcd.
    case ok_y: xreg_of_var => [y|//]; move /xreg_of_varI in ok_y.
    rewrite !andbT /compat_imm.
    case: y ok_y => // r xr; rewrite !orbF => /eqP ? /eqP ? _; subst a1 a2.
    + by move: hidc; rewrite /check_args_kinds /= andbF.
    rewrite /eval_op /exec_instr_op /= /eval_instr_op /=.
    rewrite /truncate_word /x86_VPXOR hidc /= /x86_u128_binop /check_size_128_256 wsize_ge_U256. 
    have -> /= : (U128 ≤ sz)%CMP by case: (sz) hsz64. 
    rewrite wxor_xx; set id := instr_desc_op (VPXOR sz) => hlo.
    by apply: (@compile_lvals _ _ _ _ _ _ _ _ erefl
               rip ii m lvs m' s [:: a0; XReg r; XReg r]
               id.(id_out) id.(id_tout)
               (0%R: word sz)
               (reg_msb_flag sz) (refl_equal _) hw hlo hcd id.(id_check_dest)).
  + t_xrbindP.
    case: args => // h [] // [] // x [] //=.
    rewrite /sem_sopn /exec_sopn /sopn_sem /=.
    t_xrbindP => ?? vh hvh ? vl hvl <- <- /= vd.
    t_xrbindP => wh hwh wl hwl <- <- /= hwr <- <- <-.
    rewrite /assemble_asm_op.
    
    t_xrbindP => asm_args' haux _ /assertP hc'.
    case hci: enforce_imm_i_args_kinds =>
      {asm_args} [asm_args|//] _ [<-] _ /assertP /andP [hca hcd] <- <- hlow.
    have {hci} hch := filter_i_args_kinds_no_imm_correct (enforce_imm_i_args_kinds_correct hci).
    have [s' [hwm hlow']]:=
      compile_lvals (asm_e:=x86_extra) erefl
       (id_out := [:: E 0]) (id_tout := [:: sword256]) MSB_CLEAR refl_equal hwr hlow hcd refl_equal.
    exists s'; split => //.
    move: hca; rewrite /check_sopn_args /= => /and4P [] hE1 hE2 hE3 _.
Opaque eval_arg_in_v check_i_args_kinds.
    rewrite /eval_op /exec_instr_op /= /eval_instr_op /= hch.
    have [vh' [-> /= hvh']]:= check_sopn_arg_sem_eval eval_assemble_cond hlow hE2 hvh hwh.
    have [v1 [/= -> hv1 /=]] :=
       check_sopn_arg_sem_eval eval_assemble_cond hlow hE3 refl_equal (truncate_word_u _).
Transparent eval_arg_in_v check_i_args_kinds.
    move: hE1; rewrite /check_sopn_arg /=.
    case: oseq.onth => // a.
    case: x hvl haux => x [] // hvl haux.
    case heq: xreg_of_var => [ a' | //] /andP[] hc _.
    have := xreg_of_varI heq => {heq}.
    case: a' hc => //= [ r | xmm].
    + rewrite /compat_imm; case:a => //= r' /orP [/eqP [?]|//] hr; subst r'.
      have heq := of_varI hr.
      move: hvl.
      rewrite /get_gvar /= -heq => hvl.
      case: hlow => _ _ _ _ /(_ _ _ hvl) hu _ _.
      move: hwl hu; rewrite /to_word.
      case: (vl) => // [ ws w /=| []//].
      rewrite /truncate_word /word_uincl.
      case: ifP => // h1 _ /andP [] h2.
      by have := cmp_le_trans h1 h2.

    rewrite /compat_imm; case:a => //= xmm' /orP [ /eqP[?]| //] hxmm;subst xmm'.
    rewrite hvh' hv1 /= -hwm /=; do 3! f_equal.
    have := xxgetreg_ex hlow hxmm hvl.
    rewrite zero_extend_u /winserti128 => hu.
    have -> : (lsb (wrepr U8 (wunsigned 1))) by done.
    do 2! f_equal; rewrite /split_vec /=.
    move: hwl hu; rewrite /to_word.
    case: (vl) => // [ws wl' /= | []//].
    rewrite /truncate_word /word_uincl mul0n.
    case: ifP => // hle.
    rewrite (@subword0 U128 U256) // => -[] <- /andP [] _ /eqP ->.
    by rewrite zero_extend_idem.
  case: lvs => // -[] // x [] //.
  rewrite /sem_sopn /exec_sopn /sopn_sem /=.
  case: args => //= a args.
  t_xrbindP => vs1 vs2 va hva vs3 h <- /=.
  case: args h => /=; t_xrbindP; last by move=> *; subst.
  move => <- ? wa htwa [<-] <-; t_xrbindP => m1 hwx ? <- <- <-;subst m1.
  rewrite /assemble_asm_op.
  t_xrbindP => asm_args' _ _ /assertP hc.
  case hci: enforce_imm_i_args_kinds =>
    {asm_args} [asm_args|//] _ [<-] _ /assertP /andP [hca hcd] <- <- hlo.
  have {hci} hidc := filter_i_args_kinds_no_imm_correct (enforce_imm_i_args_kinds_correct hci).
  case: asm_args hidc hcd hca => // a0 [] // a1 []// hidc hcd;
    last by rewrite /check_args_kinds /= !andbF.
  rewrite /check_sopn_args /= andbT => hca1.
  rewrite /eval_op /exec_instr_op /= /eval_instr_op /=.
  rewrite /= in hidc;rewrite hidc.
  have [v' /= [-> /= ->] /=]:= check_sopn_arg_sem_eval eval_assemble_cond hlo hca1 hva htwa.
  move: hcd; rewrite /check_sopn_dests /= /check_sopn_dest /= => /andP -[].
  case ok_y: xreg_of_var => [y|//]; move /xreg_of_varI in ok_y.
  rewrite andbT => /eqP ? _; subst a0.
  case: y hidc hca1 ok_y => // r hidc hca1 /of_varI xr.
  rewrite /mem_write_vals.
  eexists; split; first reflexivity.
  case: hlo => h0 h1 hrip hd h2 h3 h4.
  move: hwx; rewrite /write_var /set_var.
  rewrite -xr => -[<-]{m'}.
  constructor => //=.
  + by rewrite /get_var Fv.setP_neq //; apply /eqP;case: hd.
  + move=> r' v''; rewrite /get_var /on_vu /= /RegMap.set ffunE.
    case: eqP => [-> | hne].
    + by rewrite Fv.setP_eq /reg_msb_flag /= word_extend_CLEAR zero_extend_u => -[<-].
    rewrite Fv.setP_neq; last by apply /eqP => h; apply hne; apply inj_to_var.
    by apply h2.
  + move=> r' v''; rewrite /get_var /on_vu /=.
    by rewrite Fv.setP_neq //; apply h3.
  move=> f v''; rewrite /get_var /on_vu /=.
  by rewrite Fv.setP_neq //; apply h4.
Qed.

(* FIXME syscall : all of this need to be packed to generalize over x86 *)

Axiom eval_syscallP : forall (xs:asmmem) (o:syscall_t) (ves vs: values) (scs:syscall_state) (m:mem),
  exec_syscall_s (asm_scs xs) (asm_mem xs) o ves = ok (scs, m, vs) ->
  List.Forall2 value_uincl ves (map (fun r => Vword (xs.(asm_reg) r)) (syscall_sig_r o).1) ->
  exists (xs':asmmem), 
    [/\ @eval_syscall _ _ _ _ _ (_asm_syscall (asm:= x86)) o xs = ok xs', 
        List.Forall2 value_uincl vs (map (fun r => Vword (xs'.(asm_reg) r)) (syscall_sig_r o).2),
        (forall r, r \in callee_saved_r -> xs.(asm_reg) r = xs'.(asm_reg) r), 
        asm_mem xs' = m /\ asm_scs xs' = scs & asm_rip xs' = asm_rip xs].

Lemma syscall_sig2_uniq o : uniq (syscall_sig_r o).2.
Proof. by case: o. Qed.

Lemma syscall_sigP o : 
  syscall_sig o = (List.map to_var (syscall_sig_r o).1, List.map to_var (syscall_sig_r o).2).
Proof. by case: o. Qed.

Lemma syscall_killP x : 
  Sv.In x syscall_kill -> vtype x = sword Uptr -> exists (r:reg_t), to_var r = x.
Proof.
  rewrite /syscall_kill /= Sv.diff_spec => -[].
  rewrite /x86_all_vars !Sv.union_spec => -[[]|] /sv_of_listP /mapP [r] hin -> _ // _; exists r => //.
Qed.

Lemma reg_in_all (r:reg_t): Sv.In (to_var r) all_vars.
Proof.
  rewrite /all_vars /= /x86_all_vars !Sv.union_spec; left; right.
  by apply/sv_of_listP/map_f/in_enum.
Qed.

Lemma xreg_in_all (r:xreg_t): Sv.In (to_var r) all_vars.
Proof.
  rewrite /all_vars /= /x86_all_vars !Sv.union_spec; right. 
  apply/sv_of_listP/map_f/in_enum.
Qed.

Lemma flag_in_all (r:rflag_t): Sv.In (to_var r) all_vars.
Proof.
  rewrite /all_vars /= /x86_all_vars !Sv.union_spec; left; left. 
  apply/sv_of_listP/map_f/in_enum.
Qed.


Lemma callee_savedE_v v : Sv.In v callee_saved <-> v \in map to_var callee_saved_r.
Proof.
  by rewrite /callee_saved /= /x86_callee_saved_v (rwP (sv_of_listP to_var _ x86_callee_saved)).
Qed.

Lemma callee_savedE (r:reg_t) : Sv.In (to_var r) callee_saved <-> r \in callee_saved_r.
Proof. by rewrite callee_savedE_v mem_map // => ??; apply: inj_to_var. Qed.

(* End FIXME syscall *)

(* FIXME: This should be moved *)
Lemma get_lvar_to_lvals xs : 
  mapM get_lvar (to_lvals xs) = ok xs.
Proof. by elim : xs => //= ?? ->. Qed.

Lemma get_var_eq_except vm1 vm2 x X :
   ~Sv.In x X -> 
   vm1 = vm2 [\X] ->
   get_var vm1 x = get_var vm2 x.  
Proof. by rewrite /get_var => hnin -> //. Qed.

Lemma sv_of_list_cons (T:Type) (f: T->var) x xs: 
  Sv.Equal (sv_of_list f (x :: xs)) (Sv.add (f x) (sv_of_list f xs)).
Proof. 
  by move=> z; rewrite Sv.add_spec !(rwP (sv_of_listP _ _ _)) /= in_cons -(rwP orP) (rwP eqP).
Qed.

Lemma vrvs_to_lvals (l:seq reg_t) : 
  Sv.Equal (vrvs (to_lvals (List.map to_var l))) (sv_of_list to_var l).
Proof.
  elim: l => //= r rs ih z; rewrite vrvs_cons /= ih sv_of_list_cons; SvD.fsetdec.
Qed.

(* END FIXME *)
Lemma assemble_iP i j ls ls' lc xs :
  let: rip := mk_rip (lp_rip p) in
  omap lfd_body (get_fundef (lp_funcs p) (lfn ls)) = Some lc ->
  match_state rip ls lc xs →
  assemble_i rip i = ok j →
  linear_sem.eval_instr p x86_mov_eop i ls = ok ls' →
  exists2 xs': x86_state,
    arch_sem.eval_instr p' j xs = ok xs'  &
    exists2 lc',
        omap lfd_body (get_fundef (lp_funcs p) (lfn ls')) = Some lc' &
        match_state rip ls' lc' xs'.
Proof.
move => omap_lc.
rewrite /linear_sem.eval_instr /arch_sem.eval_instr; case => eqm eqfn eqc eqpc.
case: i => ii [] /=.
- move => lvs op pes; t_xrbindP => -[op' asm_args] hass <- m hsem ?; subst ls'.
  have [s [-> eqm' /=]]:=
    assemble_sopnP (asm_e := x86_extra) eval_assemble_cond erefl assemble_extra_op hsem hass eqm.
  eexists; first reflexivity.
  eexists; first exact: omap_lc.
  by constructor => //=; rewrite ?to_estate_of_estate ?eqpc.
- move=> o [<-]; t_xrbindP => ves hves [[scs m] vs] ho; t_xrbindP => s hw ?; subst ls'.
  case: (eqm) ho => /= -> -> _ _ _ _ _ ho.
  have uves: List.Forall2 value_uincl ves [seq Vword (asm_reg xs r) | r <- (syscall_sig_r o).1].
  + move: hves => {vs hw ho}; have /= -> /= := syscall_sigP o.
    elim: (x86_syscall_sig o).1 ves => [ | r rs ih] /= _vs.
    + by move=> [<-].
    t_xrbindP => v hv vs /ih ? <-; constructor => //.
    by case: eqm => _ _ _ _ /(_ _ _ hv).
  have [xs' [-> uvs hsaved [??] hrip]]:= eval_syscallP ho uves; subst m scs.
  eexists; first reflexivity.
  eexists; first eassumption.
  constructor => //; last by rewrite /setpc eqpc.
  case: eqm => /= hscs hmem hgetrip hdisjrip hreg hxreg hflag.
  set R := vrvs (to_lvals (syscall_sig o).2).
  set X := Sv.union syscall_kill R.
  have heqx: evm s = lvm ls [\ X].
  + rewrite /X; apply: (vmap_eq_exceptT (vm2 := vm_after_syscall (lvm ls))).
    + apply: vmap_eq_exceptI; last by apply vmap_eq_exceptS; apply: vrvsP hw.
      by rewrite /=; SvD.fsetdec.
    apply: (vmap_eq_exceptI (s1:= syscall_kill)); first SvD.fsetdec.
    by move=> z /Sv_memP/negPf hz; rewrite /vm_after_syscall kill_varsE hz.
  have hinj : injective (to_var (T:= reg_t)) by move=> ??; apply: inj_to_var.
  have hres: forall r v, Sv.In (to_var r) R -> 
           get_var (evm s) (to_var r) = ok v -> value_uincl v (Vword (asm_reg xs' r)).
  + move=> r v; rewrite /R syscall_sigP vrvs_to_lvals => /sv_of_listP; rewrite mem_map //.
    move: hw r v; rewrite (_: x86_syscall_sig_v o = syscall_sig o) // syscall_sigP /=. 
    elim: (syscall_sig_r o).2 vs {ho} uvs {| evm := (vm_after_syscall (lvm ls)) |} (syscall_sig2_uniq o) => // r rs ih.
    case => [ | v vs] hall; inversion_clear hall => vm /= /andP [hnin huniq].
    t_xrbindP => s1 hw hws r' v'; rewrite in_cons => /orP [/eqP ?| hin]; 
       last by apply: (ih _ _ _ huniq hws _ v' hin).
    subst r'; rewrite -(get_var_eq_except _ (vrvsP hws)); last first.
    + by rewrite vrvs_to_lvals => /sv_of_listP /mapP [r'] hr' /inj_to_var ?; subst r'; rewrite hr' in hnin.
    move=> hget; apply: value_uincl_trans; last eassumption.
    move: hw hget; rewrite /write_var; t_xrbindP => vm1 /= hset <- /=.
    rewrite (get_var_set_var _ hset) eqxx; t_xrbindP => w hw <-.
    by apply: value_uincl_pto_val hw.
  have hkill : forall x, Sv.In x syscall_kill -> ~Sv.In x R -> ~~is_sarr (vtype x) -> 
    ~is_ok (get_var (evm s) x).
  + move=> x /Sv_memP hin hnin; rewrite -(get_var_eq_except _ (vrvsP hw)) //=.
    rewrite /get_var kill_varsE hin /on_vu; case: (vtype x) => //.
  constructor => //=.
  + by rewrite (write_lvals_escs hw).
  + by apply: write_lvals_emem (get_lvar_to_lvals (syscall_sig o).2) hw.
  + rewrite hrip (get_var_eq_except _ heqx) // /X.
    move=> /Sv.union_spec []hin.
    + have [r h]:= syscall_killP hin erefl.
      by case: (assemble_progP ok_p') => -[] /(_ _ h).
    move: hin; rewrite /R syscall_sigP /= vrvs_to_lvals => /sv_of_listP /mapP [r _] h.
    by case: (assemble_progP ok_p') => -[] /(_ r); rewrite h.
  + move=> r v.
    case: (Sv_memP (to_var r) R) => hinR; first by apply hres.
    case: (Sv_memP (to_var r) syscall_kill) => hinK heq.
    + by have /(_ erefl) := hkill _ hinK hinR; rewrite heq.
    move: (hinK); rewrite /syscall_kill => hnin.
    have : Sv.In (to_var r) callee_saved by have := reg_in_all r; SvD.fsetdec.
    rewrite callee_savedE => /hsaved <-; apply: (hreg r).
    by rewrite -(get_var_eq_except _ heqx) // /X; SvD.fsetdec.
  + move=> r v heq.
    have hinR : ~Sv.In (to_var r) R.
    + by rewrite /R syscall_sigP /= vrvs_to_lvals => /sv_of_listP/mapP [].
    have hnc: ~Sv.In (to_var r) callee_saved.
    + by rewrite callee_savedE_v => /mapP [].
    have hinK : Sv.In (to_var r) syscall_kill.
    + by rewrite /syscall_kill Sv.diff_spec;split => //; apply xreg_in_all.
    by have /(_ erefl) := hkill _ hinK hinR; rewrite heq.
  move=> r v heq.
  have hinR : ~Sv.In (to_var r) R.
  + by rewrite /R syscall_sigP /= vrvs_to_lvals => /sv_of_listP/mapP [].
  have hnc: ~Sv.In (to_var r) callee_saved.
  + by rewrite callee_savedE_v => /mapP [].
  have hinK : Sv.In (to_var r) syscall_kill.
  + by rewrite /syscall_kill Sv.diff_spec;split => //; apply flag_in_all.
  by have /(_ erefl) := hkill _ hinK hinR; rewrite heq.

- move => [<-] [?]; subst ls'.
  eexists; first reflexivity.
  eexists; first eassumption.
  by constructor => //; rewrite /setpc eqpc.
- move => lbl [<-] [?]; subst ls'.
  eexists; first reflexivity.
  eexists; first eassumption.
  constructor => //.
  by rewrite /setpc /= eqpc.
- case => fn lbl [<-] /=; t_xrbindP => body.
  case ok_fd: get_fundef => [ fd | // ] [ ] <-{body} pc ok_pc <-{ls'}.
  case/ok_get_fundef: (ok_fd) => fd' ->.
  case/assemble_fdI => rsp_not_in_args ok_callee_saved [] xc [] _ [] _ [] ok_xc _ _ ->{fd'} /=.
  rewrite -(assemble_c_find_label lbl ok_xc) ok_pc /=.
  rewrite ok_fd /=.
  do 2 (eexists; first reflexivity).
  by constructor.
- t_xrbindP => e _ /assertP ok_e d ok_d <- ptr v ok_v ok_ptr.
  have [v' ok_v' hvv'] := eval_assemble_word eqm ok_e ok_d ok_v.
  rewrite ok_v' /= (value_uincl_word hvv' ok_ptr) /=.
  case ptr_eq: decode_label => [ [] fn lbl | // ] /=.
  replace (@decode_label (@arch_pd _ _ _ _ x86_decl) _ ptr) with (Some (fn, lbl));
    last by rewrite -(assemble_prog_labels ok_p').
  rewrite /=.
  case get_fd: (get_fundef _) => [ fd | // ].
  have [fd' -> ] := ok_get_fundef get_fd.
  case/assemble_fdI => rsp_not_in_args ok_callee_saved [] xc [] _ [] _ [] ok_xc _ _ ->{fd'} /=.
  t_xrbindP => pc ok_pc <-{ls'}.
  rewrite -(assemble_c_find_label lbl ok_xc) ok_pc.
  rewrite get_fd /=.
  do 2 (eexists; first reflexivity).
  by constructor.
- case => // x lbl.
  case ok_r_x: (of_var x) => [r|//]; move /of_varI in ok_r_x.
  move=> /= [<-]{j}.
  rewrite eqfn.
  case ptr_eq: encode_label => [ ptr | ] //.
  replace (encode_label _ _) with (Some ptr);
    last by rewrite -(assemble_prog_labels ok_p').
  rewrite /=.
  rewrite /sem_sopn /=.
  t_xrbindP => s' q ok_s' ? ?; subst ls' q.
  eexists; first reflexivity.
  rewrite /= -eqfn.
  exists lc; first exact: omap_lc.
  constructor => //=; last by congr _.+1.
  move: ok_s' ok_r_x.
  rewrite to_estate_of_estate zero_extend_u wrepr_unsigned.
  exact: lom_eqv_write_var.
- t_xrbindP => cnd lbl cndt ok_c <- b v ok_v ok_b.
  case: eqm => eqscs eqm hrip hd eqr eqx eqf.
  have [v' [ok_v' hvv']] := eval_assemble_cond eqf ok_c ok_v.
  case: v ok_v ok_b hvv' => // [ b' | [] // ] ok_b [?]; subst b'.
  rewrite /eval_Jcc.
  case: b ok_b => ok_b; case: v' ok_v' => // b ok_v' /= ?; subst b;
    (case: (eval_cond _ _) ok_v' => // [ b | [] // ] [->] {b}).
  + t_xrbindP => lc'' ok_lc'' pc ok_pc ?; subst ls' => /=.
    move: omap_lc ok_lc''; rewrite /omap /obind /oapp => /=.
    case: get_fundef => // lfu [->]  [?]; subst lc''; clear lfu.
    rewrite /eval_JMP -(assemble_c_find_label lbl eqc) ok_pc /=.
    do 2 (eexists; first reflexivity).
    by constructor.
  case => ?; subst ls' => /=.
  eexists; first reflexivity.
  exists lc; first exact: omap_lc.
  by constructor => //; rewrite /setpc /= eqpc.
Qed.

Lemma match_state_step ls ls' lc xs :
  let: rip := mk_rip (lp_rip p) in
  omap lfd_body (get_fundef (lp_funcs p) (lfn ls)) = Some lc ->
  match_state rip ls lc xs →
  step p x86_mov_eop ls = ok ls' →
  exists2 xs',
    fetch_and_eval p' xs = ok xs' &
    exists2 lc',
      omap lfd_body (get_fundef (lp_funcs p) (lfn ls')) = Some lc' &
      match_state rip ls' lc' xs'.
Proof.
move => omap_lc.
move => ms; rewrite /step /find_instr /fetch_and_eval; case: (ms)=> _ _ eqc ->.
case ok_fd: get_fundef omap_lc => [fd|] //= [?]; subst lc.
case ok_i : (oseq.onth (lfd_body _) _) => [ i | // ].
have [j [-> ok_j]] := mapM_onth eqc ok_i.
apply: assemble_iP => //; last eassumption.
by rewrite ok_fd.
Qed.

Lemma match_state_sem ls ls' lc xs :
  let: rip := mk_rip (lp_rip p) in
  omap lfd_body (get_fundef (lp_funcs p) (lfn ls)) = Some lc ->
  lsem p x86_mov_eop ls ls' →
  match_state rip ls lc xs →
  ∃ xs' lc',
    [/\ x86sem p' xs xs' ,
        omap lfd_body (get_fundef (lp_funcs p) (lfn ls')) = Some lc' &
        match_state rip ls' lc' xs'].
Proof.
move => omap_lc.
move => h; elim/lsem_ind: h xs lc omap_lc => {ls ls'}.
- move => ls xs lc omap_lc h; exists xs; exists lc; split => //; exact: rt_refl.
move => ls1 ls2 ls3 h1 h ih xs1 lc omap_lc m1.
have [ xs2 x [ lc' omap_lc' m2 ] ] := match_state_step omap_lc m1 h1.
have [xs3 [lc''] [y omap_lc'' m3]] := ih _ _ omap_lc' m2.
exists xs3; exists lc''; split => //.
apply: asmsem_trans; last by eauto.
exact: rt_step.
Qed.

Local Notation rip := (mk_rip p.(lp_rip)).

<<<<<<< HEAD
Lemma write_vars_uincl ii xs vs s1 s2 rs xm1 :
  write_vars xs vs s1 = ok s2 →
  mapM (xreg_of_var ii) xs = ok rs →
  lom_eqv rip s1 xm1 →
  List.Forall2 value_uincl vs (get_arg_values xm1 rs) →
  lom_eqv rip s2 xm1.
Proof.
elim: xs vs s1 s2 rs.
+ by case => // s1 _ _ [<-] [<-].
move => x xs ih /= [] // v vs s1 s3 rs';
  t_xrbindP => s2 ok_s2 ok_s3 r /(xreg_of_varI (asm_e := x86_extra)) ok_r rs ok_rs <- {rs'} h /List_Forall2_inv_l [v'] [vs'] [/=] /seq_eq_injL [<- {v'} <- {vs'}] [hv rec].
apply: ih.
+ exact: ok_s3.
+ exact: ok_rs.
2: exact: rec.
case: h => hscs h1 hrip hd h2 h3 h4 {ok_s3 ok_rs rec}.
case: r ok_r hv => // r => /of_varI rx /= h5.
all: move: ok_s2; rewrite /write_var/set_var -rx /=; t_xrbindP => vm; apply: on_vuP => // w hw <-{vm} <-{s2}.
all: constructor => //=; (only 2-4, 6-8: move => r' v'); rewrite /get_var /on_vu.
1, 8: by rewrite Fv.setP_neq; first exact: hrip; apply/eqP; case: hd.
2-4, 6: rewrite Fv.setP_neq //.
2: exact: h3.
2, 4: exact: h4.
2: exact: h2.
+ case: (r =P r').
  * move => <-{r'}; rewrite Fv.setP_eq => -[<-]{v'}.
    apply: value_uincl_trans; last exact: h5.
    have [sz [w' [-> -> /=]]]:= to_pwordI hw.
    case: Sumbool.sumbool_of_bool => hle //=.
    by apply word_uincl_zero_ext; apply cmp_nle_le; rewrite hle.
  move => hne; rewrite Fv.setP_neq; first exact: h2.
  apply/eqP => /inj_to_var ?; exact: hne.
case: (r =P r').
* move => <-{r'}; rewrite Fv.setP_eq => -[<-]{v'}.
  apply: value_uincl_trans; last exact: h5.
  have [sz [w' [-> -> /=]]]:= to_pwordI hw.
  case: Sumbool.sumbool_of_bool => hle //=.
  by apply word_uincl_zero_ext; apply cmp_nle_le; rewrite hle.
move => hne; rewrite Fv.setP_neq; first exact: h3.
apply/eqP => /inj_to_var ?; exact: hne.
Qed.

=======
>>>>>>> d9e59c84
Lemma get_xreg_of_vars_uincl ii xs rs vm vs (rm: regmap) (xrm: xregmap) :
  (∀ r v, get_var vm (to_var r) = ok v → value_uincl v (Vword (rm r))) →
  (∀ r v, get_var vm (to_var r) = ok v → value_uincl v (Vword (xrm r))) →
  mapM (xreg_of_var ii) xs = ok rs →
  mapM (λ x : var_i, get_var vm x) xs = ok vs →
  List.Forall2 value_uincl vs 
     (map (λ a, match a with Reg r => Vword (rm r) | XReg r => Vword (xrm r) | _ => undef_w U64 end) rs).
Proof.
move => hr hxr; elim: xs rs vs.
+ by move => _ _ [<-] [<-]; constructor.
move => x xs ih rs' vs' /=; t_xrbindP => r /(xreg_of_varI (asm_e := x86_extra)) ok_r rs ok_rs <- {rs'} v ok_v vs ok_vs <- {vs'} /=.
constructor; last exact: ih.
case: r ok_r => // r => /of_varI rx.
+ by apply: hr; rewrite rx.
by apply: hxr; rewrite rx.
Qed.

Lemma x86gen_exportcall fn scs m vm scs' m' vm' :
  lsem_exportcall p x86_mov_eop scs m fn vm scs' m' vm' →
  vm_initialized_on vm (map to_var x86_callee_saved) →
  ∀ xm,
    lom_eqv rip {| escs := scs; emem := m ; evm := vm |} xm →
    exists2 xm',
      x86sem_exportcall p' fn xm xm'
    & lom_eqv rip {| escs := scs'; emem := m' ; evm := vm' |} xm'.
Proof.
  case => fd ok_fd Export lexec saved_registers /allP ok_vm xm M.
  have [ fd' ok_fd' ] := ok_get_fundef ok_fd.
  case/assemble_fdI => ok_sp ok_callee_saved [] c [] ? [] ? [] ok_c ? ? ?; subst fd'.
  set s := {| asm_m := xm ; asm_f := fn ; asm_c := c ; asm_ip := 0 |}.
  have /= := match_state_sem _ lexec.
  rewrite ok_fd => /(_ _ s erefl) []; first by constructor.
  move => [] xm' fn' c' pc' [] _ [] xexec /Some_inj <- [] /= M'.
  rewrite ok_c => ? /ok_inj ??; subst fn' c' pc'.
  exists xm'; last exact: M'.
  eexists; first exact: ok_fd'.
  - exact: Export.
  - rewrite /= -(size_mapM ok_c); exact: xexec.
  move => r hr.
  have {} hr : to_var r \in map to_var x86_callee_saved.
  - by apply/in_map; exists r => //; apply/InP.
  have /saved_registers E : Sv.In (to_var r) (sv_of_list to_var x86_callee_saved).
  - by apply/sv_of_listP.
  move/ok_vm: hr.
  case: M => /= _ _ _ _ M _ _.
  case: M' => /= _ _ _ _ M' _ _.
  move: M => /(_ r); move: M' => /(_ r).
  rewrite /get_var E.
  case: _.[_]%vmap => [ | [] // ] /= [] sz w sz_le /(_ _ erefl) /= X' /(_ _ erefl) /= X.
  rewrite /truncate_word; case: ifP => // /(cmp_le_antisym sz_le) ? _; subst sz.
  rewrite /preserved_register.
  move/word_uincl_eq: X => <-.
  move/word_uincl_eq: X' => <-.
  by [].
Qed.

Section VMAP_SET_VARS.

  Context {t : stype} {T: eqType} `{ToString t T}.
  Context (from: T → exec (psem_t t)).

  Definition vmap_set_vars : vmap → seq T → vmap :=
    foldl (λ vm x, vm.[to_var x <- from x])%vmap.

  Lemma wf_vmap_set_vars vm xs :
    wf_vm vm →
    all (λ x, match from x with Ok _ => true | Error ErrAddrUndef => if vtype (to_var x) is sarr _ then false else true | Error _ => false end) xs →
    wf_vm (vmap_set_vars vm xs).
  Proof.
    elim: xs vm => // x xs ih vm h /= /andP[] ok_x ok_xs; apply: ih ok_xs.
    move => y; rewrite Fv.setP.
    case: eqP => ?; last exact: h.
    subst.
    case: (from x) ok_x => // - [] //.
    change (vtype (to_var x)) with rtype.
    by case: rtype.
  Qed.

  Lemma get_var_vmap_set_vars_other vm xs y :
    all (λ x, to_var x != y) xs →
    get_var (vmap_set_vars vm xs) y = get_var vm y.
  Proof.
    elim: xs vm => // x xs ih vm /= /andP[] x_neq_y /ih ->.
    apply: get_var_neq.
    exact/eqP.
  Qed.

  Lemma get_var_vmap_set_vars_other_type vm xs y :
    vtype y != t →
    get_var (vmap_set_vars vm xs) y = get_var vm y.
  Proof.
    move => /eqP neqt; apply: get_var_vmap_set_vars_other.
    by apply/allP => x _; apply/eqP => ?; subst y.
  Qed.

  Lemma get_var_vmap_set_vars_finite vm xs y :
    Finite.axiom xs →
    get_var (vmap_set_vars vm xs) (to_var y) = on_vu (@pto_val t) undef_error (from y).
  Proof.
    move => finT.
    move: vm.
    have {finT} : y \in xs.
    - by rewrite -has_pred1 has_count finT.
    elim: xs => // x xs; rewrite inE.
    case y_xs: (y \in xs).
    + move => /(_ erefl) ih _ vm; exact: ih.
    rewrite orbF => _ /eqP <-{x} vm /=.
    rewrite get_var_vmap_set_vars_other; first exact: get_var_eq.
    by apply/allP => x x_xs; apply/eqP => /inj_to_var ?; subst x; rewrite x_xs in y_xs.
  Qed.

End VMAP_SET_VARS.

Definition vmap_of_x86_mem (sp: word Uptr) (rip: Ident.ident) (s: x86_mem) : vmap :=
  let vm := vmap0.[to_var RSP <- ok (pword_of_word sp)].[ vid rip <- ok (pword_of_word (asm_rip s))]%vmap in
  let vm := vmap_set_vars (λ r : register, ok (pword_of_word (asm_reg s r))) vm registers in
  let vm := vmap_set_vars (λ r : xmm_register, ok (pword_of_word (asm_xreg s r))) vm xmm_registers in
  let vm := vmap_set_vars (λ r : rflag, if asm_flag s r is Def b then ok b else pundef_addr sbool) vm rflags in
  vm.

Lemma wf_vmap_of_x86_mem sp rip s :
  wf_vm (vmap_of_x86_mem sp rip s).
Proof.
  repeat apply: wf_vmap_set_vars => //.
  - repeat apply: wf_vm_set.
    exact: wf_vmap0.
  elim: rflags => // r rflags ih.
  apply/andP; split; last exact: ih.
  by case: (asm_flag _ _).
Qed.

 Lemma get_var_vmap_of_x86_mem sp rip s r :
   get_var (vmap_of_x86_mem sp rip s) (var_of_asm_typed_reg r) = get_typed_reg_value s r.
Proof.
  rewrite /vmap_of_x86_mem.
  case: r => r.
  all: repeat (rewrite get_var_vmap_set_vars_other_type; last by []).
  all: rewrite get_var_vmap_set_vars_finite //=.
  - exact: registers_fin_axiom.
  - exact: xmm_registers_fin_axiom.
  - by case: (asm_flag s r).
  exact: rflags_fin_axiom.
Qed.

Definition estate_of_x86_mem (sp: word Uptr) (rip: Ident.ident) (s: x86_mem) : estate :=
  {| escs := asm_scs s; emem := asm_mem s ; evm := vmap_of_x86_mem sp rip s |}.

Lemma lom_eqv_estate_of_x86_mem sp rip s :
  disj_rip (vid rip) →
  lom_eqv (vid rip) (estate_of_x86_mem sp rip s) s.
Proof using.
  case => rip_not_reg rip_not_xreg rip_not_flag.
  split => //=.
  - rewrite /vmap_of_x86_mem.
    repeat (rewrite get_var_vmap_set_vars_other_type; last by []).
    rewrite get_var_vmap_set_vars_other; last first.
    + apply/allP => r _; apply/eqP; exact: rip_not_reg.
    by rewrite get_var_eq.
  - move => r v.
    by rewrite (get_var_vmap_of_x86_mem _ _ _ (ARReg r)) => /= /ok_inj <-.
  - move => r v.
    by rewrite (get_var_vmap_of_x86_mem _ _ _ (AXReg r)) => /= /ok_inj <-.
  move => r v.
  rewrite /= /vmap_of_x86_mem.
  set q := (X in vmap_set_vars _ X).
  generalize (get_var_vmap_set_vars_finite (λ r : rflag, match asm_flag s r with Def b => ok b | Undef => pundef_addr sbool end) q r rflags_fin_axiom).
  rewrite get_varE.
  case: _.[_]%vmap => /=; case: (asm_flag s r) => //=.
  - by move => ? ? /ok_inj -> /ok_inj ->.
  by move => _ [] -> /ok_inj ->.
Qed.
Global Opaque vmap_of_x86_mem.

(*
Lemma assemble_fdP wrip m1 fn va m2 vr :
  lsem_fd p wrip m1 fn va m2 vr →
  ∃ fd va',
    get_fundef p.(lp_funcs) fn = Some fd ∧
    mapM2 ErrType truncate_val (lfd_tyin fd) va = ok va' ∧
  ∃ fd', get_fundef p'.(xp_funcs) fn = Some fd' ∧
    ∀ st1,
      List.Forall2 value_uincl va' (get_arg_values st1 fd'.(xfd_arg)) →
      st1.(xmem) = m1 →
      ∃ st2,
        x86sem_fd p' wrip fn st1 st2 ∧
        List.Forall2 value_uincl vr (get_arg_values st2 fd'.(xfd_res)) ∧
        st2.(xmem) = m2.
Proof.
case => m1' fd va' vm2 m2' s1 s2 vr' ok_fd ok_m1' /= [<-] {s1} ok_va'.
rewrite /with_vm /=.
set vm1 := (vm in {| evm := vm |}). 
move => ok_s2 hexec ok_vr' ok_vr -> {m2}.
exists fd, va'. split; first exact: ok_fd. split; first exact: ok_va'.
have [ hrip _ ok_sp ok_fds ] := assemble_progP ok_p'.
have [fd' [h ok_fd']] := get_map_cfprog_gen ok_fds ok_fd.
exists fd'; split => //. 
move => s1 hargs ?; subst m1.
move: h; rewrite /assemble_fd; t_xrbindP => body ok_body.
t_xrbindP => args ok_args dsts ok_dsts _ /assertP hsp tosave ? savedstk ? [?]; subst fd'.
set xr1 := mem_write_reg RSP (top_stack m1') {| xmem := m1' ; xreg := s1.(xreg) ; xrip := wrip; xxreg := s1.(xxreg) ; xrf := rflagmap0 |}.
have eqm1 : lom_eqv rip {| emem := m1' ; evm := vm1 |} xr1.
+ constructor => //.
  - by rewrite /get_var /= /vm1 /= Fv.setP_eq.
  - rewrite /vm1 /= => r v.
    rewrite (inj_reg_of_string ok_sp (reg_of_stringK RSP)).
    rewrite /get_var /var_of_register /RegMap.set ffunE; case: eqP.
    * move => -> {r} /=.
      rewrite Fv.setP_neq; last first.
      + by apply /eqP => -[] heq; case: hrip => /(_ RSP); rewrite /var_of_register /= -heq.
      rewrite Fv.setP_eq word_extend_reg_id // zero_extend_u => -[<-];
      exact: word_uincl_refl.
    move => ne; rewrite /= Fv.setP_neq; last first.
    + by apply /eqP => -[] heq; case: hrip => /(_ r); rewrite /var_of_register -heq.
    rewrite Fv.setP_neq /vmap0 ?Fv.get0 //.
    by apply/eqP => -[] /(@inj_string_of_register RSP) ?; apply: ne.
  - by move => r v; rewrite /vm1 /= /get_var !Fv.setP_neq // /vmap0 Fv.get0.
  move => f v /=; rewrite /vm1 /rflagmap0 ffunE /=.
  by rewrite /var_of_flag /get_var /= !Fv.setP_neq // /vmap0 Fv.get0.
have h1 : get_arg_values xr1 args = get_arg_values s1 args.
+ rewrite /get_arg_values /get_arg_value /xr1 /=.
  apply: map_ext => // r /xseq.InP hr; f_equal.
  case: r hr => // r hr.
  rewrite ffunE; case: eqP => // e.
  by elim: (elimN idP hsp); rewrite -e.
rewrite -h1 in hargs => {h1}.
have eqm2 : lom_eqv rip s2 xr1.
+ by apply: write_vars_uincl; eauto.
have ms : match_state rip (of_estate s2 fn fd.(lfd_body) 0) {| xm := xr1 ; xfn := fn ; xc := body ; xip := 0 |}.
+ by constructor => //=; rewrite to_estate_of_estate.
have [[[om or orip oxr orf] ofn oc opc] [xexec]] := match_state_sem hexec ms.
rewrite (size_mapM ok_body).
case => eqm' /= ?.
rewrite ok_body => -[?] ?; subst ofn oc opc.
eexists; split; first by econstructor; eauto.
case: eqm' => /= ?; subst om => eqr' _; split => //.
rewrite /get_arg_values /get_arg_value /=.
apply: (Forall2_trans value_uincl_trans).
+ apply: (mapM2_Forall2 _ ok_vr) => a b r _; exact: truncate_val_uincl.
apply: get_xreg_of_vars_uincl; eassumption.
Qed.
*)

End PROG.<|MERGE_RESOLUTION|>--- conflicted
+++ resolved
@@ -603,14 +603,17 @@
     have hinK : Sv.In (to_var r) syscall_kill.
     + by rewrite /syscall_kill Sv.diff_spec;split => //; apply xreg_in_all.
     by have /(_ erefl) := hkill _ hinK hinR; rewrite heq.
-  move=> r v heq.
+  move=> r v.
   have hinR : ~Sv.In (to_var r) R.
   + by rewrite /R syscall_sigP /= vrvs_to_lvals => /sv_of_listP/mapP [].
   have hnc: ~Sv.In (to_var r) callee_saved.
   + by rewrite callee_savedE_v => /mapP [].
   have hinK : Sv.In (to_var r) syscall_kill.
   + by rewrite /syscall_kill Sv.diff_spec;split => //; apply flag_in_all.
-  by have /(_ erefl) := hkill _ hinK hinR; rewrite heq.
+  have /(_ erefl) := hkill _ hinK hinR.
+  rewrite /get_var /=.
+  case: _.[_]%vmap => // - [] // _ /ok_inj <-.
+  by case: (asm_flag _ _).
 
 - move => [<-] [?]; subst ls'.
   eexists; first reflexivity.
@@ -723,51 +726,6 @@
 
 Local Notation rip := (mk_rip p.(lp_rip)).
 
-<<<<<<< HEAD
-Lemma write_vars_uincl ii xs vs s1 s2 rs xm1 :
-  write_vars xs vs s1 = ok s2 →
-  mapM (xreg_of_var ii) xs = ok rs →
-  lom_eqv rip s1 xm1 →
-  List.Forall2 value_uincl vs (get_arg_values xm1 rs) →
-  lom_eqv rip s2 xm1.
-Proof.
-elim: xs vs s1 s2 rs.
-+ by case => // s1 _ _ [<-] [<-].
-move => x xs ih /= [] // v vs s1 s3 rs';
-  t_xrbindP => s2 ok_s2 ok_s3 r /(xreg_of_varI (asm_e := x86_extra)) ok_r rs ok_rs <- {rs'} h /List_Forall2_inv_l [v'] [vs'] [/=] /seq_eq_injL [<- {v'} <- {vs'}] [hv rec].
-apply: ih.
-+ exact: ok_s3.
-+ exact: ok_rs.
-2: exact: rec.
-case: h => hscs h1 hrip hd h2 h3 h4 {ok_s3 ok_rs rec}.
-case: r ok_r hv => // r => /of_varI rx /= h5.
-all: move: ok_s2; rewrite /write_var/set_var -rx /=; t_xrbindP => vm; apply: on_vuP => // w hw <-{vm} <-{s2}.
-all: constructor => //=; (only 2-4, 6-8: move => r' v'); rewrite /get_var /on_vu.
-1, 8: by rewrite Fv.setP_neq; first exact: hrip; apply/eqP; case: hd.
-2-4, 6: rewrite Fv.setP_neq //.
-2: exact: h3.
-2, 4: exact: h4.
-2: exact: h2.
-+ case: (r =P r').
-  * move => <-{r'}; rewrite Fv.setP_eq => -[<-]{v'}.
-    apply: value_uincl_trans; last exact: h5.
-    have [sz [w' [-> -> /=]]]:= to_pwordI hw.
-    case: Sumbool.sumbool_of_bool => hle //=.
-    by apply word_uincl_zero_ext; apply cmp_nle_le; rewrite hle.
-  move => hne; rewrite Fv.setP_neq; first exact: h2.
-  apply/eqP => /inj_to_var ?; exact: hne.
-case: (r =P r').
-* move => <-{r'}; rewrite Fv.setP_eq => -[<-]{v'}.
-  apply: value_uincl_trans; last exact: h5.
-  have [sz [w' [-> -> /=]]]:= to_pwordI hw.
-  case: Sumbool.sumbool_of_bool => hle //=.
-  by apply word_uincl_zero_ext; apply cmp_nle_le; rewrite hle.
-move => hne; rewrite Fv.setP_neq; first exact: h3.
-apply/eqP => /inj_to_var ?; exact: hne.
-Qed.
-
-=======
->>>>>>> d9e59c84
 Lemma get_xreg_of_vars_uincl ii xs rs vm vs (rm: regmap) (xrm: xregmap) :
   (∀ r v, get_var vm (to_var r) = ok v → value_uincl v (Vword (rm r))) →
   (∀ r v, get_var vm (to_var r) = ok v → value_uincl v (Vword (xrm r))) →
