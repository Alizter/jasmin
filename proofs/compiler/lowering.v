--- conflicted
+++ resolved
@@ -517,17 +517,10 @@
       then k8 sz (LowerFopn (Ox86 (XOR sz)) [:: a ; b ] (Some U32))
       else kb true sz (LowerCopn (Ox86 (VPXOR sz)) [:: a ; b ])
     | Olsr sz => k8 sz (LowerFopn (Ox86 (SHR sz)) [:: a ; b ] (Some U8))
-<<<<<<< HEAD
     | Olsl (Op_w sz) => k8 sz (LowerFopn (Ox86 (SHL sz)) [:: a ; b ] (Some U8))
     | Oasr (Op_w sz) => k8 sz (LowerFopn (Ox86 (SAR sz)) [:: a ; b ] (Some U8))
-    | Oeq (Op_w sz) => k8 sz (LowerEq sz a b)
-    | Olt (Cmp_w Unsigned sz) => k8 sz (LowerLt sz a b)
-=======
-    | Olsl sz => k8 sz (LowerFopn (Ox86 (SHL sz)) [:: a ; b ] (Some U8))
-    | Oasr sz => k8 sz (LowerFopn (Ox86 (SAR sz)) [:: a ; b ] (Some U8))
     | Oeq (Op_w sz) => chk ((sz ≤ U64)%CMP && (ty == sbool)) (LowerEq sz a b)
     | Olt (Cmp_w Unsigned sz) => chk ((sz ≤ U64)%CMP && (ty == sbool)) (LowerLt sz a b)
->>>>>>> 850f2ab6
 
     | Ovadd ve sz =>
       kb (U128 <= sz)%CMP sz (LowerCopn (Ox86 (VPADD ve sz)) [::a; b])
