--- conflicted
+++ resolved
@@ -26,17 +26,11 @@
 From mathcomp Require Import all_ssreflect all_algebra.
 From CoqWord Require Import ssrZ.
 Require Import expr memory_model stack_alloc.
-<<<<<<< HEAD
-Require x86_decl.
-=======
 Require Import x86_decl x86_instr_decl.
->>>>>>> 1c71b5ec
 
 Set Implicit Arguments.
 Unset Strict Implicit.
 Unset Printing Implicit Defensive.
-
-#[ local ] Existing Instance x86_decl.x86_pd.
 
 Definition lea_ptr x y ofs :=
   Copn [:: x] AT_none (Ox86 (LEA Uptr)) [:: add y (cast_const ofs)].
