--- conflicted
+++ resolved
@@ -1366,13 +1366,8 @@
             /sopn_sem /= /leak_sopn /= /x86_MOVSX /check_size_32_64 hs. exists [:: (Vword wx, lx)].
           split=> //=. by rewrite /truncate_word /= hle /=. by rewrite -hl /=.
         (* U32 *)
-<<<<<<< HEAD
-        case: andP => // - [] /eqP ? /eqP /= ?; subst sz sz'.
-        rewrite ok_x /= zero_extend_sign_extend // /exec_sopn /= /sopn_sem /= /leak_sopn /= /x86_MOVSX.
-=======
         case: andP => // - [] /eqP ? /eqP[] /= ?; subst sz sz'.
-        rewrite ok_x /= zero_extend_sign_extend // /exec_sopn /= /sopn_sem /= /x86_MOVSX.
->>>>>>> 9d7ede98
+        rewrite ok_x /= zero_extend_sign_extend // /exec_sopn /= /sopn_sem /leak_sopn /= /x86_MOVSX.
         exists [:: (Vword wx, lx)]. split=> //=. by rewrite /truncate_word /= hle /=. by rewrite -hl /=.
       (* Ozeroext *)
       + rewrite /= /sem_sop1 /=; t_xrbindP.
@@ -1380,44 +1375,23 @@
         rewrite hv in hvx;subst x x' v vx.
         case: sz' Hv' hle hlo => // /truncate_val_word [sz'] [hty hle'] hv' hle hlo; subst ty v'.
         (* U8 *)
-<<<<<<< HEAD
-        - case: andP => // - [] hs /eqP ?; subst sz.
-          rewrite /= ok_x /= zero_extend_u /exec_sopn /= /sopn_sem /= /leak_sopn /= /x86_MOVZX /check_size_16_64 hs.
+        - case: andP => // - [] hs /eqP[] ?; subst sz.
+          rewrite /= ok_x /= zero_extend_u /exec_sopn /= /sopn_sem /leak_sopn /= /x86_MOVZX /check_size_16_64 hs.
           exists [:: (Vword wx, lx)].
           split=> //=. by rewrite /truncate_word /= hle /=. by rewrite -hl /=.
         (* U16 *)
-        - case: andP => // - [] hs /eqP ?; subst sz.
-          rewrite /= ok_x /= zero_extend_u /exec_sopn /= /sopn_sem /= /leak_sopn /= /x86_MOVZX /check_size_32_64 hs.
+        - case: andP => // - [] hs /eqP[] ?; subst sz.
+          rewrite /= ok_x /= zero_extend_u /exec_sopn /= /sopn_sem /leak_sopn /= /x86_MOVZX /check_size_32_64 hs.
           exists [:: (Vword wx, lx)].
           split=> //=. by rewrite /truncate_word /= hle /=. by rewrite -hl /=.
         (* U32 *)
-        case: andP => // - [] /eqP ? /eqP /= ?; subst sz sz'.
-        rewrite ok_x /exec_sopn /= /leak_sopn /= /= zero_extend_u. exists [:: (Vword wx, lx)].
+        case: andP => // - [] /eqP ? /eqP[] /= ?; subst sz sz'.
+        rewrite ok_x /exec_sopn /leak_sopn /= zero_extend_u. exists [:: (Vword wx, lx)].
         split=> //=. by rewrite /truncate_word /= hle /=. by rewrite -hl /=.
       (* Olnot *)
       + rewrite /= /sem_sop1 => sz; t_xrbindP.
         move=> -[v1 le1] Hz w z' /to_wordI [sz'] [z] [Hsz] /= Hv1 Hz' Hw' lo hlo Hv Hl; subst.
-        case: andP => // - [hsz] /eqP ?; subst sz.
-        case/subtypeE: (truncate_val_subtype Hv') => sz'' [? _]; subst ty.
-=======
-        - case: andP => // - [] hs /eqP[] ?; subst sz.
-          rewrite /= ok_x /= zero_extend_u /exec_sopn /= /sopn_sem /= /x86_MOVZX /check_size_16_64 hs.
-          exists [:: (Vword wx, lx)].
-          split=> //=. by rewrite /truncate_word /= hle /=. by rewrite -hl /=.
-        (* U16 *)
-        - case: andP => // - [] hs /eqP[] ?; subst sz.
-          rewrite /= ok_x /= zero_extend_u /exec_sopn /= /sopn_sem /= /x86_MOVZX /check_size_32_64 hs.
-          exists [:: (Vword wx, lx)].
-          split=> //=. by rewrite /truncate_word /= hle /=. by rewrite -hl /=.
-        (* U32 *)
-        case: andP => // - [] /eqP ? /eqP[] /= ?; subst sz sz'.
-        rewrite ok_x /exec_sopn /= /= zero_extend_u. exists [:: (Vword wx, lx)].
-        split=> //=. by rewrite /truncate_word /= hle /=. by rewrite -hl /=.
-      (* Olnot *)
-      + rewrite /= /sem_sop1 => sz; t_xrbindP.
-        move=> -[v1 le1] Hz w z' /to_wordI [sz'] [z] [Hsz] /= Hv1 Hz' Hw' Hv Hl; subst.
         case: andP => // - [hsz] /eqP ?; subst ty.
->>>>>>> 9d7ede98
         rewrite /truncate_val /= /truncate_word cmp_le_refl zero_extend_u in Hv'.
         case: Hv' => ?; subst v'.
         rewrite /sem_pexprs /= Hz /exec_sopn /= /sopn_sem /= /leak_sopn /=
@@ -1425,13 +1399,8 @@
         split=> //=. by rewrite /truncate_word /= Hsz /=.
       (* Oneg *)
       + rewrite /= /sem_sop1 => - [] // sz; t_xrbindP.
-<<<<<<< HEAD
         move=> -[v1 le1] Hv w z' /to_wordI [sz'] [z] [Hsz] /= Hv1 Hz' Hw' lo hlo Hv'' Hl; subst.
-        case: andP => // - [hsz] /eqP ?; subst sz.
-=======
-        move=> -[v1 le1] Hv w z' /to_wordI [sz'] [z] [Hsz] /= Hv1 Hz' Hw' Hv'' Hl; subst.
         case: andP => // - [hsz] /eqP ?; subst ty.
->>>>>>> 9d7ede98
         split. reflexivity.
         rewrite /truncate_val /= /truncate_word /= cmp_le_refl /= zero_extend_u in Hv'.
         case: Hv' => ?; subst v'.
@@ -1449,12 +1418,7 @@
        + rewrite /= /sem_sop2 /=; t_xrbindP=> -[v1 l1] ok_v1 -[v2 l2] ok_v2.
         move => vw vw' /to_wordI [w1] [z1] [hle1] /= hv1 hv2; subst.
         move => vw1 /to_wordI [w2] [z2] [hle2] /= hv1' hv2'; subst.
-<<<<<<< HEAD
-        move => <- lo hlo hvt hle /=. rewrite -hvt in Hv'. 
-        have /subtypeE [sz'' [? _]] := truncate_val_subtype Hv'; subst ty. rewrite /=.
-=======
-        move => <- hvt hle /=. rewrite -hvt in Hv'. 
->>>>>>> 9d7ede98
+        move => <- lo hlo hvt hle /=. rewrite -hvt in Hv'.
         rewrite /truncate_val /= /truncate_word /= cmp_le_refl /= zero_extend_u in Hv'.
         case: Hv' => ?; subst v'.
         case Heq: is_lea => [lea|].
@@ -1465,16 +1429,8 @@
           eexists; split; first reflexivity.
           rewrite -(zero_extend_u (_ + _)).
           have Hlea := (mk_leaP hsz2 (cmp_le_refl _) hlea). move: (Hlea s le). rewrite /=.
-<<<<<<< HEAD
-          rewrite /= ok_v1 ok_v2 /= /sem_sop2 /= /truncate_word hle1 hle2 /= hlo /=. move=> {Hlea} Hlea.
-          move: (Hlea ((zero_extend sz'' z1) + (zero_extend sz'' z2))%R). rewrite -hle /=.
-          have : (ok (Vword (zero_extend sz'' z1 + zero_extend sz'' z2), LSub [:: LSub [:: l1; l2]; lo]) = 
-                  ok (Vword (zero_extend sz'' z1 + zero_extend sz'' z2), LSub [:: LSub [:: l1; l2]; lo])). auto.
-         move=> Heq. move=> H. move: (H (Heq _)). move=> [Hlea''] Hl. auto.
-=======
-          rewrite /= ok_v1 ok_v2 /= /sem_sop2 /= /truncate_word hle1 hle2 /=.
+          rewrite /= ok_v1 ok_v2 /= /sem_sop2 /= /truncate_word hle1 hle2 /= hlo /=.
           by rewrite hle => /(_ _ erefl) [].
->>>>>>> 9d7ede98
 
         move => {Heq}.
         have /= := @add_inc_dec_classifyP s sz e1 e2.
@@ -1482,24 +1438,14 @@
         case: (add_inc_dec_classify _ _ _) => [] [] a b.
         (* AddInc *)
         * case => [sz'] [w'] [le''] [hsz]; rewrite /sem_pexprs /=; move=> [] hl1.
-<<<<<<< HEAD
-          have hsz' : (sz'' ≤ sz')%CMP. by case: hsz => ->. move=> [] <- hle' /=.
-          rewrite /exec_sopn /sopn_sem /= /leak_sopn /= /x86_INC /rflags_of_aluop_nocf_w /flags_w
-=======
           have hsz' : (sz ≤ sz')%CMP. by case: hsz => ->. move=> [] <- hle' /=.
-          rewrite /exec_sopn /sopn_sem /= /x86_INC /rflags_of_aluop_nocf_w /flags_w
->>>>>>> 9d7ede98
+          rewrite /exec_sopn /sopn_sem /leak_sopn /= /x86_INC /rflags_of_aluop_nocf_w /flags_w
            /= /check_size_8_64 hsz64 /=. eexists. eexists. eexists. eexists. exists [:: (Vword w', leak_E stk b (LSub [:: l1; l2]))].
           split=> //=. split=> //=. by rewrite hl1 -hle' /=. by rewrite /= /truncate_word hsz' /=. by rewrite -hle. 
          (* AddDec *)
         * case => sz' [w'] [le1] [hsz]; rewrite /sem_pexprs /=; move=> [] hl1.
-<<<<<<< HEAD
-          have hsz' : (sz'' ≤ sz')%CMP. by case: hsz => ->. move=> [] <- hle' /=.
-          rewrite /exec_sopn /sopn_sem /= /leak_sopn /= /x86_DEC /rflags_of_aluop_nocf_w /flags_w
-=======
           have hsz' : (sz ≤ sz')%CMP. by case: hsz => ->. move=> [] <- hle' /=.
-          rewrite /exec_sopn /sopn_sem /= /x86_DEC /rflags_of_aluop_nocf_w /flags_w
->>>>>>> 9d7ede98
+          rewrite /exec_sopn /sopn_sem /leak_sopn /= /x86_DEC /rflags_of_aluop_nocf_w /flags_w
            /= /check_size_8_64 hsz64 /=. eexists. eexists. eexists. eexists. exists [:: (Vword w', leak_E stk b (LSub [:: l1; l2]))].
           split=> //=. split=> //=. by rewrite hl1 -hle' /=. by rewrite /= /truncate_word hsz' /=. by rewrite -hle. 
         (* AddNone *)
@@ -1530,16 +1476,8 @@
           eexists; split; first reflexivity.
           rewrite -(zero_extend_u (_ * _)).
           have Hlea := (mk_leaP hsz2 (cmp_le_refl _) hlea). move: (Hlea s le). rewrite /=.
-<<<<<<< HEAD
-          rewrite /= ok_v1 ok_v2 /= /sem_sop2 /= /truncate_word /= hle1 /= hle2 /= hlo /=. move=> {Hlea} Hlea. 
-          move: (Hlea (zero_extend sz'' z1 * zero_extend sz'' z2)%R). rewrite -hl /=.
-          have : (ok (Vword (zero_extend sz'' z1 * zero_extend sz'' z2), LSub [:: LSub [:: l1; l2]; lo]) = 
-                  ok (Vword (zero_extend sz'' z1 * zero_extend sz'' z2), LSub [:: LSub [:: l1; l2]; lo])). auto.
-         move=> Heq. move=> H. move: (H (Heq _)). move=> [Hlea''] Hl. auto.
-=======
-          rewrite /= ok_v1 ok_v2 /= /sem_sop2 /= /truncate_word /= hle1 /= hle2 /=.
+          rewrite /= ok_v1 ok_v2 /= /sem_sop2 /= /truncate_word /= hle1 /= hle2 /= hlo /=.
           by rewrite hl => /(_ _ erefl) [].
->>>>>>> 9d7ede98
         move => {Heq}. 
         case Heq : mulr => [[o e'] lte'] //=.
         have := mulr_ok ok_v1 ok_v2 hle1 hle2 hsz64 Hw Heq. move=> [vs] [vs'] [Hsub] -> /=. move=> Hx Hl Hws.
@@ -1550,14 +1488,8 @@
       + rewrite /= /sem_sop2 /=; t_xrbindP => -[v1 l1] ok_v1 -[v2 l2] ok_v2.
         move => vw vw' /to_wordI [w1] [z1] [hle1 /= hle11 hle12]; subst.
         move => vw'' /to_wordI [w2] [z2] [hle2 /= hle21 hle22]; subst.
-<<<<<<< HEAD
         move => hwv lo hlo hwv' hl; subst v vw.
-        case: andP => //. move=> [hsz64] /eqP ?; subst sz.
-        case/subtypeE: (truncate_val_subtype Hv') => sz'' [? _]; subst ty.
-=======
-        move => hwv hwv' hl; subst v vw.
         case: andP => //. move=> [hsz64] /eqP ?; subst ty.
->>>>>>> 9d7ede98
         rewrite /truncate_val /= /truncate_word cmp_le_refl zero_extend_u in Hv'.
         case: Hv' => ?; subst v'.
         case Heq: is_lea => [lea|].
@@ -1568,16 +1500,8 @@
           eexists; split; first reflexivity.
           rewrite -(zero_extend_u (_ - _)).
           have Hlea := (mk_leaP hsz2 (cmp_le_refl _) hlea). move: (Hlea s le). rewrite /=.
-<<<<<<< HEAD
-          rewrite /= ok_v1 ok_v2 /= /sem_sop2 /= /truncate_word /= hle1 /= hle2 /= hlo /=. move=> {Hlea} Hlea.
-          move: (Hlea (zero_extend sz'' z1 - zero_extend sz'' z2)%R).  rewrite -hl /=.
-          have : (ok (Vword (zero_extend sz'' z1 - zero_extend sz'' z2), LSub [:: LSub [:: l1; l2]; lo]) = 
-                  ok (Vword (zero_extend sz'' z1 - zero_extend sz'' z2), LSub [:: LSub [:: l1; l2]; lo])). auto.
-         move=> Heq. move=> H. move: (H (Heq _)). move=> [Hlea''] Hl. auto.
-=======
-          rewrite /= ok_v1 ok_v2 /= /sem_sop2 /= /truncate_word /= hle1 /= hle2 /=.
+          rewrite /= ok_v1 ok_v2 /= /sem_sop2 /= /truncate_word /= hle1 /= hle2 /= hlo /=.
           by rewrite hl => /(_ _ erefl) [].
->>>>>>> 9d7ede98
 
         have := sub_inc_dec_classifyP sz e2.
         case: (sub_inc_dec_classify _ _)=> [He2|He2|//]; try subst e2.
@@ -1613,15 +1537,10 @@
       (* Odiv (Cmp_w u sz) *) (* done *)
       + case: ifP => // /andP [] /andP [] hsz1 hsz2 /eqP ?;subst ty.
         rewrite /sem_pexprs /=; t_xrbindP => -[v1 l1] hv1 -[v2 l2] hv2.
-<<<<<<< HEAD
         rewrite /sem_sop2 /= /leak_sop2 /= /mk_sem_divmod;t_xrbindP => /= vw w1 hw1 w2 hw2 w3 hw3 hvw lo w4 hw4 
         w5 /= hw5 hwl hv hl; subst v vw.
-        have [sz' [ ? hle ?]]:= truncate_val_word Hv';subst ty v';simpl in *; split => //.
-=======
-        rewrite /sem_sop2 /= /mk_sem_divmod;t_xrbindP => /= vw w1 hw1 w2 hw2 w3 hw3 hvw hv hl; subst v vw.
         move: Hv'; rewrite /truncate_val /= /truncate_word cmp_le_refl /= => /ok_inj ?; subst v'.
         split => //.
->>>>>>> 9d7ede98
         exists v1, v2, w1, l1, l2;split => //.
         move=> s1 hs1 hl' he.
         have -> /= := sem_pexpr_same _ hs1 hv1; last first.
@@ -1655,15 +1574,10 @@
       (* Omod (Cmp_w u sz) *) (* done *)
       + case: ifP => // /andP [] /andP [] hsz1 hsz2 /eqP ?;subst ty.
         rewrite /sem_pexprs /=; t_xrbindP => -[v1 l1] hv1 -[v2 l2] hv2.
-<<<<<<< HEAD
         rewrite /sem_sop2 /= /leak_sop2 /= /mk_sem_divmod;t_xrbindP => /= vw w1 hw1 w2 hw2 w3 hw3 hvw lo w4 hw4 
         w5 /= hw5 hwl hv hl; subst v vw.
-        have [sz' [ ? hle ?]]:= truncate_val_word Hv';subst ty v';simpl in *; split => //.
-=======
-        rewrite /sem_sop2 /= /mk_sem_divmod;t_xrbindP => /= vw w1 hw1 w2 hw2 w3 hw3 hvw hv hl; subst v vw.
         move: Hv'; rewrite /truncate_val /= /truncate_word cmp_le_refl /= => /ok_inj ?; subst v'.
         split => //.
->>>>>>> 9d7ede98
         exists v1, v2, w1, l1, l2;split => //.
         move=> s1 hs1 hl' he.
         have -> /= := sem_pexpr_same _ hs1 hv1; last first.
@@ -1753,180 +1667,85 @@
           + case hty32: (_ ≤ _)%CMP => //=.
             case : eqP => //= ?; subst ty.
             split;first by apply hread.
-<<<<<<< HEAD
-            rewrite /exec_sopn /sopn_sem /leak_sopn /= ha1 /= ha2 /=. 
-            exists [:: (va1, la1); (va2, la2)]. rewrite /= hva1 /= hva2 /=.
-            rewrite /x86_ANDN /check_size_32_64 hty32 hty /=. eexists. split=> //=.
-            + case/subtypeE: (truncate_val_subtype Hv') => sz'' [? _]; subst ty.
-              rewrite /= in hz;subst sz''; move: Hv'.
-              move: hwa2;rewrite /truncate_val /= /truncate_word cmp_le_refl /=.
-              rewrite !zero_extend_u => - h1 [h2]. rewrite -h2 in Hw. 
-              rewrite /wandn.  rewrite -hwa1 /= /truncate_word cmp_le_refl /= in h1. case: h1=> h1. 
-              rewrite -h1 !zero_extend_u in Hw. by rewrite Hw /=. 
-            rewrite -hl1 /= in hl2. by rewrite -hl2 /=.
-   
-          case : eqP => //= hz.
-          rewrite /exec_sopn /sopn_sem /= /leak_sopn /= ha1 /= ha2 /=. 
-          exists [:: (va1, la1); (va2, la2)]. split=> //=. 
-          + rewrite hva1 /= hva2 /=.
-            rewrite /x86_VPANDN /x86_u128_binop (wsize_nle_u64_check_128_256 hty) /=.
-            case/subtypeE: (truncate_val_subtype Hv') => sz'' [? _]; subst ty.
-            rewrite /= in hz;subst sz''; move: Hv'.
-            move: hwa2;rewrite /truncate_val /= /truncate_word cmp_le_refl /=.
-            rewrite !zero_extend_u => h1 [h2]. rewrite -h2 in Hw. 
-            rewrite /wandn. rewrite -hwa1 /= /truncate_word cmp_le_refl /= in h1. case: h1=> h1. 
-            rewrite -h1 !zero_extend_u in h2. 
-            by rewrite -h2 /=. 
-           rewrite -hl1 /= in hl2. by rewrite -hl2 /=.
-=======
-            rewrite /exec_sopn /sopn_sem /= ha1 /= ha2 /=. exists [:: (va1, la1); (va2, la2)]. rewrite /= hva1 /= hva2 /=.
+            rewrite /exec_sopn /sopn_sem /leak_sopn /= ha1 /= ha2 /=. exists [:: (va1, la1); (va2, la2)]. rewrite /= hva1 /= hva2 /=.
             rewrite /x86_ANDN /check_size_32_64 hty32 hty /=. eexists. split=> //.
             move: Hv' hwa2; rewrite -hwa1 /truncate_val /= /truncate_word cmp_le_refl /=.
             rewrite !zero_extend_u => /ok_inj ? /ok_inj ?; subst wa2' v'.
             by rewrite Hw /=. by rewrite -hl2 /= -hl1.
           case : eqP => //= ?; subst ty.
-          rewrite /exec_sopn /sopn_sem /= ha1 /= ha2 /=. exists [:: (va1, la1); (va2, la2)]. split=> //=. 
+          rewrite /exec_sopn /sopn_sem /leak_sopn /= ha1 /= ha2 /=. exists [:: (va1, la1); (va2, la2)]. split=> //=.
           rewrite hva1 /= hva2 /=.
           rewrite /x86_VPANDN /x86_u128_binop (wsize_nle_u64_check_128_256 hty) /=.
           move: Hv' hwa2; rewrite -hwa1 /truncate_val /= /truncate_word cmp_le_refl /=.
           rewrite !zero_extend_u => /ok_inj ? /ok_inj ?; subst wa2' v'.
           by []. by rewrite -hl2 /= -hl1.
->>>>>>> 9d7ede98
         (* None *)
         rewrite /is_andn /=. case: eqP; last by rewrite andbF => _ _ /=; case: ifP.
         case: (is_lnot)=>//.  case: (is_lnot) => //. move=> hsz [] hlte. move: hsz.
         move => ?; subst ty; rewrite /= /sem_sop2 /=; t_xrbindP => -[v1 l1] ok_v1 -[v2 l2] ok_v2.
         move => w w' /to_wordI [sz1] [w1] [hw1 /= h1 /= h2]; subst.
         move => w'' /to_wordI [sz2] [w2] [hw2 /= h3 /= h4]; subst.
-<<<<<<< HEAD
-        move => h1 lo hlo h2 hleak; subst w v.
-        case hty: (_ ≤ _)%CMP; rewrite /exec_sopn /sopn_sem /= /leak_sopn /= ok_v1 ok_v2 /= /truncate_word /=.
-        * (* AND *)
-          split. by rewrite read_es_swap.
-          case/subtypeE: (truncate_val_subtype Hv') => sz'' [? _]; subst ty.
-          rewrite /truncate_val /= /truncate_word cmp_le_refl zero_extend_u in Hv'.
-          case: Hv' => ?; subst v'.
-          rewrite /x86_AND /check_size_8_64 hty /=. 
-          exists [:: (Vword w1, l1); (Vword w2, l2)]. rewrite /= /truncate_word /= hw1 /= hw2 /=. 
-          eexists. split=> //=. + by rewrite Hw /=. by rewrite -hleak.
-=======
-        move => ? ? hleak; subst w v.
+        move => ? lo hlo ? hleak; subst w v.
         move: Hv'; rewrite /truncate_val /= /truncate_word cmp_le_refl zero_extend_u => /ok_inj ?; subst v'.
-        case hty: (_ ≤ _)%CMP; rewrite /exec_sopn /sopn_sem /= ok_v1 ok_v2 /= /truncate_word /=.
+        case hty: (_ ≤ _)%CMP; rewrite /exec_sopn /sopn_sem /leak_sopn /= ok_v1 ok_v2 /= /truncate_word /=.
         * (* AND *)
           split. by rewrite read_es_swap.
           rewrite /x86_AND /check_size_8_64 hty /=. exists [:: (Vword w1, l1); (Vword w2, l2)]. rewrite /= /truncate_word /= hw1 /= hw2 /=. 
           eexists. split=> //=. by rewrite Hw /=.  by rewrite -hleak.
->>>>>>> 9d7ede98
         (* VPAND *)
         rewrite /x86_VPAND /x86_u128_binop /=.
-<<<<<<< HEAD
-        rewrite (wsize_nle_u64_check_128_256 hty) /= zero_extend_u. 
-        exists [:: (Vword w1, l1); (Vword w2, l2)]. split=> //=.
-        + by rewrite /truncate_word /= hw1 /= hw2 /=.
-        by rewrite -hleak.
-=======
         rewrite (wsize_nle_u64_check_128_256 hty). exists [:: (Vword w1, l1); (Vword w2, l2)]. split=> //=.
         by rewrite /truncate_word /= hw1 /= hw2 /=. by rewrite -hleak.
->>>>>>> 9d7ede98
 
       (* Olor Op_w *) (* done *)
       + case: eqP; last by rewrite andbF => _ _ /=; case: ifP.
         move => ?; subst ty; rewrite /= /sem_sop2 /=; t_xrbindP => -[v1 l1] ok_v1 -[v2 l2] ok_v2.
         move => wv wv' /to_wordI [sz1] [w1] [hw1 /= hw11 hw12]; subst.
         move => wv'' /to_wordI [sz2] [w2] [hw2 /= hw21 hw22]; subst.
-<<<<<<< HEAD
         move => hwv lo hlo hv hl; subst wv v.
-=======
-        move => hwv hv hl; subst wv v.
         move: Hv'; rewrite /truncate_val /= /truncate_word cmp_le_refl zero_extend_u => /ok_inj ?; subst v'.
->>>>>>> 9d7ede98
         case hty: (_ ≤ _)%CMP.  
         * (* OR *)
           rewrite /exec_sopn /sopn_sem /= ok_v1 ok_v2 /= /truncate_word /=. 
           split. by rewrite read_es_swap. exists [:: (Vword w1, l1); (Vword w2, l2)].
-          rewrite /= /truncate_word /= hw1 hw2 /=.
-<<<<<<< HEAD
-          case/subtypeE: (truncate_val_subtype Hv') => sz'' [? _]; subst ty.
-          rewrite /truncate_val /= /truncate_word cmp_le_refl zero_extend_u in Hv'.
-          case: Hv' => ?; subst v'.
-          rewrite /x86_OR /check_size_8_64 hty /=. 
-          rewrite /leak_sopn /= /truncate_word /= hw1 /= hw2 /= -hl. eexists.
-          split=> //=. by rewrite Hw /=.
-=======
-          rewrite /x86_OR /check_size_8_64 hty /=. eexists. split=> //. rewrite /=. by rewrite Hw /=.
-          by rewrite -hl /=.
->>>>>>> 9d7ede98
+          rewrite /leak_sopn /= /truncate_word /= hw1 hw2 /= -hl.
+          rewrite /x86_OR /check_size_8_64 hty /=. eexists. split=> //. by rewrite /= Hw /=.
         (* VPOR *)
         rewrite /=.
         rewrite /x86_VPOR /x86_u128_binop /= ok_v1 /= ok_v2 /=. exists [:: (Vword w1, l1); (Vword w2, l2)].
-<<<<<<< HEAD
-        split=> //. 
-        + rewrite /= in hw1. rewrite /= in hw2.
-          by rewrite /= /exec_sopn /sopn_sem /= /truncate_word /= zero_extend_u /= hw1 hw2 /= /x86_VPOR /= 
-          /x86_u128_binop (wsize_nle_u64_check_128_256 hty) /= /leak_sopn /= /truncate_word /= hw1 /= hw2 /=. 
+        split=> //. rewrite /= in hw1. rewrite /= in hw2.
+        by rewrite /= /exec_sopn /sopn_sem /leak_sopn /= /truncate_word /= hw1 hw2 /= /x86_VPOR /=
+          /x86_u128_binop (wsize_nle_u64_check_128_256 hty) /=.
         by rewrite -hl /=.
-=======
-        split=> //. rewrite /= in hw1. rewrite /= in hw2.
-        by rewrite /= /exec_sopn /sopn_sem /= /truncate_word /= hw1 hw2 /= /x86_VPOR /= 
-        /x86_u128_binop (wsize_nle_u64_check_128_256 hty) /=. by rewrite -hl /=.
->>>>>>> 9d7ede98
 
       (* Olxor Op_w *) (* done *)
       + case: eqP; last by rewrite andbF => _ _ /=; case: ifP.
         move => ?; subst ty; rewrite /= /sem_sop2 /=; t_xrbindP => -[v1 l1] ok_v1 -[v2 l2] ok_v2.
         move => wv wv' /to_wordI [sz1] [w1] [hw1 /= hw11 hw12]; subst.
         move => ? /to_wordI [sz2] [w2] [hw2 /= hw21 hw22]; subst.
-<<<<<<< HEAD
         move => hwv lo hlo hv hl; subst wv v.
-=======
-        move => hwv hv hl; subst wv v.
         move: Hv'; rewrite /truncate_val /= /truncate_word cmp_le_refl zero_extend_u => /ok_inj ?; subst v'.
->>>>>>> 9d7ede98
         case hty: (_ ≤ _)%CMP.  
         * (* OR *)
           rewrite /exec_sopn /sopn_sem /= ok_v1 ok_v2 /= /truncate_word /=. 
-          split. by rewrite read_es_swap. exists [:: (Vword w1, l1); (Vword w2, l2)]. rewrite /=. 
+          split. by rewrite read_es_swap. exists [:: (Vword w1, l1); (Vword w2, l2)].
+          rewrite /x86_XOR /check_size_8_64 hty /leak_sopn /= -hl.
           rewrite /= /truncate_word /= hw1 hw2 /=.
-<<<<<<< HEAD
-          case/subtypeE: (truncate_val_subtype Hv') => sz'' [? _]; subst ty.
-          rewrite /truncate_val /= /truncate_word cmp_le_refl zero_extend_u in Hv'.
-          case: Hv' => ?; subst v'.
-          rewrite /x86_XOR /check_size_8_64 hty /=.
-          rewrite /leak_sopn /= /truncate_word /= hw1 /= hw2 /= -hl. eexists.
-          split=> //=. by rewrite Hw /=.
-=======
-          rewrite /x86_XOR /check_size_8_64 hty /=. eexists. split=> //. rewrite /=. by rewrite Hw /=.
-          by rewrite -hl /=.
->>>>>>> 9d7ede98
+          eexists. split=> //.
+          by rewrite /= Hw /=.
         (* VPOR *)
         rewrite /=.
         rewrite /x86_VPOR /x86_u128_binop /= ok_v1 /= ok_v2 /=. exists [:: (Vword w1, l1); (Vword w2, l2)].
-<<<<<<< HEAD
-        split=> //. 
-        + rewrite /= in hw1. rewrite /= in hw2.
-          by rewrite /= /exec_sopn /sopn_sem /= /truncate_word /= zero_extend_u /= hw1 hw2 /= /x86_VPXOR /= 
-          /x86_u128_binop (wsize_nle_u64_check_128_256 hty) /= /leak_sopn /= /truncate_word /= hw1 /= hw2 /=. 
-        by rewrite -hl /=.
-=======
         split=> //. rewrite /= in hw1. rewrite /= in hw2.
-        by rewrite /= /exec_sopn /sopn_sem /= /truncate_word /= hw1 hw2 /= /x86_VPXOR /= 
+        by rewrite /= /exec_sopn /sopn_sem /leak_sopn /= /truncate_word /= hw1 hw2 /= /x86_VPXOR /= 
         /x86_u128_binop (wsize_nle_u64_check_128_256 hty) /=. by rewrite -hl /=.
->>>>>>> 9d7ede98
      
      (* Olsr *) (* done *)
       + case: andP => // - [hsz64] /eqP ?; subst ty.
         rewrite /sem_pexprs /=; t_xrbindP => -[v1 l1] -> -[v2 l2] -> vo.
          rewrite /sem_sop2 /exec_sopn /sopn_sem /=.
-<<<<<<< HEAD
          t_xrbindP => w1 /= hw1 w2 hw2 <- /= lo hlo Hv hle; subst v.
-         case/subtypeE: (truncate_val_subtype Hv') => sz'' [? _]; subst ty.
-         rewrite /truncate_val /= /truncate_word cmp_le_refl zero_extend_u in Hv'.
-         case: Hv' => ?; subst v'.
-=======
-         t_xrbindP => w1 /= hw1 w2 hw2 <- /= Hv hle; subst v.
          move: Hv'; rewrite /truncate_val /= /truncate_word cmp_le_refl zero_extend_u => /ok_inj ?; subst v'.
->>>>>>> 9d7ede98
          split. by rewrite read_es_swap.
          move: Hw; rewrite /sem_shr /sem_shift /x86_SHR /check_size_8_64 hsz64.
          exists [:: (v1, l1); (v2, l2)]. rewrite /=. rewrite hw1 hw2 /=.
@@ -1946,15 +1765,8 @@
       + case: andP => // - [hsz64] /eqP ?; subst ty.
         rewrite /sem_pexprs /=; t_xrbindP => -[v1 l1] -> -[v2 l2] -> vo.
          rewrite /sem_sop2 /exec_sopn /sopn_sem /=.
-<<<<<<< HEAD
          t_xrbindP => w1 /= hw1 w2 hw2 <- /= lo hlo Hv hle; subst v.
-         case/subtypeE: (truncate_val_subtype Hv') => sz'' [? _]; subst ty.
-         rewrite /truncate_val /= /truncate_word cmp_le_refl zero_extend_u in Hv'.
-         case: Hv' => ?; subst v'.
-=======
-         t_xrbindP => w1 /= hw1 w2 hw2 <- /= Hv hle; subst v.
          move: Hv'; rewrite /truncate_val /= /truncate_word cmp_le_refl zero_extend_u => /ok_inj ?; subst v'.
->>>>>>> 9d7ede98
          split. by rewrite read_es_swap.
          move: Hw; rewrite /sem_shl /sem_shift /x86_SHL /check_size_8_64 hsz64.
          exists [:: (v1, l1); (v2, l2)]. rewrite /=. rewrite hw1 hw2 /=.
@@ -1974,15 +1786,8 @@
       + case: andP => // - [hsz64] /eqP ?; subst ty.
         rewrite /sem_pexprs /=; t_xrbindP => -[v1 l1] -> -[v2 l2] -> vo.
          rewrite /sem_sop2 /exec_sopn /sopn_sem /=.
-<<<<<<< HEAD
          t_xrbindP => w1 /= hw1 w2 hw2 <- /= lo hlo Hv hle; subst v.
-         case/subtypeE: (truncate_val_subtype Hv') => sz'' [? _]; subst ty.
-         rewrite /truncate_val /= /truncate_word cmp_le_refl zero_extend_u in Hv'.
-         case: Hv' => ?; subst v'.
-=======
-         t_xrbindP => w1 /= hw1 w2 hw2 <- /= Hv hle; subst v.
          move: Hv'; rewrite /truncate_val /= /truncate_word cmp_le_refl zero_extend_u => /ok_inj ?; subst v'.
->>>>>>> 9d7ede98
          split. by rewrite read_es_swap.
          move: Hw; rewrite /sem_sar /sem_shift /x86_SAR /check_size_8_64 hsz64.
          exists [:: (v1, l1); (v2, l2)]. rewrite /=. rewrite hw1 hw2 /=.
@@ -2003,22 +1808,13 @@
         rewrite /= /sem_sop2 /=; t_xrbindP => -[v1 l1] ok_v1 -[v2 l2] ok_v2.
         move => w w' /to_wordI [sz1] [w1] [hw1 /= hw11 hw12]; subst.
         move => w'' /to_wordI [sz2] [w2] [hw2 /= hw21 hw22]; subst.
-<<<<<<< HEAD
         move => hw lo hlo hv hle; subst w v.
-        have /subtypeE/= hs := truncate_val_subtype Hv'; subst ty.
-        case: Hv' => Hv''; subst v'. rewrite ok_v1 /= ok_v2 /=. 
-        eexists. eexists. eexists. eexists. exists [:: (Vword w1, l1); (Vword w2, l2)]. split=>//. 
-        + rewrite /exec_sopn /sopn_sem /= /truncate_word /x86_CMP /= hw1 /= hw2 /=.
-          by rewrite -(GRing.subr_eq0 (zero_extend U64 w1)) /leak_sopn /= /truncate_word /= hw1 /= hw2 /=.
-=======
-        move => hw hv hle; subst w v.
         move/ok_inj: Hv' => ?; subst v'.
         rewrite ok_v1 /= ok_v2 /=. 
         eexists. eexists. eexists. eexists. exists [:: (Vword w1, l1); (Vword w2, l2)]. split=>//. 
-        + rewrite /exec_sopn /sopn_sem /= /truncate_word /x86_CMP /= hw1 /= hw2 /=.
+        + rewrite /exec_sopn /sopn_sem /leak_sopn /= /truncate_word /x86_CMP /= hw1 /= hw2 /=.
           rewrite /check_size_8_64 hsz64 /=.
           rewrite -(GRing.subr_eq0 (zero_extend sz w1)). reflexivity.
->>>>>>> 9d7ede98
         by rewrite -hle.
 
       (* Olt Op_w *) (* done *)
@@ -2027,23 +1823,13 @@
         rewrite /= /sem_sop2 /exec_sopn /sopn_sem /=; t_xrbindP => -[v1 l1] ok_v1 -[v2 l2] ok_v2.
         move => w w' /to_wordI [sz1] [w1] [hw1 /= hw11 hw12]; subst.
         move => w'' /to_wordI [sz2] [w2] [hw2 /= hw21 hw22]; subst.
-<<<<<<< HEAD
         move => hw lo hlo hv hle; subst w v.
-        have /subtypeE/= hs := truncate_val_subtype Hv'; subst ty.
-        case: Hv' => Hv''; subst v'.
-        rewrite ok_v1 /= ok_v2 /=. 
-        eexists. eexists. eexists. eexists. exists [:: (Vword w1, l1); (Vword w2, l2)]. split=>//. 
-        + rewrite /x86_CMP /rflags_of_aluop /= /leak_sopn /= /truncate_word hw1 hw2 /=;repeat f_equal.
-          by rewrite CoqWord.word.wltuE.
-=======
-        move => hw hv hle; subst w v.
         move/ok_inj: Hv' => ?; subst v'.
         rewrite ok_v1 /= ok_v2 /=. 
         eexists. eexists. eexists. eexists. exists [:: (Vword w1, l1); (Vword w2, l2)]. split=>//. 
-        rewrite /x86_CMP /rflags_of_aluop /= /truncate_word hw1 hw2 /=;repeat f_equal.
+        rewrite /x86_CMP /rflags_of_aluop /leak_sopn /= /truncate_word hw1 hw2 /=;repeat f_equal.
         rewrite /check_size_8_64 hsz64 /=.
         by rewrite CoqWord.word.wltuE.
->>>>>>> 9d7ede98
         by rewrite -hle.
 
       (* Ovadd ve sz *) (* done *)
@@ -2051,20 +1837,11 @@
         rewrite /= /sem_sop2 /exec_sopn /sopn_sem /=;t_xrbindP => -[v1 l1] ok_v1 -[v2 l2] ok_v2.
         move => w w' /to_wordI [sz1] [w1] [hw1 /= hw11 hw12]; subst.
         move => w'' /to_wordI [sz2] [w2] [hw2 /= hw21 hw22]; subst.
-<<<<<<< HEAD
         move => hw lo hlo hv hle'; subst w v.
-        have [sz [? _ ?]] := truncate_val_word Hv'.
-        subst ty v'; rewrite /= in hle hw2 hw1 *.
-        rewrite ok_v1 /= ok_v2 /= /x86_VPADD /x86_u128_binop /=.
-        exists [:: (Vword w1, l1); (Vword w2, l2)]. split=> //=.
-        + by rewrite (check_size_128_256_ge hle) /= /leak_sopn /= /truncate_word hw1 hw2 /= zero_extend_u.
-=======
-        move => hw hv hle'; subst w v.
         move: Hv'; rewrite /truncate_val /= /truncate_word cmp_le_refl zero_extend_u => /ok_inj ?; subst v'.
         rewrite ok_v1 /= ok_v2 /= /x86_VPADD /x86_u128_binop /=.
         exists [:: (Vword w1, l1); (Vword w2, l2)]. split=> //=.
-        by rewrite (check_size_128_256_ge hle) /= /truncate_word hw1 hw2.
->>>>>>> 9d7ede98
+        by rewrite (check_size_128_256_ge hle) /leak_sopn /= /truncate_word hw1 hw2.
         by rewrite -hle'. 
 
       (* Ovsub ve sz *) (* done *)
@@ -2072,20 +1849,11 @@
         rewrite /= /sem_sop2 /exec_sopn /sopn_sem /=;t_xrbindP => -[v1 l1] ok_v1 -[v2 l2] ok_v2.
         move => w w' /to_wordI [sz1] [w1] [hw1 /= hw11 hw12]; subst.
         move => w'' /to_wordI [sz2] [w2] [hw2 /= hw21 hw22]; subst.
-<<<<<<< HEAD
         move => hw lo hlo hv hle'; subst w v.
-        have [sz [? _ ?]] := truncate_val_word Hv'.
-        subst ty v'; rewrite /= in hle hw2 hw1 *.
-        rewrite ok_v1 /= ok_v2 /= /x86_VPSUB /x86_u128_binop /=.
-        exists [:: (Vword w1, l1); (Vword w2, l2)]. split=> //=.
-        + by rewrite (check_size_128_256_ge hle) /= /leak_sopn /= /truncate_word hw1 hw2 /= zero_extend_u.
-=======
-        move => hw hv hle'; subst w v.
         move: Hv'; rewrite /truncate_val /= /truncate_word cmp_le_refl zero_extend_u => /ok_inj ?; subst v'.
         rewrite ok_v1 /= ok_v2 /= /x86_VPSUB /x86_u128_binop /=.
         exists [:: (Vword w1, l1); (Vword w2, l2)]. split=> //=.
-        by rewrite (check_size_128_256_ge hle) /= /truncate_word hw1 hw2.
->>>>>>> 9d7ede98
+        by rewrite (check_size_128_256_ge hle) /leak_sopn /= /truncate_word hw1 hw2.
         by rewrite -hle'. 
 
       (* Ovmul ve sz *) (* done *)
@@ -2093,22 +1861,12 @@
         rewrite /= /sem_sop2 /exec_sopn /sopn_sem /=;t_xrbindP => -[v1 l1] ok_v1 -[v2 l2] ok_v2.
         move => w w' /to_wordI [sz1] [w1] [hw1 /= hw11 hw12]; subst.
         move => w'' /to_wordI [sz2] [w2] [hw2 /= hw21 hw22]; subst.
-<<<<<<< HEAD
         move => hw lo hlo hv hle; subst w v.
-        have [sz [? _ ?]] := truncate_val_word Hv'.
-        subst ty v'; rewrite /= in hle1 hle2 hw2 hw1 *.
-        rewrite ok_v1 /= ok_v2 /= /x86_VPMULL /x86_u128_binop /=.
-        rewrite (check_size_32_64_ve hle1) (check_size_128_256_ge hle2).
-        exists [:: (Vword w1, l1); (Vword w2, l2)]. split=> //=.
-        + by rewrite /truncate_word hw1 hw2 /= /leak_sopn /= /truncate_word /= hw1 /= hw2 /= zero_extend_u.
-=======
-        move => hw hv hle; subst w v.
         move: Hv'; rewrite /truncate_val /= /truncate_word cmp_le_refl zero_extend_u => /ok_inj ?; subst v'.
-        rewrite ok_v1 /= ok_v2 /= /x86_VPMULL /x86_u128_binop /=.
+        rewrite ok_v1 /= ok_v2 /= /x86_VPMULL /x86_u128_binop /leak_sopn /=.
         rewrite (check_size_32_64_ve hle1) (check_size_128_256_ge hle2).
         exists [:: (Vword w1, l1); (Vword w2, l2)]. split=> //=.
         by rewrite /truncate_word hw1 hw2.
->>>>>>> 9d7ede98
         by rewrite -hle.
 
       (* Ovlsr ve sz *) (* done *)
@@ -2116,22 +1874,12 @@
         rewrite /= /sem_sop2 /exec_sopn /sopn_sem /=;t_xrbindP => -[v1 l1] ok_v1 -[v2 l2] ok_v2.
         move => w w' /to_wordI [sz1] [w1] [hw1 /= hw11 hw12]; subst.
         move => w'' /to_wordI [sz2] [w2] [hw2 /= hw21 hw22]; subst.
-<<<<<<< HEAD
         move => hw lo hlo hv hle; subst w v.
-        have [sz [? _ ?]] := truncate_val_word Hv'.
-        subst ty v'; rewrite /= in hle1 hle2 hw2 hw1 *.
-        rewrite ok_v1 /= ok_v2 /= /x86_VPSRL /x86_u128_shift /=.
-        rewrite (check_size_128_256_ge hle2) (check_size_16_64_ve hle1) /=.
-        exists [:: (Vword w1, l1); (Vword w2, l2)]. split=> //=.
-        + by rewrite /leak_sopn /= /truncate_word hw1 hw2 /= zero_extend_u.
-=======
-        move => hw hv hle; subst w v.
         move: Hv'; rewrite /truncate_val /= /truncate_word cmp_le_refl zero_extend_u => /ok_inj ?; subst v'.
-        rewrite ok_v1 /= ok_v2 /= /x86_VPSRL /x86_u128_shift /=.
+        rewrite ok_v1 /= ok_v2 /= /x86_VPSRL /x86_u128_shift /leak_sopn /=.
         rewrite (check_size_128_256_ge hle2) (check_size_16_64_ve hle1) /=.
         exists [:: (Vword w1, l1); (Vword w2, l2)]. split=> //=.
         by rewrite /truncate_word hw1 hw2.
->>>>>>> 9d7ede98
         by rewrite -hle.
 
       (* Ovlsl ve sz *) (* done *)
@@ -2139,22 +1887,12 @@
         rewrite /= /sem_sop2 /exec_sopn /sopn_sem /=;t_xrbindP => -[v1 l1] ok_v1 -[v2 l2] ok_v2.
         move => w w' /to_wordI [sz1] [w1] [hw1 /= hw11 hw12]; subst.
         move => w'' /to_wordI [sz2] [w2] [hw2 /= hw21 hw22]; subst.
-<<<<<<< HEAD
         move => hw lo hlo hv hle; subst w v.
-        have [sz [? _ ?]] := truncate_val_word Hv'.
-        subst ty v'; rewrite /= in hle1 hle2 hw2 hw1 *.
-        rewrite ok_v1 /= ok_v2 /= /x86_VPSLL /x86_u128_shift /=.
-        rewrite (check_size_128_256_ge hle2) (check_size_16_64_ve hle1) /=.
-        exists [:: (Vword w1, l1); (Vword w2, l2)]. split=> //=.
-        + by rewrite /leak_sopn /= /truncate_word hw1 hw2 /= zero_extend_u.
-=======
-        move => hw hv hle; subst w v.
         move: Hv'; rewrite /truncate_val /= /truncate_word cmp_le_refl zero_extend_u => /ok_inj ?; subst v'.
-        rewrite ok_v1 /= ok_v2 /= /x86_VPSLL /x86_u128_shift /=.
+        rewrite ok_v1 /= ok_v2 /= /x86_VPSLL /x86_u128_shift /leak_sopn /=.
         rewrite (check_size_128_256_ge hle2) (check_size_16_64_ve hle1) /=.
         exists [:: (Vword w1, l1); (Vword w2, l2)]. split=> //=.
         by rewrite /truncate_word hw1 hw2.
->>>>>>> 9d7ede98
         by rewrite -hle.
 
       (* Ovasr ve sz *) (* done *)
@@ -2162,22 +1900,12 @@
         rewrite /= /sem_sop2 /exec_sopn /sopn_sem /=;t_xrbindP => -[v1 l1] ok_v1 -[v2 l2] ok_v2.
         move => w w' /to_wordI [sz1] [w1] [hw1 /= hw11 hw12]; subst.
         move => w'' /to_wordI [sz2] [w2] [hw2 /= hw21 hw22]; subst.
-<<<<<<< HEAD
         move => hw lo hlo hv hle; subst w v.
-        have [sz [? _ ?]] := truncate_val_word Hv'.
-        subst ty v'; rewrite /= in hle1 hle2 hw2 hw1 *.
-        rewrite ok_v1 /= ok_v2 /= /x86_VPSRA /x86_u128_shift /=.
-        rewrite (check_size_128_256_ge hle2) (check_size_16_64_ve hle1) /=.
-        exists [:: (Vword w1, l1); (Vword w2, l2)]. split=> //=.
-        + by rewrite /leak_sopn /= /truncate_word hw1 hw2 /= zero_extend_u.
-=======
-        move => hw hv hle; subst w v.
         move: Hv'; rewrite /truncate_val /= /truncate_word cmp_le_refl zero_extend_u => /ok_inj ?; subst v'.
-        rewrite ok_v1 /= ok_v2 /= /x86_VPSRA /x86_u128_shift /=.
+        rewrite ok_v1 /= ok_v2 /= /x86_VPSRA /x86_u128_shift /leak_sopn /=.
         rewrite (check_size_128_256_ge hle2) (check_size_16_64_ve hle1) /=.
         exists [:: (Vword w1, l1); (Vword w2, l2)]. split=> //=.
         by rewrite /truncate_word hw1 hw2.
->>>>>>> 9d7ede98
         by rewrite -hle.
 
     (* PappN *)
