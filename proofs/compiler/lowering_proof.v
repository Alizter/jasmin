--- conflicted
+++ resolved
@@ -32,11 +32,8 @@
 Require Export lowering.
 Import Utf8.
 Import Psatz.
-<<<<<<< HEAD
 Import Order.POrderTheory Order.TotalTheory.
-=======
 Import ssrring.
->>>>>>> c6f4f898
 
 Set Implicit Arguments.
 Unset Strict Implicit.
