(* ** License
 * -----------------------------------------------------------------------
 * Copyright 2016--2017 IMDEA Software Institute
 * Copyright 2016--2017 Inria
 *
 * Permission is hereby granted, free of charge, to any person obtaining
 * a copy of this software and associated documentation files (the
 * "Software"), to deal in the Software without restriction, including
 * without limitation the rights to use, copy, modify, merge, publish,
 * distribute, sublicense, and/or sell copies of the Software, and to
 * permit persons to whom the Software is furnished to do so, subject to
 * the following conditions:
 *
 * The above copyright notice and this permission notice shall be
 * included in all copies or substantial portions of the Software.
 *
 * THE SOFTWARE IS PROVIDED "AS IS", WITHOUT WARRANTY OF ANY KIND,
 * EXPRESS OR IMPLIED, INCLUDING BUT NOT LIMITED TO THE WARRANTIES OF
 * MERCHANTABILITY, FITNESS FOR A PARTICULAR PURPOSE AND NONINFRINGEMENT.
 * IN NO EVENT SHALL THE AUTHORS OR COPYRIGHT HOLDERS BE LIABLE FOR ANY
 * CLAIM, DAMAGES OR OTHER LIABILITY, WHETHER IN AN ACTION OF CONTRACT,
 * TORT OR OTHERWISE, ARISING FROM, OUT OF OR IN CONNECTION WITH THE
 * SOFTWARE OR THE USE OR OTHER DEALINGS IN THE SOFTWARE.
 * ----------------------------------------------------------------------- *)

(* * Correctness proof of the lowering pass *)

(* ** Imports and settings *)
From mathcomp Require Import all_ssreflect all_algebra.
From CoqWord Require Import ssrZ.
Require Import ZArith psem compiler_util.
Require Export lowering.
Import Utf8.
Import Psatz.
Import ssrring.

Set Implicit Arguments.
Unset Strict Implicit.
Unset Printing Implicit Defensive.

Local Open Scope vmap_scope.
Local Open Scope seq_scope.

Section PROOF.

  Variable p : prog.
  Notation gd := (p_globs p).
  Context (options: lowering_options).
  Context (warning: instr_info -> warning_msg -> instr_info).
  Variable fv : fresh_vars.
  Context (is_var_in_memory: var_i → bool).
  Variable stk: pointer.

  Hypothesis fvars_correct: fvars_correct fv (p_funcs p).

  Definition disj_fvars := disj_fvars fv.
  Definition vars_p := vars_p (p_funcs p).
  Definition fvars := fvars fv.

  Lemma fvars_fresh: disj_fvars vars_p.
  Proof. by move: fvars_correct=> /andP[]/andP[]/andP[]/andP[]/andP[]. Qed.

  Lemma cf_neq_zf: fv.(fresh_CF) != fv.(fresh_ZF).
  Proof. by move: fvars_correct=> /andP[]/andP[]/andP[]/andP[]/andP[]. Qed.

  Lemma sf_neq_zf: fv.(fresh_SF) != fv.(fresh_ZF).
  Proof. by move: fvars_correct=> /andP[]/andP[]/andP[]/andP[]/andP[]. Qed.

  Lemma of_neq_zf: fv.(fresh_OF) != fv.(fresh_ZF).
  Proof. by move: fvars_correct=> /andP[]/andP[]/andP[]/andP[]/andP[]. Qed.

  Lemma of_neq_sf: fv.(fresh_OF) != fv.(fresh_SF).
  Proof. by move: fvars_correct=> /andP[]/andP[]/andP[]/andP[]/andP[]. Qed.

  Lemma of_in_fv: Sv.In (vbool fv.(fresh_OF)) fvars.
  Proof. by rewrite /fvars /lowering.fvars /= /fv_of; SvD.fsetdec. Qed.
  Lemma cf_in_fv: Sv.In (vbool fv.(fresh_CF)) fvars.
  Proof. by rewrite /fvars /lowering.fvars /= /fv_cf; SvD.fsetdec. Qed.
  Lemma sf_in_fv: Sv.In (vbool fv.(fresh_SF)) fvars.
  Proof. by rewrite /fvars /lowering.fvars /= /fv_sf; SvD.fsetdec. Qed.
  Lemma pf_in_fv: Sv.In (vbool fv.(fresh_PF)) fvars.
  Proof. by rewrite /fvars /lowering.fvars /= /fv_pf; SvD.fsetdec. Qed.
  Lemma zf_in_fv: Sv.In (vbool fv.(fresh_ZF)) fvars.
  Proof. by rewrite /fvars /lowering.fvars /= /fv_zf; SvD.fsetdec. Qed.
  Lemma multiplicand_in_fv sz : Sv.In (vword sz (fv.(fresh_multiplicand) sz)) fvars.
  Proof. by rewrite /fvars /lowering.fvars /=; case: sz; SvD.fsetdec. Qed.

  Local Hint Resolve cf_neq_zf sf_neq_zf of_neq_zf of_neq_sf : core.
  Local Hint Resolve of_in_fv cf_in_fv sf_in_fv pf_in_fv zf_in_fv multiplicand_in_fv : core.

  Local
  Definition p' := lower_prog options warning fv is_var_in_memory p.

  Hypothesis lower_prog_ok : lower_prog options warning fv is_var_in_memory p = p'.

  Definition eq_exc_fresh s1 s2 :=
    s1.(emem) = s2.(emem) /\ s1.(evm) = s2.(evm) [\ fvars].

  Lemma eq_exc_freshT s1 s2 s3:
    eq_exc_fresh s1 s2 -> eq_exc_fresh s2 s3 ->
    eq_exc_fresh s1 s3.
  Proof.
    move=> [H1 H1'] [H2 H2']; split.
    by rewrite H1.
    by rewrite H1'.
  Qed.

  Lemma eq_exc_freshS s1 s2:
    eq_exc_fresh s1 s2 -> eq_exc_fresh s2 s1.
  Proof.
    move=> [? H]; split=> //.
    by rewrite H.
  Qed.

  Lemma vars_c_cons i c:
    Sv.Equal (vars_c (i :: c)) (Sv.union (vars_I i) (vars_c c)).
  Proof.
    rewrite /vars_c read_c_cons write_c_cons /vars_I; SvD.fsetdec.
  Qed.

  Lemma disj_fvars_subset s1 s2 :
    Sv.Subset s1 s2 →
    disj_fvars s2 →
    disj_fvars s1.
  Proof.
    move => Hle h1; rewrite /disj_fvars /lowering.disj_fvars.
    by apply: disjoint_w; eauto.
  Qed.

  Global Instance disj_fvars_m : Proper (Sv.Equal ==> iff) disj_fvars.
  Proof.
    by move=> s1 s2 Heq; split; rewrite /disj_fvars /lowering.disj_fvars Heq.
  Qed.

  Lemma disj_fvars_union v1 v2 :
    disj_fvars (Sv.union v1 v2) ->
    disj_fvars v1 /\ disj_fvars v2.
  Proof.
    rewrite /disj_fvars /lowering.disj_fvars /disjoint SvP.MP.union_inter_1=> /Sv.is_empty_spec H; split.
    apply/Sv.is_empty_spec; SvD.fsetdec.
    apply/Sv.is_empty_spec; SvD.fsetdec.
  Qed.

  Lemma fvars_fun fn f:
    get_fundef (p_funcs p) fn = Some f ->
    disj_fvars (vars_fd f).
  Proof.
    have := fvars_fresh; rewrite /vars_p.
    move: (p_funcs p) fn f.
    elim=> // [[fn0 fd0]] l Hl fn f.
    rewrite get_fundef_cons /=.
    move=> /disj_fvars_union [Hq Hh].
    case: ifP=> Hfn.
    + by move=> []<-.
    + move=> Hf.
      exact: (Hl _ _ Hq Hf).
  Qed.

  Let Pi (s:estate) (i:instr) (li: leak_i) (s':estate) :=
    disj_fvars (vars_I i) ->
    forall s1, eq_exc_fresh s1 s ->
      leak_WF (leak_Fun p'.2) (lower_i options warning fv is_var_in_memory i).2 li /\
      exists s1', sem p'.1 s1 (lower_i options warning fv is_var_in_memory i).1 
      (leak_I (leak_Fun p'.2) stk li (lower_i options warning fv is_var_in_memory i).2) s1' 
      /\ eq_exc_fresh s1' s'.

  Let Pi_r (s:estate) (i:instr_r) (li : leak_i) (s':estate) :=
    forall ii, Pi s (MkI ii i) li s'.

  Let Pc (s:estate) (c:cmd) (lc: leak_c) (s':estate) :=
    disj_fvars (vars_c c) ->
    forall s1, eq_exc_fresh s1 s ->
      leak_WFs (leak_Fun p'.2) (lower_cmd (lower_i options warning fv is_var_in_memory) c).2 lc /\
      exists s1', sem p'.1 s1 (lower_cmd (lower_i options warning fv is_var_in_memory) c).1 
      (leak_Is (leak_I (leak_Fun p'.2)) stk (lower_cmd (lower_i options warning fv is_var_in_memory) c).2 lc) s1' /\ eq_exc_fresh s1' s'.

  Let Pfor (i:var_i) vs s c lf s' :=
    disj_fvars (Sv.union (vars_c c) (Sv.singleton i)) ->
    forall s1, eq_exc_fresh s1 s ->
      leak_WFss (leak_Fun p'.2) (lower_cmd (lower_i options warning fv is_var_in_memory) c).2 lf /\
      exists s1', sem_for p'.1 i vs s1 (lower_cmd (lower_i options warning fv is_var_in_memory) c).1 
      (leak_Iss (leak_I (leak_Fun p'.2)) stk (lower_cmd (lower_i options warning fv is_var_in_memory) c).2 lf) s1' /\ eq_exc_fresh s1' s'.

  Let Pfun m1 fn vargs lf m2 vres :=
    leak_WFs (leak_Fun p'.2) (leak_Fun p'.2 lf.1) lf.2 /\
    sem_call p'.1 m1 fn vargs (lf.1, (leak_Is (leak_I (leak_Fun p'.2)) stk (leak_Fun p'.2 lf.1) lf.2)) m2 vres.

  Local Lemma Hskip : sem_Ind_nil Pc.
  Proof. 
  move=> s ? s1 [H1 H2]. split. constructor. 
  exists s1; repeat split=> //; exact: Eskip. Qed.

  Local Lemma Hcons : sem_Ind_cons p Pc Pi.
  Proof.
    move=> s1 s2 s3 i c li lc Hsi Hi Hsc Hc Hdisj s1' Hs1'.
    move: Hdisj.
    rewrite /disj_fvars /lowering.disj_fvars vars_c_cons => /disj_fvars_union [Hdisji Hdisjc].
    have [Hwf [s2' [Hs2'1 Hs2'2]]] := Hi Hdisji _ Hs1'.
    have [Hwf' [s3' [Hs3'1 Hs3'2]]] := Hc Hdisjc _ Hs2'2.
    split. constructor. apply Hwf. apply Hwf'.
    exists s3'; repeat split=> //.
    exact: (sem_app Hs2'1 Hs3'1).
  Qed.

  Local Lemma HmkI : sem_Ind_mkI p Pi_r Pi.
  Proof. move=> ii i s1 s2 li _ Hi; exact: Hi. Qed.

  Lemma write_lval_undef l v s1 s2 l2 sz :
    write_lval gd l v s1 = ok (s2, l2) ->
    type_of_val v = sword sz ->
    exists w: word sz, v = Vword w.
  Proof.
    move=> Hw Ht.
    rewrite /type_of_val in Ht.
    case: v Ht Hw=> //=.
    + move=> sz' w [<-] _; by exists w.
    case => //= ? [<-] /=.
    case: l => /=.
    + by move => _ [] //; rewrite /write_none /= => sz'; case: eqP.
    + by case => - [] [] // sz' vn vi; rewrite /write_var /set_var /=; case: eqP.
    + by move => sz' v e; t_xrbindP; case: ifP.
    by move => ws [] [vt vn] /= _ e; apply: on_arr_varP => n t hty /= ?; t_xrbindP.
  Qed.

  Lemma type_of_get_var vm sz vn v:
    get_var vm {| vtype := sword sz; vname := vn |} = ok v ->
    ∃ sz', type_of_val v = sword sz' ∧ (sz' ≤ sz)%CMP.
  Proof.
    rewrite /get_var /on_vu.
    case Heq: (vm.[_])=> [a|[]] // [<-] /=; eauto.
    case: a {Heq} => /= sz' _; eauto.
  Qed.

  Lemma disj_eq_exc v mem1 mem2 vm1 vm2:
    disj_fvars v ->
    eq_exc_fresh {| emem := mem1; evm := vm1 |} {| emem := mem2; evm := vm2 |} ->
    mem1 = mem2 /\ vm1 =[v] vm2.
  Proof.
    move=> Hdisj [/= ? Hvm]; subst mem2; split=> // x Hx.
    apply: Hvm=> Habs.
    rewrite /disj_fvars /disjoint in Hdisj.
    move: Hdisj=> /Sv.is_empty_spec Hdisj.
    SvD.fsetdec.
  Qed.

  Lemma sem_pexpr_same e v s1 s1' le:
    disj_fvars (read_e e) ->
    eq_exc_fresh s1' s1 ->
    sem_pexpr gd s1 e = ok (v, le) ->
    sem_pexpr gd s1' e = ok (v, le).
  Proof.
    move: s1 s1'=> [mem vm1] [mem' vm2] Hdisj Heq.
    have [Hmem Hvm] := (disj_eq_exc Hdisj (eq_exc_freshS Heq)); subst mem'=> H.
    by rewrite -(read_e_eq_on gd _ Hvm).
  Qed.

  Lemma sem_pexprs_same es v s1 s1':
    disj_fvars (read_es es) ->
    eq_exc_fresh s1' s1 ->
    sem_pexprs gd s1 es = ok v ->
    sem_pexprs gd s1' es = ok v.
  Proof.
    move: s1 s1'=> [mem vm1] [mem' vm2] Hdisj Heq.
    have [Hmem Hvm] := (disj_eq_exc Hdisj (eq_exc_freshS Heq)); subst mem'=> H.
    by rewrite -(read_es_eq_on gd _ Hvm).
  Qed.

  Lemma write_lval_same s1 s1' s2 l v l2:
    disj_fvars (vars_lval l) ->
    eq_exc_fresh s1' s1 ->
    write_lval gd l v s1 = ok (s2, l2) ->
     exists s2', write_lval gd l v s1' = ok (s2', l2) /\ eq_exc_fresh s2' s2.
  Proof.
    move: s1 s1'=> [mem vm1] [mem' vm1'] Hdisj Heq.
    have [/= Hmem Hvm] := Heq; subst mem'=> H.
    have Hsub': Sv.Subset (read_rv l) (Sv.diff (read_rv l) fvars).
      rewrite /vars_lval in Hdisj.
      move: Hdisj=> /disj_fvars_union [Hsub _].
      rewrite /disj_fvars /disjoint in Hsub.
      move=> x Hx.
      move: Hsub=> /Sv.is_empty_spec Hsub.
      SvD.fsetdec.
    have Hvm': vm1' =[Sv.diff (read_rv l) fvars] vm1.
      move=> x Hx.
      apply: Hvm=> Habs.
      SvD.fsetdec.
    have [vm2' /= [Hvm2' Hmem2']] := write_lval_eq_on Hsub' H (eq_onS Hvm').
    have Hvm2'': evm s2 =[vrv l] vm2'.
      move=> x Hx.
      rewrite Hvm2' //.
      SvD.fsetdec.
    exists {| emem := emem s2; evm := vm2' |}; split=> //.
    split=> //=.
    have /= H1 := vrvP Hmem2'.
    have /= H2 := vrvP H.
    move=> x Hx.
    case Hxvrv: (Sv.mem x (vrv l)).
    + move: Hxvrv=> /Sv_memP Hxvrv.
      rewrite Hvm2'' //.
    + move: Hxvrv=> /Sv_memP Hxvrv.
      rewrite -H1 //.
      rewrite -H2 //.
      rewrite -Hvm //.
  Qed.

  Lemma write_lvals_same s1 s1' s2 ls vs les:
    disj_fvars (vars_lvals ls) ->
    eq_exc_fresh s1' s1 ->
    write_lvals gd s1 ls vs = ok (s2, les) ->
    exists s2', write_lvals gd s1' ls vs = ok (s2', les) /\ eq_exc_fresh s2' s2.
  Proof.
           move: s1 s1'=> [mem vm1] [mem' vm1'] Hdisj Heq.
    have [/= Hmem Hvm] := Heq; subst mem'=> H.
    have Hsub': Sv.Subset (read_rvs ls) (Sv.diff (read_rvs ls) fvars).
      rewrite /vars_lvals in Hdisj.
      move: Hdisj=> /disj_fvars_union [Hsub _].
      rewrite /disj_fvars /disjoint in Hsub.
      move=> x Hx.
      move: Hsub=> /Sv.is_empty_spec Hsub.
      SvD.fsetdec.
    have Hvm': vm1' =[Sv.diff (read_rvs ls) fvars] vm1.
      move=> x Hx.
      apply: Hvm=> Habs.
      SvD.fsetdec.
    have [vm2' /= [Hvm2' Hmem2']] := write_lvals_eq_on Hsub' H (eq_onS Hvm').
    have Hvm2'': evm s2 =[vrvs ls] vm2'.
      move=> x Hx.
      rewrite Hvm2' //.
      SvD.fsetdec.
    exists {| emem := emem s2; evm := vm2' |}; split=> //.
    split=> //=.
    have /= H1 := vrvsP Hmem2'.
    have /= H2 := vrvsP H.
    move=> x Hx.
    case Hxvrv: (Sv.mem x (vrvs ls)).
    + move: Hxvrv=> /Sv_memP Hxvrv.
      rewrite Hvm2'' //.
    + move: Hxvrv=> /Sv_memP Hxvrv.
      rewrite -H1 //.
      rewrite -H2 //.
      rewrite -Hvm //.
  Qed.

  Lemma add_inc_dec_classifyP' sz a b:
    match add_inc_dec_classify sz a b with
    | (AddInc y, LT_subi 0) => (a = y ∧ b = Papp1 (Oword_of_int sz) (Pconst 1))
    | (AddInc y, LT_subi 1) => (a = Papp1 (Oword_of_int sz) (Pconst 1) ∧ b = y)
    | (AddDec y, LT_subi 0) => (a = y ∧ b = Papp1 (Oword_of_int sz) (Pconst (-1))) 
    | (AddDec y, LT_subi 1) => (a = Papp1 (Oword_of_int sz) (Pconst (-1)) ∧ b = y)
    | (AddNone, LT_id) => True
    | (_,_) => False
    end.
  Proof.
    rewrite /add_inc_dec_classify.
    repeat match goal with
    | |- True => exact: I
    | |- _ ∨ _ => (left; split; reflexivity) || (right; split; reflexivity)
    | |- match (if _ == _ then _ else _) with _ => _ end => case: eqP => // ?; subst
    | |- match match ?x with _ => _ end with _ => _ end => destruct x
    | |- _ /\ _ => (split; reflexivity)
    end.
Qed.
  
 Lemma add_inc_dec_classifyP s sz (a b : pexpr) w1 (z1: word w1) w2 (z2 : word w2) le1 le2:
    sem_pexprs gd s [:: a; b] = ok [:: (Vword z1, le1) ; (Vword z2, le2)] ->
    match add_inc_dec_classify sz a b with
    | (AddInc y, lte) => exists sz' (w: word sz') (le : leak_e),
      (sz' = w1 ∨ sz' = w2)  /\
      sem_pexpr gd s y = ok (Vword w, le) /\ zero_extend sz w + 1 = zero_extend sz z1 + zero_extend sz z2 /\ le = leak_E stk lte (LSub[:: le1; le2])
    | (AddDec y, lte) => exists sz' (w: word sz') (le: leak_e), 
      (sz' = w1 ∨ sz' = w2) /\ 
      sem_pexpr gd s y = ok (Vword w, le) /\ zero_extend sz w - 1 = zero_extend sz z1 + zero_extend sz z2 /\ le = leak_E stk lte (LSub[:: le1; le2])
    | (AddNone, lte) =>  True /\ lte = LT_id
    end%R.
  Proof.
    have := add_inc_dec_classifyP' sz a b.
    case: (add_inc_dec_classify sz a b)=> a' lte'. case: a'=> //. case: lte'=> //.
    + move=> n a''. case: n=> //. move=> [] -> -> /=. t_xrbindP.
      move=> -[ve le] -> /= [] -> -> -> [] <- hle2.
      exists w1, z1, le1; split.  by left. split=> //. by rewrite zero_extend_u /wrepr CoqWord.word.mkword1E.
    + move=> n. case: n=> //. move=> [] -> -> /=. t_xrbindP.
      move=> vs -[ve le] -> <- -> [] <- hle1 [] -> ->.
      exists w2, z2, le2; split.  by right. split=> //. by rewrite zero_extend_u /wrepr CoqWord.word.mkword1E GRing.addrC.
    + move=> a''. case: lte'=> //. move=> n. case: n=> //.
      + move=> [] -> -> /=. t_xrbindP.
        move=> -[ve le] -> /= [] -> -> -> [] <- hle2.
        exists w1, z1, le1; split.  by left. split=> //. by rewrite zero_extend_u /wrepr CoqWord.word.mkwordN1E.
      + move=> n. case: n=> //. move=> [] -> -> /=. t_xrbindP. 
        move=> vs -[ve le] -> <- -> [] <- hle1 [] -> ->.
        exists w2, z2, le2; split.  by right. split=> //. by rewrite zero_extend_u /wrepr CoqWord.word.mkwordN1E GRing.addrC.
    case: lte'=> //. 
  Qed.

  Lemma sub_inc_dec_classifyP sz e:
    match sub_inc_dec_classify sz e with
    | SubInc => e = Papp1 (Oword_of_int sz) (Pconst (-1))
    | SubDec => e = Papp1 (Oword_of_int sz) (Pconst 1)
    | SubNone => True
    end.
  Proof.
  by case: e => // -[] // ? [] // [] // [] //=; case: eqP => // ->.
  Qed.

  Lemma write_lval_word l sz v s s' le:
    stype_of_lval l = sword sz →
    write_lval gd l v s = ok (s', le) →
    ∃ sz', type_of_val v = sword sz'.
  Proof.
  case: l => /= [ _ [] // sz' | [[vt vn] vi] | sz' [[vt vn] vi] e | sz' [[vt vn] vi] e ] /=.
  - case => ->; case: v => //=; eauto => -[] //=; eauto.
  - move => ->; case: v => //=; eauto => -[] //=; eauto.
  - by move => ->; t_xrbindP => u w1 h1 hn -[v1 l1] he u' /of_val_word [ws] [ws'] 
    [h /= h'] -> /= ws'' /of_val_word [ws1] [ws2] [h'' ->] -> /= m /= _ _ _; exists ws1.
  by move => ->; apply: on_arr_varP.
  Qed.

  Lemma lower_cond_app ii o e1 e2 q x y:
    lower_cond_classify fv ii (Papp2 o e1 e2) = Some (q, x, y) -> e1 = x /\ e2 = y.
  Proof.
  by case: o => // -[] // => [ | | [] | [] | [] | [] ] sz [] _ <- <-.
  Qed.

  Lemma between_ZR (a b c: Z) :
    (a <= b < c)%R →
    (a <= b < c)%Z.
  Proof. by case/andP => /ssrZ.lezP ? /ssrZ.ltzP. Qed.

  Lemma wleuE' sz (α β: word sz) :
    wle Unsigned β α = (wunsigned (β - α) != (wunsigned β - wunsigned α)%Z) || (β == α).
  Proof.
  case: (β =P α).
  + by move => <-; rewrite orbT /= Order.POrderTheory.lexx.
  rewrite orbF /wunsigned /=.
  case: α β => α hα [] β hβ ne'.
  Transparent word.
  repeat rewrite /CoqWord.word.urepr /=.
  Opaque word.
  have ne : α ≠ β.
  - move => ?; subst; apply: ne'.
    by rewrite (Eqdep_dec.UIP_dec Bool.bool_dec hα).
  case/between_ZR: hα hβ {ne'} => hα hα' /between_ZR [hβ hβ'].
  elim_div => - [] //.
  elim_div => - [] //.
  set m := (wsize_size_minus_1 sz).+1.
  have /ssrZ.ltzP := CoqWord.word.modulus_gt0 m.
  match goal with |- (?x < _)%Z → _ => have hz : x = 0%Z by [] end.
  rewrite hz in hα, hβ |- * => {hz}.
  move => hm /Z.eq_opp_r ?; subst α => - []; last Psatz.lia.
  case => ??? []; last Psatz.lia.
  case => ??.
  symmetry; case: ssrZ.lezP => h; apply/eqP; first Psatz.nia.
  fold m in hα', hβ'.
  suff: z = (- z1)%Z; Psatz.nia.
  Qed.

  Definition sbool5 := [:: sbool;sbool;sbool;sbool;sbool].
  
  (* Defining the semantics of lower_cond_classify *)
  (* Need to confirm with Benjamin *)
  Lemma lower_cond_classifyP ii e cond s1' le:
    sem_pexpr gd s1' e = ok (cond, le) ->
    match lower_cond_classify fv ii e with
      (* l: seq lval, sz: size, c: condition, x, y: pexpr *)
      (* l contains all Lnone, so leakage should be LEmpty in each case of write_lval *)
    | Some (l, sz, c, x, y) =>
      exists e1 e2 o, e = Papp2 o e1 e2 /\
      exists w1 (z1: word w1) w2 (z2: word w2) le1 le2,
        sem_pexprs gd s1' [:: e1; e2] = ok [:: (Vword z1, le1); (Vword z2, le2)] /\
        (sz ≤ w1 ∧ sz ≤ w2)%CMP /\
      ((sz ≤ U64)%CMP →
      match c with
        (* c: lower_cond1 & x: var_i *)
      | Cond1 c x =>

        exists (v: bool) fvar,
          (* x represents set of values that are being asisgned to the variables *)
          Let x := Let t := x86_CMP (zero_extend sz z1) (zero_extend sz z2) in ok (@list_ltuple sbool5 t) in write_lvals gd s1' l x =
            ok ({| emem := emem s1'; evm := (evm s1').[vbool fvar <- ok v] |}, [:: LEmpty; LEmpty; LEmpty; LEmpty; LEmpty]) /\
          Sv.In (vbool fvar) fvars /\
          vbool fvar = x /\
          cond = Vbool match c with
          | CondVar => v
          | CondNotVar => ~~ v
          end
        (* c: lower_cond2 & x1 x2: var_i *)
      | Cond2 c x1 x2 =>
        exists (v1 v2: bool) fv1 fv2,
          Let x := Let t := x86_CMP (zero_extend sz z1) (zero_extend sz z2) in ok (@list_ltuple sbool5 t) in write_lvals gd s1' l x =
            ok ({| emem := emem s1'; evm := (evm s1').[vbool fv1 <- ok v1].[vbool fv2 <- ok v2] |}, [:: LEmpty; LEmpty; LEmpty; LEmpty; LEmpty]) /\
          Sv.In (vbool fv1) fvars /\ Sv.In (vbool fv2) fvars /\
          vbool fv1 = x1 /\ vbool fv2 = x2 /\
          fv1 != fv2 /\
          cond = Vbool match c with
          | CondEq => v2 == v1
          | CondNeq => v2 != v1
          | CondOr => v1 || v2
          | CondAndNot => ~~ v1 && ~~ v2
          end 
        (* c is lower_cond3 & x1 x2 x3: var_i *)
      | Cond3 c x1 x2 x3 =>
        exists (v1 v2 v3: bool) fv1 fv2 fv3,
          Let x := Let t := x86_CMP (zero_extend sz z1) (zero_extend sz z2) in ok (@list_ltuple sbool5 t) in write_lvals gd s1' l x =
            ok ({| emem := emem s1'; evm := (evm s1').[vbool fv1 <- ok v1].[vbool fv2 <- ok v2].[vbool fv3 <- ok v3] |}, [:: LEmpty; LEmpty; LEmpty; LEmpty; LEmpty]) /\
          Sv.In (vbool fv1) fvars /\ Sv.In (vbool fv2) fvars /\ Sv.In (vbool fv3) fvars /\
          vbool fv1 = x1 /\ vbool fv2 = x2 /\ vbool fv3 = x3 /\
          fv1 != fv2 /\ fv1 != fv3 /\ fv2 != fv3 /\
          cond = Vbool match c with
          | CondOrNeq => v3 || (v2 != v1)
          | CondAndNotEq => (~~ v3) && (v2 == v1)
          end 
      end) /\ le = LSub [:: le1 ; le2]
    | _ => True
    end.
  Proof.
    case Ht: (lower_cond_classify fv ii e)=> [[[[[l sz] r] x] y]|] //.
    move: e Ht=> [] // o e1 e2 Ht He.
    exists e1, e2, o; split=> //.
    move: r Ht=> [[v|v]|[v1 v2|v1 v2|v1 v2|v1 v2]|[v1 v2 v3|v1 v2 v3]] //.
    (* Cond1 CondVar *)
    + case: o He => // -[] // => [ sz' | [] sz' | [] sz' | [] sz' | [] sz' ] //=;
      t_xrbindP => -[v1 l1] ok_v1 -[v2 l2] ok_v2 vo /sem_sop2I [w1'] [w2'] [w3'] [];
        move => /to_wordI [sz1] [w1] [hle1 /= hv1 hv1']; subst;
        move => /to_wordI [sz2] [w2] [hle2 /= hv2 hv2']; subst => /= -[] h1 h2 h3 h4 [] hl hsz hv hx hy; subst;
        rewrite ok_v1 ok_v2 /=.
      + eexists _, _, _, _, _, _; split; first by reflexivity. split=> //.
        split => // Hsz.
        rewrite /x86_CMP /check_size_8_64 Hsz /=.
        eexists _, _; split; first by reflexivity.
        do 2 split => //.
        by rewrite /ZF_of_word GRing.subr_eq0.
      eexists _, _, _, _, _, _; split; first by reflexivity. split=> //.
      split => // Hsz.
      rewrite /x86_CMP /check_size_8_64 Hsz.
      eexists _, _; split; first by reflexivity.
      do 2 split => //.
      by rewrite -CoqWord.word.wltuE.

    (* Cond1 CondNotVar *)
    + case: o He => // -[] // => [ sz' | [] sz' | [] sz' | [] sz' | [] sz' ] //=;
      t_xrbindP => -[v1 l1] ok_v1 -[v2 l2] ok_v2 vo /sem_sop2I [w1'] [w2'] [w3'] [];
        move => /to_wordI [sz1] [w1] [hle1 /= hv1 hv1']; subst;
        move => /to_wordI [sz2] [w2] [hle2 /= hv2 hv2']; subst => /= -[] h1 h2 h3 h4 [] hl hsz hv hx hy; subst;
        rewrite ok_v1 ok_v2 /=.
        eexists _, _, _, _, _, _; split; first by reflexivity. split=> //.
        split => // Hsz.
        rewrite /x86_CMP /check_size_8_64 Hsz /=.
        eexists _, _; split; first by reflexivity.
        do 2 split => //.
        by rewrite /ZF_of_word; rewrite GRing.subr_eq0.
      eexists _, _, _, _, _, _; split; first by reflexivity. split=> //.
      split => // Hsz.
      rewrite /x86_CMP /check_size_8_64 Hsz /=.
      eexists _, _; split; first by reflexivity.
      do 2 split => //.
      by rewrite negbK -wleuE.
    (* Cond2 CondEq *)
    + case: o He => // -[] // => [] [] sz' //=.
      t_xrbindP => -[v1' l1] ok_v1 -[v2' l2] ok_v2 vo /sem_sop2I [w1'] [w2'] [w3'] [];
        move => /to_wordI [sz1] [w1] [hle1 /= hv1 hv1']; subst;
        move => /to_wordI [sz2] [w2] [hle2 /= hv2 hv2']; subst => /= -[] h1 h2 h3 h4 [] hl hsz hv hx hy; subst;
        rewrite ok_v1 ok_v2 /=.
      eexists _, _, _, _, _, _; split; first reflexivity. split=> //.
      split => // Hsz.
      rewrite /x86_CMP /check_size_8_64 Hsz /=.
      set vof := wsigned (zero_extend sz _ - zero_extend sz _) != (wsigned (zero_extend sz _) - wsigned (zero_extend sz _))%Z.
      set vsf := SF_of_word (zero_extend sz _ - zero_extend sz _).
      exists vof, vsf, fv.(fresh_OF), fv.(fresh_SF); repeat split=> //=.
      rewrite /vsf /SF_of_word /vof; f_equal.
      set α := zero_extend _ w1; set β := zero_extend _ w2.
      case: (α =P β).
      - by move => <-; rewrite GRing.subrr msb0 wsigned0 Z.sub_diag /= Order.POrderTheory.lexx.
      exact: wlesE.
    (* Cond2 CondNeq *)
    + case: o He => // [] // [] // [] sz' //=.
      t_xrbindP => -[v1' l1] ok_v1 -[v2' l2] ok_v2 vo /sem_sop2I [w1'] [w2'] [w3'] [];
        move => /to_wordI [sz1] [w1] [hle1 /= hv1 hv1']; subst;
        move => /to_wordI [sz2] [w2] [hle2 /= hv2 hv2']; subst => /= /= -[] h1 h2 h3 h4 [] hl hsz hv hx hy; subst;
        rewrite ok_v1 ok_v2 /=.
      eexists _, _, _, _, _, _; split; first reflexivity. split=> //.
      split => // Hsz.
      rewrite /x86_CMP /check_size_8_64 Hsz /=.
      set vof := wsigned (zero_extend sz _ - zero_extend sz _) != (wsigned (zero_extend sz _) - wsigned (zero_extend sz _))%Z.
      set vsf := SF_of_word (zero_extend sz _ - zero_extend sz _).
      exists vof, vsf, fv.(fresh_OF), fv.(fresh_SF); repeat split=> //=.
      rewrite /vsf /SF_of_word /vof; f_equal.
      set α := zero_extend _ w1; set β := zero_extend _ w2.
      case: (α =P β).
      + by move => <-; rewrite /= Order.POrderTheory.ltxx GRing.subrr Z.sub_diag wsigned0 msb0.
      exact: wltsE.
    (* Cond2 CondOr *)
    + case: o He => // [] // [] // [] sz' //=.
      t_xrbindP => -[v1' l1] ok_v1 -[v2' l2] ok_v2 vo /sem_sop2I [w1'] [w2'] [w3'] [];
        move => /to_wordI [sz1] [w1] [hle1 /= hv1 hv1']; subst;
        move => /to_wordI [sz2] [w2] [hle2 /= hv2 hv2']; subst => /= -[] h1 h2 h3 h4 [] hl hsz hv hx hy; subst;
        rewrite ok_v1 ok_v2 /=.
      eexists _, _, _, _, _, _; split; first reflexivity. split=> //.
      split => // Hsz.
      rewrite /x86_CMP /check_size_8_64 Hsz /=.
      set vcf := wunsigned (zero_extend sz _ - zero_extend sz _) != (wunsigned (zero_extend sz _) - wunsigned (zero_extend sz _))%Z.
      set vzf := ZF_of_word (zero_extend sz _ - zero_extend sz _).
      exists vcf, vzf, fv.(fresh_CF), fv.(fresh_ZF); repeat split=> //.
      by rewrite /vcf /vzf /ZF_of_word -/(wle Unsigned _ _) wleuE' GRing.subr_eq0.
    (* Cond2 CondAndNot *)
    + case: o He => // [] // [] // [] sz' //=.
      t_xrbindP => -[v1' l1] ok_v1 -[v2' l2] ok_v2 vo /sem_sop2I [w1'] [w2'] [w3'] [];
        move => /to_wordI [sz1] [w1] [hle1 /= hv1 hv1']; subst;
        move => /to_wordI [sz2] [w2] [hle2 /= hv2 hv2']; subst => /= -[] h1 h2 h3 h4 [] hl hsz hv hx hy; subst;
        rewrite ok_v1 ok_v2 /=.
      eexists _, _, _, _, _, _; split; first reflexivity. split=> //.
      split => // Hsz.
      rewrite /x86_CMP /check_size_8_64 Hsz /=.
      set vcf := wunsigned (zero_extend sz _ - zero_extend sz _) != (wunsigned (zero_extend sz _) - wunsigned (zero_extend sz _))%Z.
      set vzf := ZF_of_word (zero_extend sz _ - zero_extend sz _).
      exists vcf, vzf, fv.(fresh_CF), fv.(fresh_ZF); repeat split=> //=.
      rewrite /vcf /vzf /ZF_of_word.
      by rewrite GRing.subr_eq0 negbK -/(wlt Unsigned _ _) wltuE'.
    (* Cond3 CondOrNeq *)
    + case: o He => // [] // [] // [] sz' //=.
      t_xrbindP => -[v1' l1] ok_v1 -[v2' l2] ok_v2 vo /sem_sop2I [w1'] [w2'] [w3'] [];
        move => /to_wordI [sz1] [w1] [hle1 /= hv1 hv1']; subst;
        move => /to_wordI [sz2] [w2] [hle2 /= hv2 hv2']; subst => /= -[] h1 h2 h3 h4 [] hl hsz hv hx hy; subst;
        rewrite ok_v1 ok_v2 /=.
      eexists _, _, _, _, _, _; split; first reflexivity. split=> //.
      split => // Hsz.
      rewrite /x86_CMP /check_size_8_64 Hsz /=.
      set vof := wsigned (zero_extend sz _ - zero_extend sz _) != (wsigned (zero_extend sz _) - wsigned (zero_extend sz _))%Z.
      set vsf := SF_of_word (zero_extend sz _ - zero_extend sz _).
      set vzf := ZF_of_word (zero_extend sz _ - zero_extend sz _).
      exists vof, vsf, vzf, fv.(fresh_OF), fv.(fresh_SF), fv.(fresh_ZF); repeat split=> //=.
      rewrite /vzf /ZF_of_word /vsf /SF_of_word /vof GRing.subr_eq0; f_equal.
      set α := zero_extend _ w1; set β := zero_extend _ w2.
      case: (α =P β).
      - move => ->; exact: Order.POrderTheory.lexx.
      exact: wlesE'.
    (* Cond3 CondAndNotEq *)
    + case: o He => // [] // [] // [] sz' //=.
      t_xrbindP => -[v1' l1] ok_v1 -[v2' l2] ok_v2 vo /sem_sop2I [w1'] [w2'] [w3'] [];
        move => /to_wordI [sz1] [w1] [hle1 /= hv1 hv1']; subst;
        move => /to_wordI [sz2] [w2] [hle2 /= hv2 hv2']; subst => /= -[] h1 h2 h3 h4 [] hl hsz hv hx hy; subst;
        rewrite ok_v1 ok_v2 /=.
      eexists _, _, _, _, _, _; split; first reflexivity. split=> //.
      split => // Hsz.
      rewrite /x86_CMP /check_size_8_64 Hsz /=.
      set vof := wsigned (zero_extend sz _ - zero_extend sz _) != (wsigned (zero_extend sz _) - wsigned (zero_extend sz _))%Z.
      set vsf := SF_of_word _.
      set vzf := ZF_of_word _.
      exists vof, vsf, vzf, fv.(fresh_OF), fv.(fresh_SF), fv.(fresh_ZF); repeat split=> //=.
      + rewrite /vzf /vsf /vof /ZF_of_word /SF_of_word GRing.subr_eq0; f_equal.
        set α := zero_extend _ w1; set β := zero_extend _ w2.
        case: (α =P _).
        * by move => -> /=; exact: Order.POrderTheory.ltxx.
        exact: wltsE'.
  Qed.

  Lemma vboolI x y : x != y → vbool y != vbool x.
  Proof. by move => /eqP ne; apply/eqP => -[?]; apply: ne. Qed.
  
  (* i is a Copn instruction in lower_condition so leakage of sem should be [:: Lopn] *)
  (* leakage of lopn is constructed using leakage of e and write_lvals which produces  LSub [:: LEmpty; LEmpty; LEmpty; LEmpty; LEmpty] *)
  Lemma lower_condition_corr ii ii' i e e' lte s1 cond le lti:
    (* i: seq instr_r, e': pexpr depeding on cond *)
    ((i, lti), (e', lte)) = lower_condition fv ii' e -> 
    forall s1', eq_exc_fresh s1' s1 ->
    sem_pexpr gd s1' e = ok (cond, le) ->
    exists s2', 
    sem p'.1 s1' (map (MkI ii) i) (leak_EI stk lti le) s2' 
    /\ eq_exc_fresh s2' s1 /\ sem_pexpr gd s2' e' = ok (cond, leak_E stk lte le).
  Proof.
    move=> Hcond s1' Hs1' He.
    rewrite /lower_condition in Hcond.
    have := lower_cond_classifyP ii' He.
    have default : exists s2' : estate, sem p'.1 s1' [seq MkI ii i | i <- [::]] [::] s2' ∧ eq_exc_fresh s2' s1 ∧ sem_pexpr gd s2' e = ok (cond, le). 
    + by exists s1'; split=> //=;exact: Eskip.
    case Ht : (lower_cond_classify fv ii' e) Hcond => [[[[[l sz] r] x] y] | ] /= ; last first.
    case=> -> -> -> -> /= _. move: default. move=> [sd] [] hd [] hex he. by exists sd. 
    case: ifP;last first. 
    move=> hf. case=> -> -> -> -> /= _. move: default. move=> [sd] [] hd [] hex he. by exists sd.
    move => {default} hsz [] hi -> he';subst i.
    move=> [e1 [e2 [o [?]]]]; subst e.
    move=> [w1 [z1 [w2 [z2 [le1 [le2 [He1e2 [[hw1 hw2]]]]]]]]] [] H Hl. move: H. move=> /(_ erefl).
    have [h h'] := lower_cond_app Ht; subst x y.
    move: r Ht he' => [c v|c v1 v2|c v1 v2 v3] Ht he'.
    (* Cond1 *)
    + move=> [b [fvar [Hw [Hin [Hfvar Hz]]]]].      
      exists {| emem := emem s1'; evm := (evm s1').[vbool fvar <- ok b] |}. 
      repeat split=> /=.
      + apply: sem_seq1; apply: EmkI; apply: Eopn.
        rewrite /sem_sopn /exec_sopn /= He1e2 /= /truncate_word hw1 hw2 /=. 
        rewrite /= in Hw. rewrite /sopn_sem /=.
        move: Hw. t_xrbindP. move=> vs hs hx86 <- /= Hw. by rewrite hx86 /= Hw Hl /=.
      + by move: Hs1'=> [].
      + move=> var Hvar; rewrite Fv.setP_neq.
        + by move: Hs1'=> [_ /(_ var Hvar)].
        apply/eqP=> Habs; subst var.
        exact: Hvar.
      move: c Hz Ht he' => [] Hz Ht [] -> -> /= ; rewrite /= /get_var /on_vu -Hfvar Fv.setP_eq Hz /=; auto.
    (* Cond2 *)
    + move=> [b1 [b2 [fv1 [fv2 [Hw [Hin1 [Hin2 [Hfv1 [Hfv2 [Hneq Hz]]]]]]]]]].
      exists {| emem := emem s1'; evm := ((evm s1').[vbool fv1 <- ok b1]).[vbool fv2 <- ok b2] |}.
      repeat split=> /=.
      + apply: sem_seq1; apply: EmkI; apply: Eopn.
        rewrite /sem_sopn /exec_sopn /= He1e2 /= /truncate_word hw1 hw2 /=. 
        rewrite /= in Hw. rewrite /sopn_sem /=.
        move: Hw. t_xrbindP. move=> vs hs hx86 <- /= Hw. by rewrite hx86 /= Hw Hl /=.
      + by move: Hs1'=> [].
      + move=> var Hvar; rewrite !Fv.setP_neq.
        + by move: Hs1'=> [_ /(_ var Hvar)].
        + by apply/eqP=> Habs; subst var; exact: Hvar.
        by apply/eqP=> Habs; subst var; exact: Hvar.
      move: c Hz Ht he'=> [] Hz Ht [] -> -> /=; 
      rewrite /= /get_var /on_vu -Hfv1 -Hfv2 Fv.setP_eq Fv.setP_neq ?Fv.setP_eq /= ?Hz /=.
      (* Cond2 CondEq *)
      + by case: b2 Hw Hz. 
      + by apply/eqP=> -[]Habs; rewrite Habs eq_refl in Hneq.
      (* Cond2 CondNeq *)
      + by case: b1 Hw Hz=> _ _; case: b2.
      + by apply/eqP=> -[]Habs; rewrite Habs eq_refl in Hneq.
      (* Cond2 CondOr *)
      + by case: b1 Hw Hz.
      + by apply/eqP=> -[]Habs; rewrite Habs eq_refl in Hneq.
      (* Cond2 CondAndNot *)
      + by case: b1 Hw Hz. 
      by apply/eqP => -[]Habs; rewrite Habs eq_refl in Hneq.
    (* Cond3 *)
   + move=> [b1 [b2 [b3 [fv1 [fv2 [fv3 [Hw [Hin1 [Hin2 [Hin3 [Hfv1 [Hfv2 [Hfv3]]]]]]]]]]]]].
     case => /vboolI Hneq1 [] /vboolI Hneq2 [] /vboolI Hneq3 Hz.
     exists {| emem := emem s1'; evm := ((evm s1').[vbool fv1 <- ok b1]).[vbool fv2 <- ok b2].[vbool fv3 <- ok b3] |}; 
     repeat split=> /=.
     + apply: sem_seq1; apply: EmkI; apply: Eopn.
       rewrite /sem_sopn /exec_sopn /= He1e2 /= /truncate_word hw1 hw2 /=. 
       rewrite /= in Hw. rewrite /sopn_sem /=.
       move: Hw. t_xrbindP. move=> vs hs hx86 <- /= Hw. by rewrite hx86 /= Hw Hl /=.
     + by move: Hs1'=> [].
     + move=> var Hvar; rewrite !Fv.setP_neq.
       + by move: Hs1'=> [_ /(_ var Hvar)].
       + by apply/eqP=> Habs; subst var; exact: Hvar.
       + by apply/eqP=> Habs; subst var; exact: Hvar.
       by apply/eqP=> Habs; subst var; exact: Hvar.
     move: c Hz Ht he' => [] -> Ht {Hw} [] -> -> ;
     rewrite /= /get_var /on_vu -Hfv1 -Hfv2 -Hfv3;
     repeat rewrite (Fv.setP_eq, Fv.setP_neq) //=;
     by move: b1 b2 b3 => [] [] [].
  Qed.

 Lemma read_es_swap x y : Sv.Equal (read_es [:: x ; y ]) (read_es [:: y ; x ]).
  Proof. by rewrite ! read_es_cons; SvD.fsetdec. Qed.

  (* ---------------------------------------------------------- *)

  Definition sem_lea sz vm l : exec (word sz) :=
    Let base :=
      oapp (fun (x:var_i) => get_var vm x >>= to_word sz) (ok 0%R) l.(lea_base) in
    Let offset :=
      oapp (fun (x:var_i) => get_var vm x >>= to_word sz) (ok 0%R) l.(lea_offset) in
    ok (zero_extend sz l.(lea_disp) + (base + (zero_extend sz l.(lea_scale) * offset)))%R.


  Lemma lea_constP sz w vm : sem_lea sz vm (lea_const w) = ok (zero_extend sz w).
  Proof. by rewrite /sem_lea /lea_const /=; f_equal; ssring. Qed.

  Lemma lea_varP x sz vm : sem_lea sz vm (lea_var x) = get_var vm x >>= to_word sz.
  Proof.
    rewrite /sem_lea /lea_var /=.
    case: (Let _ := get_var _ _ in _) => //= w.
    rewrite zero_extend0 zero_extend1; f_equal; ssring.
  Qed.

  Lemma mkLeaP sz d b sc o vm w :
    sem_lea sz vm (MkLea d b sc o) = ok w ->
    sem_lea sz vm (mkLea d b sc o) = ok w.
  Proof.
  rewrite /mkLea; case: eqP => // ->; rewrite /sem_lea /=; t_xrbindP => w1 -> /= w2 _ <-.
  f_equal; rewrite zero_extend0 zero_extend1; ssring.
  Qed.

  Lemma lea_mulP sz l1 l2 w1 w2 l vm :
    (sz <= U64)%CMP ->  
    sem_lea sz vm l1 = ok w1 -> sem_lea sz vm l2 = ok w2 ->
    lea_mul l1 l2 = Some l ->
    sem_lea sz vm l = ok (w1 * w2)%R.
  Proof.
    move=> hsz. 
    case: l1 l2 => d1 [b1|] sc1 [o1|] [d2 [b2|] sc2 [o2|]] //=; rewrite {1 2}/sem_lea /=.
    + apply: rbindP => wb1 Hb1 [<-] [<-] [<-];apply mkLeaP;rewrite /sem_lea /= Hb1 /=.
      by f_equal; rewrite wmul_zero_extend //; ssring.
    + apply: rbindP => wo1 Ho1 [<-] [<-] [<-];apply mkLeaP;rewrite /sem_lea /= Ho1 /=.
      by f_equal; rewrite !wmul_zero_extend //; ssring.
    + move=> [<-];apply: rbindP => wb2 Hb2 [<-] [<-];apply mkLeaP;rewrite /sem_lea /= Hb2 /=.
      by f_equal; rewrite wmul_zero_extend //; ssring.
    + move=> [<-];apply: rbindP => wo2 Ho2 [<-] [<-];apply mkLeaP;rewrite /sem_lea /= Ho2 /=.
      by f_equal; rewrite !wmul_zero_extend //; ssring.
    move=> [<-] [<-] [<-].
    by rewrite lea_constP; f_equal; rewrite wmul_zero_extend //; ssring.
  Qed.

  Lemma lea_addP sz l1 l2 w1 w2 l vm :
    (sz <= U64)%CMP ->
    sem_lea sz vm l1 = ok w1 -> sem_lea sz vm l2 = ok w2 ->
    lea_add l1 l2 = Some l ->
    sem_lea sz vm l = ok (w1 + w2)%R.
  Proof.
    move=> hsz.
    case: l1 l2 => d1 [b1|] sc1 [o1|] [d2 [b2|] sc2 [o2|]] //=; rewrite {1 2}/sem_lea /=.
    + by apply: rbindP => wb1 Hb1; apply: rbindP => wo1 Ho1 [<-] [<-] [<-];
       apply mkLeaP;rewrite /sem_lea /= Hb1 /= Ho1 /=; f_equal; rewrite !wadd_zero_extend //; ssring.
    + by apply: rbindP => wb1 Hb1 [<-]; apply: rbindP => wb2 Hb2 [<-] [<-];
        apply mkLeaP;rewrite /sem_lea /= Hb1 /= Hb2 /=; f_equal; rewrite !wadd_zero_extend // zero_extend1; ssring.
    + by apply: rbindP => wb1 Hb1 [<-]; apply: rbindP => wo2 Ho2 [<-] [<-];
        apply mkLeaP;rewrite /sem_lea /= Hb1 /= Ho2 /=; f_equal; rewrite !wadd_zero_extend //; ssring.
    + by apply: rbindP => zb Hb [<-] [<-] [<-];apply mkLeaP;
       rewrite /sem_lea /= Hb /=; f_equal; rewrite !wadd_zero_extend //; ssring.
    + apply: rbindP => zoff1 Hoff1 [<-]; apply: rbindP => zb2 Hb2 [<-] [<-];apply mkLeaP.
      by rewrite /sem_lea /= Hoff1 /= Hb2 /=; f_equal; rewrite !wadd_zero_extend //; ssring.
    + apply: rbindP => zo1 Ho1 [<-];apply: rbindP => zo2 Ho2 [<-].
      case:eqP => [-> | _].
      + by move=> [<-];apply mkLeaP;rewrite /sem_lea /= Ho1 /= Ho2 /=; f_equal; rewrite !wadd_zero_extend // zero_extend1; ssring.
      case:eqP => //= -> [<-];apply mkLeaP;rewrite /sem_lea /= Ho1 /= Ho2 /=.
      by f_equal; rewrite !wadd_zero_extend // zero_extend1; ssring.
    + apply: rbindP => zo1 Ho1 [<-] [<-] [<-];apply mkLeaP;rewrite /sem_lea /= Ho1 /=.
      by f_equal; rewrite !wadd_zero_extend //; ssring.
    + move=> [<-];apply: rbindP => zb2 Hb2;apply: rbindP => zo2 Ho2 [<-] [<-].
      by apply mkLeaP; rewrite /sem_lea /= Hb2 /= Ho2 /=; f_equal; rewrite !wadd_zero_extend //; ssring.
    + move=> [<-];apply: rbindP => zb2 Hb2 [<-] [<-];apply mkLeaP.
      by rewrite /sem_lea /= Hb2 /=; f_equal; rewrite !wadd_zero_extend //; ssring.
    + move=> [<-];apply:rbindP=> zo2 Ho2 [<-] [<-];apply mkLeaP.
      by rewrite /sem_lea /= Ho2 /=; f_equal; rewrite !wadd_zero_extend //; ssring.
    by move=> [<-] [<-] [<-];apply mkLeaP;rewrite /sem_lea /=; f_equal; rewrite !wadd_zero_extend //; ssring.
  Qed.

  Lemma lea_subP sz l1 l2 w1 w2 l vm :
    (sz <= U64)%CMP ->
    sem_lea sz vm l1 = ok w1 -> sem_lea sz vm l2 = ok w2 ->
    lea_sub l1 l2 = Some l ->
    sem_lea sz vm l = ok (w1 - w2)%R.
  Proof.
    move=> hsz.
    case: l1 l2 => d1 b1 sc1 o1 [d2 [b2|] sc2 [o2|]] //=; rewrite {1 2}/sem_lea /=.
    t_xrbindP => vb1 hb1 vo1 ho1 <- <- [<-] /=;apply mkLeaP.
    by rewrite /sem_lea /= hb1 ho1 /=; f_equal; rewrite wsub_zero_extend //; ssring.
  Qed.

  Lemma Vword_inj sz (w: word sz) sz' (w': word sz') :
    Vword w = Vword w' ->
    exists e : sz = sz', eq_rect sz word w sz' e = w'.
  Proof.
    refine (fun e => let 'erefl := e in ex_intro _ erefl erefl).
  Qed. 

  Lemma mk_lea_recP s e l le sz sz' (w: word sz') :
    (sz <= U64)%CMP -> 
    (sz ≤ sz')%CMP →
    mk_lea_rec sz e = Some l ->
    sem_pexpr gd s e = ok ((Vword w), le) ->
    sem_lea sz (evm s) l = ok (zero_extend sz w) /\ leak_e_asm le = [::].
  Proof.
    move=> hsz; elim: e l sz' w le => //=.
    + move=> x l le sz' w hsz' [<-]; rewrite lea_varP /=; t_xrbindP=> vg -> /=; 
      f_equal; move=> -> hl; rewrite /to_word /truncate_word /= hsz'; rewrite -hl /=; split=> //.
    + move=> [] //= sz1 [] //= e1 he1 l le sz' w hsz' [<-]; 
      rewrite /sem_sop1 /= => h. have [->] := ok_inj h. move=> [] <- hl.
      rewrite lea_constP /=.
      rewrite zero_extend_sign_extend // sign_extend_truncate; last by auto.
      by rewrite -hl; split=> //.
    move=> [] //= [] //= sz1 e1 He1 e2 He2 l le sz' w hsz'.
    + case Heq1: mk_lea_rec => [l1| ] //;case Heq2: mk_lea_rec => [l2|] // Hadd; rewrite /sem_sop2 /=.
      t_xrbindP=> -[v1 le1] h1 -[v2 le2] h2 vo;
      t_xrbindP=>  w1' /of_val_word [sz1'] [w1] [hsz1 /= h /= h']; subst v1 w1'. 
      t_xrbindP=> w2' /of_val_word [sz2'] [w2] [hsz2 /= h''' /= h'] h'' h hl. 
      subst v2 w2'; rewrite h in h''; case: h''=> [] hsz''; rewrite hsz''; move=> [] <- /=.
      rewrite wadd_zero_extend // !zero_extend_idem //; rewrite hsz'' in hsz1; rewrite hsz'' in hsz2.
      move: (He1 _ _ _ _ (cmp_le_trans hsz' hsz1) Heq1 h1); move=> {He1} [] He1 Hv1.
      move: (He2 _ _ _ _ (cmp_le_trans hsz' hsz2) Heq2 h2); move=> {He2} [] He2 Hv2.
      split.
      + by exact (lea_addP hsz He1 He2 Hadd).
      by rewrite -hl /=; rewrite Hv1 Hv2 /=.
    + case Heq1: mk_lea_rec => [l1| ] //;case Heq2: mk_lea_rec => [l2|] // Hmul; rewrite /sem_sop2 /=.
      t_xrbindP=> -[v1 le1] h1 -[v2 le2] h2 vo;
      t_xrbindP=>  w1' /of_val_word [sz1'] [w1] [hsz1 /= h /= h']; subst v1 w1'. 
      t_xrbindP=> w2' /of_val_word [sz2'] [w2] [hsz2 /= h''' /= h'] h'' h hl. 
      subst v2 w2'; rewrite h in h''; case: h''=> [] hsz''; rewrite hsz''; move=> [] <- /=.
      rewrite wmul_zero_extend // !zero_extend_idem //; rewrite hsz'' in hsz1; rewrite hsz'' in hsz2.
      move: (He1 _ _ _ _ (cmp_le_trans hsz' hsz1) Heq1 h1); move=> {He1} [] He1 Hv1.
      move: (He2 _ _ _ _ (cmp_le_trans hsz' hsz2) Heq2 h2); move=> {He2} [] He2 Hv2.
      split.
      + by exact (lea_mulP hsz He1 He2 Hmul).
      by rewrite -hl /=; rewrite Hv1 Hv2 /=.
    case Heq1: mk_lea_rec => [l1| ] //;case Heq2: mk_lea_rec => [l2|] // Hsub; rewrite /sem_sop2 /=.
    t_xrbindP=> -[v1 le1] h1 -[v2 le2] h2 vo;
    t_xrbindP=>  w1' /of_val_word [sz1'] [w1] [hsz1 /= h /= h']; subst v1 w1'. 
    t_xrbindP=> w2' /of_val_word [sz2'] [w2] [hsz2 /= h''' /= h'] h'' h hl. 
    subst v2 w2'; rewrite h in h''; case: h''=> [] hsz''; rewrite hsz''; move=> [] <- /=.
    rewrite wsub_zero_extend // !zero_extend_idem //; rewrite hsz'' in hsz1; rewrite hsz'' in hsz2.
    move: (He1 _ _ _ _ (cmp_le_trans hsz' hsz1) Heq1 h1); move=> {He1} [] He1 Hv1.
    move: (He2 _ _ _ _ (cmp_le_trans hsz' hsz2) Heq2 h2); move=> {He2} [] He2 Hv2.
    split.
    + by exact (lea_subP hsz He1 He2 Hsub).
    by rewrite -hl /=; rewrite Hv1 Hv2 /=.
 Qed.
      
  Lemma push_cast_szP sz e s v le:  
    sem_pexpr gd s (Papp1 (Oword_of_int sz) e) = ok (v, le) ->
    exists v', sem_pexpr gd s (push_cast_sz sz e) = ok (v', le) /\ value_uincl v v'.
  Proof.
   elim: e v le; eauto.
   (* op1 *)
    + move=> o e1 he1 v le.
      case: o; eauto.
      move=> sz' /=.
      case: (@idP (sz <= sz')%CMP); last by eauto.
      rewrite /sem_sop1 /=; t_xrbindP => hsz -[v1 l1] -[v2 l2] -> v' w2 /to_wordI [sz1] [w1] [hsz'] /= -> ->. 
      move=> <- [] hv'' hl' vi z hi <- <- <-. rewrite -hv'' /= in hi. case: hi=> <-.
      exists (Vword w1); rewrite -hl'; split => //=.
      have -> : wrepr sz (wunsigned (zero_extend sz' w1)) = 
                zero_extend sz (zero_extend sz' w1) by done.
      rewrite zero_extend_idem //; apply word_uincl_zero_ext.
      by apply: (cmp_le_trans hsz).
    (* op2 *)
    move=> o e1 he1 e2 he2 v le.
    case: o; eauto; case; eauto; rewrite /= /sem_sop2 /sem_sop1 /=; t_xrbindP.
    + move=> vh -[v1 l1] se1 -[v2 l2] se2 vi i1 /= hi1 i2 /= hi2 <- <- vz z /= [<-] <- <- <- /=.
      case: (he1 (Vword (wrepr sz i1)) l1) => [ | v1' [-> hv1']].
      + by rewrite /= /sem_sop1 /= se1 /= hi1.
      case: (he2 (Vword (wrepr sz i2)) l2) => [ | v2' [-> hv2' /=]].
      + by rewrite /= /sem_sop1 /= se2 /= hi2.
      have /= := value_uincl_word (sz:= sz) hv1'.
      rewrite truncate_word_u => /(_ _ refl_equal) ->.
      have /= := value_uincl_word (sz:= sz) hv2'.
      rewrite truncate_word_u => /(_ _ refl_equal) -> /=; rewrite wrepr_add.
      eexists;split; first by eauto.
      by apply word_uincl_refl.
    + move=> vh -[v1 l1] se1 -[v2 l2] se2 vi i1 /= hi1 i2 /= hi2 <- <- vz z /= [<-] <- <- <- /=.
      case: (he1 (Vword (wrepr sz i1)) l1) => [ | v1' [-> hv1']].
      + by rewrite /= /sem_sop1 /= se1 /= hi1.
      case: (he2 (Vword (wrepr sz i2)) l2) => [ | v2' [-> hv2' /=]].
      + by rewrite /= /sem_sop1 /= se2 /= hi2.
      have /= := value_uincl_word (sz:= sz) hv1'.
      rewrite truncate_word_u => /(_ _ refl_equal) ->.
      have /= := value_uincl_word (sz:= sz) hv2'.
      rewrite truncate_word_u => /(_ _ refl_equal) -> /=; rewrite wrepr_mul.
      eexists;split; first by eauto.
      by apply word_uincl_refl.
    move=> vh -[v1 l1] se1 -[v2 l2] se2 vi i1 /= hi1 i2 /= hi2 <- <- vz z /= [<-] <- <- <- /=.
    case: (he1 (Vword (wrepr sz i1)) l1) => [ | v1' [-> hv1']].
    + by rewrite /= /sem_sop1 /= se1 /= hi1.
    case: (he2 (Vword (wrepr sz i2)) l2) => [ | v2' [-> hv2' /=]].
    + by rewrite /= /sem_sop1 /= se2 /= hi2.
    have /= := value_uincl_word (sz:= sz) hv1'.
    rewrite truncate_word_u => /(_ _ refl_equal) ->.
    have /= := value_uincl_word (sz:= sz) hv2'.
    rewrite truncate_word_u => /(_ _ refl_equal) -> /=; rewrite wrepr_sub.
    eexists;split; first by eauto.
    by apply word_uincl_refl.
  Qed.

  Lemma push_castP e s v le:  
    sem_pexpr gd s e = ok (v, le) ->
    exists v', sem_pexpr gd s (push_cast e) = ok (v', le) /\ value_uincl v v'.
  Proof. 
    elim: e v le; eauto. 
    (* Papp1 *) 
    + move=> o e1 he1 v le /=.
      t_xrbindP => -[v1 l1] /he1{he1} [v1' [he1 hu]].
      move=> vo /(vuincl_sem_sop1 hu).
      case o=> [sz | sz | sz sz' | sz sz' | | sz | op] he1' <- <- /= ; 
      try by exists vo; rewrite /= he1 /= he1'.
      by apply push_cast_szP; rewrite /= he1 /= he1'.
     (* Papp2 *)
     move=> o e1 he1 e2 he2 /=.
     t_xrbindP => v l -[v1 l1] /he1 [v1' [-> hu1]] -[v2 l2] /he2 [v2' [-> hu2]]. 
     by move=> vo /(vuincl_sem_sop2 hu1 hu2) /= -> -> <- /=; eauto.
  Qed.

  Lemma mk_leaP s e l le sz sz' (w: word sz') :
    (sz <= U64)%CMP -> 
    (sz ≤ sz')%CMP →
    mk_lea sz e = Some l ->
    sem_pexpr gd s e = ok (Vword w, le) ->
    sem_lea sz (evm s) l = ok (zero_extend sz w) 
    /\ leak_e_asm le = [::].
  Proof.
    rewrite /mk_lea => h1 h2 hrec.
    move=> /push_castP [v' [he hu]].
    have [sz1 [w1 [? /andP [] hle /eqP ->]]]:= value_uinclE hu; subst v'.
    rewrite zero_extend_idem //.
    apply: mk_lea_recP hrec he => //.
    by apply: cmp_le_trans h2 hle.
  Qed.

  Definition read_ovar (o: option var_i) : Sv.t :=
    if o is Some v then read_e v else Sv.empty.

  Definition read_lea (m: lea) : Sv.t :=
    Sv.union (read_ovar m.(lea_base)) (read_ovar m.(lea_offset)).

  Lemma read_lea_mkLea d b sc o :
    Sv.Subset (read_lea (mkLea d b sc o)) (Sv.union (read_ovar b) (read_ovar o)).
  Proof. rewrite /mkLea; case: ifP => _; rewrite /read_lea /=; SvD.fsetdec. Qed.

  Ltac read_lea_mkLea :=
    match goal with
    | |- context[ read_lea (mkLea ?d ?b ?sc ?o) ] => have := @read_lea_mkLea d b sc o
    end.

  Lemma lea_add_read m1 m2 m :
    lea_add m1 m2 = Some m →
    Sv.Subset (read_lea m) (Sv.union (read_lea m1) (read_lea m2)).
  Proof.
  Local Ltac lar :=
    rewrite {-1}/read_lea /=; read_lea_mkLea; SvD.fsetdec.
  case: m1 m2 => [d1 b1 sc1 o1] [d2 b2 sc2 o2].
  case: b1 o1 => [ b1 | ] [ o1 | ] /=; last first.
  - case => <-; rewrite SvP.MP.empty_union_1; last exact: Sv.empty_spec.
    lar.
  - case: b2 => [ b2 | ].
    + case: o2 => // - [<-]; lar.
    case: o2 => [ o2 | ].
    + case: ifP => _.
      * case => <-; lar.
      case: ifP => // _ [<-]; lar.
    case => <-; lar.
  - case: b2 => [ b2 | ].
    + case: o2 => // - [<-]; lar.
    case: o2 => [ o2 | ] [<-]; lar.
  case: b2 => //; case: o2 => // - [<-]; lar.
  Qed.

  Lemma lea_mul_read m1 m2 m :
    lea_mul m1 m2 = Some m →
    Sv.Subset (read_lea m) (Sv.union (read_lea m1) (read_lea m2)).
  Proof.
  case: m1 m2 => [d1 b1 sc1 o1] [d2 b2 sc2 o2].
  case: b1 o1 b2 o2 => [ b1 | ] [ o1 | ] // [ b2 | ] // [ o2 | ] // [<-];
  last exact: SvP.MP.subset_empty;
  lar.
  Qed.

  Lemma lea_sub_read m1 m2 m :
    lea_sub m1 m2 = Some m →
    Sv.Subset (read_lea m) (Sv.union (read_lea m1) (read_lea m2)).
  Proof.
  case: m1 m2 => [d1 b1 sc1 o1] [d2 b2 sc2 o2].
  case: b2 o2 => // - [] // [<-]; lar.
  Qed.

  Lemma mk_lea_rec_read sz e m:
    mk_lea_rec sz e = Some m →
    Sv.Subset (read_lea m) (read_e e).
  Proof.
  elim: e m => //=.
  + by move => x _ [<-]; rewrite read_e_var; apply: SvD.F.Subset_refl.
  + by case => // sz' [] // z _ _ [<-].
  case => //.
  + case => // sz' e1.
    case: (mk_lea_rec sz e1) => // m1 /(_ _ erefl) ih1 e2.
    case: (mk_lea_rec sz e2) => // m2 /(_ _ erefl) ih2 m /lea_add_read.
    rewrite /read_e /= !read_eE.
    by SvD.fsetdec.
  + case => // sz' e1.
    case: (mk_lea_rec sz e1) => // m1 /(_ _ erefl) ih1 e2.
    case: (mk_lea_rec sz e2) => // m2 /(_ _ erefl) ih2 m /lea_mul_read.
    rewrite /read_e /= !read_eE.
    by SvD.fsetdec.
  case => // sz' e1.
  case: (mk_lea_rec sz e1) => // m1 /(_ _ erefl) ih1 e2.
  case: (mk_lea_rec sz e2) => // m2 /(_ _ erefl) ih2 m /lea_sub_read.
  rewrite /read_e /= !read_eE.
  by SvD.fsetdec.
  Qed.
  
  Lemma push_cast_sz_read sz e :
    Sv.Equal (read_e (push_cast_sz sz e)) (read_e e).
  Proof.
  elim: e => //=.
  + by move=> o e1 he1; case: o => //= sz'; case: ifP.
  by move=> o e1 he1 e2 he2; case: o => //= -[] //=; 
   rewrite /read_e /= !read_eE; SvD.fsetdec.
  Qed.
 
  Lemma push_cast_read e :
    Sv.Equal (read_e (push_cast e)) (read_e e).
  Proof.
  elim: e => //=.
  + move=> o e1 he1; case: o => //= sz'.
    by rewrite push_cast_sz_read he1.
  by move=> o e1 he1 e2 he2; rewrite /read_e /= !read_eE; SvD.fsetdec.
  Qed.

  Lemma mk_lea_read sz e m:
    mk_lea sz e = Some m →
    Sv.Subset (read_lea m) (read_e e).
  Proof. by move=> /mk_lea_rec_read; rewrite push_cast_read. Qed.
  
  Lemma is_leaP f sz x e l:
    is_lea f sz x e = Some l ->
    [/\ (U16 ≤ sz)%CMP && (sz ≤ U64)%CMP, 
         Sv.Subset (read_lea l) (read_e e),
         mk_lea sz e = Some l & check_scale (wunsigned l.(lea_scale))].
  Proof.
    rewrite /is_lea; case: ifP => // /andP [-> _].
    case: (mk_lea sz e) (@mk_lea_read sz e) => [[d b sc o]|] // /(_ _ erefl) h.
    by case: ifP => // /andP [] /andP [] heq _ _ [<-].
  Qed.

  Lemma zquot_bound m x y :
    (y ≠ 0 → x ≠ -m ∨ y ≠ -1 → -m <= x <= m - 1 → -m <= y <= m - 1 → -m <= x ÷ y <= m - 1)%Z.
  Proof.
    move => hnz hn1 hx hy.
    move: (x ÷ y)%Z (Z.quot_div x y hnz) => z.
    elim_div => - []; first lia.
    move => h []; last lia.
    nia.
  Qed.

  Lemma wsigned_quot_bound sz (w1 w2:word sz) :
    w2 ≠ 0%R →
    (wsigned w1 == wmin_signed sz) && (w2 == (-1)%R) = false →
    [|| wsigned w2 == 0%Z, (wsigned w1 ÷ wsigned w2 <? wmin_signed sz)%Z
    | (wsigned w1 ÷ wsigned w2 >? wmax_signed sz)%Z] = false.
  Proof.
    move => hnz hn1.
    case: eqP.
    + by rewrite -(@wsigned0 sz) => /(can_inj (@word.sreprK _)).
    move => hnz' /=.
    apply: negbTE; rewrite negb_or; apply/andP.
    rewrite Z.gtb_ltb -!Z.leb_antisym -!(rwP lezP).
    apply: zquot_bound => //; try exact: wsigned_range.
    case /Bool.andb_false_elim: hn1 => /eqP h; [ left | right ] => //.
    by rewrite -(@wsignedN1 sz) => /(can_inj (@word.sreprK _)).
  Qed.

  Lemma wunsigned_div_bound sz (w1 w2: word sz) :
    wunsigned w2 != 0%Z ->
    ~~(wunsigned w1 / wunsigned w2 >? wmax_unsigned sz)%Z.
  Proof.
  have ? := wunsigned_range w2.
  move/eqP => hnz.
  rewrite Z.gtb_ltb -Z.leb_antisym; apply/leZP.
  rewrite /wmax_unsigned.
  have := wunsigned_range w1.
  elim_div; nia.
  Qed.

  Lemma check_size_16_64_ve (ve:velem) : (U16 ≤ ve)%CMP -> check_size_16_64 ve = ok tt.
  Proof. by rewrite /check_size_16_64 => ->; case:ve. Qed.

  Lemma check_size_32_64_ve (ve:velem) : (U32 ≤ ve)%CMP -> check_size_32_64 ve = ok tt.
  Proof. by rewrite /check_size_32_64 => ->; case:ve. Qed.

  Lemma check_size_128_256_ge sz : (U128 <= sz)%CMP -> check_size_128_256 sz = ok tt.
  Proof. by move=> h; rewrite /check_size_128_256 h wsize_ge_U256. Qed.

  Lemma mulr_ok l sz w1 w2 (z1 : word w1) (z2:word w2) e1 e2 le1 le2 o e' lte s s' lv: 
    sem_pexpr gd s e1 = ok ((Vword z1), le1) ->
    sem_pexpr gd s e2 = ok ((Vword z2), le2) ->
    (sz ≤ w1)%CMP ->
    (sz ≤ w2)%CMP -> 
    (U16 ≤ sz)%CMP && (sz ≤ U64)%CMP ->
    write_lval gd l (Vword (zero_extend sz z1 * zero_extend sz z2)) s = ok (s', lv) ->
    mulr sz e1 e2 = (o, e', lte) -> 
    exists vs vs', 
    [ /\ Sv.Subset (read_es e') (read_e (Papp2 (Omul (Op_w sz )) e1 e2)), 
      sem_pexprs gd s e' = ok vs, exec_sopn (Ox86 o) (unzip1 vs) = ok vs',
      (unzip2 vs) = get_seq_leak_e (leak_E stk lte (LSub [:: le1; le2])) &
      write_lvals gd s
             [:: Lnone (var_info_of_lval l) sbool; Lnone (var_info_of_lval l) sbool;
                 Lnone (var_info_of_lval l) sbool; Lnone (var_info_of_lval l) sbool;
                 Lnone (var_info_of_lval l) sbool; l] vs' = ok (s', [:: LEmpty; LEmpty; LEmpty; LEmpty; LEmpty; lv])].
  Proof.
    rewrite /mulr => ok_v1 ok_v2 hle1 hle2 hsz64 Hw.
    case Heq: (is_wconst _ _) => [z | ].
    * have := is_wconstP gd s Heq; t_xrbindP => -[v1 l1] h1 hz [<- <-].
      exists [:: (Vword z2, le2); (Vword z1, le1)]. eexists.
      split; first done. rewrite /sem_pexprs /=.
      by rewrite /= ok_v1 ok_v2 /=. rewrite /exec_sopn /sopn_sem /= /truncate_word hle1 hle2.
      by rewrite /x86_IMULt /check_size_16_64 hsz64 /= GRing.mulrC /=.
      by rewrite -H.   
      by rewrite /= Hw /=.
    case Heq2: (is_wconst _ _) => [z | ].
    * have := is_wconstP gd s Heq2; t_xrbindP => -[v2 l2] h2 hz [<- <-].
      eexists [:: (Vword z1, le1); (Vword z2, le2)]. eexists.
      split; first by rewrite read_es_swap. rewrite /sem_pexprs /=.
      by rewrite /= ok_v1 ok_v2 /=. rewrite /exec_sopn /sopn_sem /= /truncate_word hle1 hle2.
      by rewrite /x86_IMULt /check_size_16_64 hsz64 /= GRing.mulrC /=.
      by rewrite -H.    
      by rewrite  /= GRing.mulrC Hw.
    move=> [<- <-]. exists [:: (Vword z1, le1); (Vword z2, le2)]. eexists. 
    split; first by rewrite read_es_swap. rewrite /sem_pexprs /=.
    by rewrite /= ok_v1 ok_v2 /=. rewrite /exec_sopn /sopn_sem /= /truncate_word hle1 hle2 /=.
    by rewrite /x86_IMULt /check_size_16_64 hsz64 /=. by rewrite -H. by rewrite /= Hw /=. 
  Qed.

  Lemma lower_cassgn_classifyP e l s s' v le ty v' lv (Hs: sem_pexpr gd s e = ok (v, le))
      (Hv': truncate_val ty v = ok v')
      (Hw: write_lval gd l v' s = ok (s', lv)):
    match lower_cassgn_classify is_var_in_memory ty e l with
    | (LowerMov _, lte) =>
      exists2 sz, ty = sword sz & (sz ≤ U64)%CMP ∧
      ∃ sz' (w : word sz'), (sz ≤ sz')%CMP ∧ v = Vword w
    | (LowerCopn o a, lte) => 
      ∃ vs, [ /\ sem_pexprs gd s a = ok vs, exec_sopn o (unzip1 vs) = ok [:: v' ] & 
              unzip2 vs = leak_ES stk lte le] 
    | (LowerInc o a, lte) =>
      ∃ b1 b2 b3 b4 vs, 
      [ /\ sem_pexprs gd s [:: a] = ok vs /\ exec_sopn o (unzip1 vs) = ok [:: Vbool b1; Vbool b2; Vbool b3; Vbool b4; v'] & 
        unzip2 vs = leak_ES stk lte le]
    | (LowerFopn o e' _, lte) =>
      let vi := var_info_of_lval l in
      let f  := Lnone vi sbool in
      Sv.Subset (read_es e') (read_e e) ∧
      ∃ vs vs', [/\ sem_pexprs gd s e' = ok vs,  exec_sopn o (unzip1 vs) = ok vs', 
                write_lvals gd s [:: f; f; f; f; f; l] vs' = ok (s',  [:: LEmpty; LEmpty; LEmpty; LEmpty; LEmpty; lv]) &
                unzip2 vs = leak_ES stk lte le] 
    | (LowerDivMod p u sz o a b, lte) => (** need to fix div *)
      let vi := var_info_of_lval l in
      let f  := Lnone vi sbool in
      let ls :=
        match p with
        | DM_Fst => [:: f; f; f; f; f; l; Lnone vi (sword sz)]
        | DM_Snd => [:: f; f; f; f; f; Lnone vi (sword sz); l]
        end in
      [/\ (exists (va vb:value)(wa:word sz) la lb,
          [/\ (sem_pexpr gd s a) = ok (va, la),
               to_word sz va = ok wa &
            (forall s1,
             eq_exc_fresh s1 s ->
             disj_fvars (vars_lval l) ->
             disj_fvars (read_e e) ->
             [/\ (sem_pexpr gd s1 a) = ok (va, la),
                 (sem_pexpr gd s1 b) = ok (vb, lb) &
             exists s1' v'' lv',
              [/\ 
               (let v0 : word sz :=
                 if u is Unsigned then 0%R
                 else if msb wa then (-1)%R else 0%R in
               exec_sopn o [::Vword v0; va; vb] = ok v''),
                 write_lvals gd s1 ls v'' = ok (s1', lv'), eq_exc_fresh s1' s' &
                 (lv' = leak_ES stk lte lv /\ le = LSub[:: la; lb])]])]),
          ty = sword sz , (U16 ≤ sz)%CMP & (sz ≤ U64)%CMP] (* leakage vb.2 and leakage from write_lvals are not used *) 
    | (LowerEq sz a b, lte) =>
      exists b1 b2 b3 b4 vs, 
      [/\ sem_pexprs gd s [:: a; b] = ok vs, exec_sopn (Ox86 (CMP sz)) (unzip1 vs) = ok [:: Vbool b1; Vbool b2; Vbool b3; Vbool b4; v'] 
          & unzip2 vs = leak_ES stk lte le]
    | (LowerLt sz a b, lte) =>
      exists b1 b2 b3 b4 vs, 
      [/\ sem_pexprs gd s [:: a; b] = ok vs, exec_sopn (Ox86 (CMP sz)) (unzip1 vs) = ok [:: Vbool b1; v'; Vbool b2; Vbool b3; Vbool b4] & 
       unzip2 vs = leak_ES stk lte le]
    | (LowerIf t a e1 e2, lte) =>
      check_size_16_64 (wsize_of_lval l) = ok tt ∧ 
      e = Pif t a e1 e2 ∧ wsize_of_lval l = wsize_of_stype ty ∧ 
      ∃ sz', stype_of_lval l = sword sz' (* leakage due to Pif is not used *)
    | (LowerLea sz l, lte) =>
      ((U16 ≤ sz)%CMP && (sz ≤ U64)%CMP ∧ check_scale (wunsigned (lea_scale l)) ∧
       Sv.Subset (read_lea l) (read_e e) ∧
       exists w: word sz,
        v' = Vword w /\ sem_lea sz (evm s) l = ok w) (* don't know how to get le = l1 ; l2 where l1, l2 is leak corresponding to a and b*)
    | (LowerConcat hi lo, lte) =>
      ∃ vs,
        [/\ sem_pexprs gd s [:: hi ; lo ] = ok vs,
         exec_sopn Oconcat128 (unzip1 vs) = ok [:: v' ]
         & unzip2 vs = leak_ES stk lte le]

    | (LowerAssgn, lte) => (True (*/\ lte = LT_idseq LT_id*)) 
    end.
  Proof.
   rewrite /lower_cassgn_classify.
   move: e Hs=> [z|b|n|x| g |x e|sz x e|o e|o e1 e2| op es |e e1 e2] //.
   (* Pvar *) (* done *)
   + rewrite /=. t_xrbindP.
     case: x => - [] [] // sz vn vi /= vy /type_of_get_var [sz'] [Hs Hs'] hv hl.
     have := truncate_val_subtype Hv'. rewrite hv in Hs. rewrite Hs -(truncate_val_has_type Hv').
     case hty: (type_of_val v') => [ | | | sz'' ] //= hle.
     case: (write_lval_undef Hw hty) => w ? {hty}; subst v'.
     have [s'' [w'' [? [? _]]]]:= truncate_val_wordI Hv'; subst.
     case: Hs => ?; subst.
     case: ifP => // h; eexists; first reflexivity.
     split; first exact: (cmp_le_trans hle (cmp_le_trans Hs' h)).
     exists sz'. exists w''. by split. 
   (* Pload *) (* done *)
   + rewrite /=; t_xrbindP=> y vy hg hp' [vg lg] he up hp w hr hv hle; subst v; case: ifP => // ?.
     have {Hv'} [sz' [? hle' ?]] := truncate_val_word Hv'.
     subst v' ty => /=.
     eexists; first reflexivity.
     split;first exact: (cmp_le_trans hle').
     by eauto.
   (* Papp1 *) (* done *)
   + case: o => //.
      (* Oword_of_int *)
      - move => sz; case: e => // z [?]; subst v.
        have {Hv'} [sz' [? hle ?]] := truncate_val_word Hv'.
        subst v' ty => /=.
        by case: ifP => // hle'; eauto 6.
     (* Osignext *)
      + rewrite /= /sem_sop1 /=; t_xrbindP. 
        move=> sz sz' -[x lx] ok_x vx x' /to_wordI [szx] [wx] /= [hle] hx hx' hvx hv hl; 
        rewrite hv in hvx;subst x x' v vx.
        case: sz' Hv' hle => // /truncate_val_word [sz'] [hty hle'] hv' hle; subst ty v'.
        (* U8 *)
        - case: andP => // - []. move=> /andP [] hs hs' /eqP[] ?; subst sz.
          rewrite /= ok_x /= zero_extend_sign_extend /exec_sopn //=
           /sopn_sem /= /x86_MOVSX /check_size_16_64 hs /=. exists [:: (Vword wx, lx)].
          split=> //=. by rewrite /truncate_word /= hle /= hs' /=. by rewrite -hl /=.
        (* U16 *)
        - case: andP => // - [] hs /eqP[] ?; subst sz.
          rewrite /= ok_x /= zero_extend_sign_extend /exec_sopn //= 
            /sopn_sem /= /x86_MOVSX /check_size_32_64 hs. exists [:: (Vword wx, lx)].
          split=> //=. by rewrite /truncate_word /= hle /=. by rewrite -hl /=.
        (* U32 *)
        case: andP => // - [] /eqP ? /eqP[] /= ?; subst sz sz'.
        rewrite ok_x /= zero_extend_sign_extend // /exec_sopn /= /sopn_sem /= /x86_MOVSX.
        exists [:: (Vword wx, lx)]. split=> //=. by rewrite /truncate_word /= hle /=. by rewrite -hl /=.
      (* Ozeroext *)
      + rewrite /= /sem_sop1 /=; t_xrbindP.
        move=> sz sz' -[x lx] ok_x vx x' /to_wordI [szx] [wx] /= [hle] hx hx' hvx hv hl; 
        rewrite hv in hvx;subst x x' v vx.
        case: sz' Hv' hle => // /truncate_val_word [sz'] [hty hle'] hv' hle; subst ty v'.
        (* U8 *)
        - case: andP => // - [] hs /eqP[] ?; subst sz.
          rewrite /= ok_x /= zero_extend_u /exec_sopn /= /sopn_sem /= /x86_MOVZX /check_size_16_64 hs.
          exists [:: (Vword wx, lx)].
          split=> //=. by rewrite /truncate_word /= hle /=. by rewrite -hl /=.
        (* U16 *)
        - case: andP => // - [] hs /eqP[] ?; subst sz.
          rewrite /= ok_x /= zero_extend_u /exec_sopn /= /sopn_sem /= /x86_MOVZX /check_size_32_64 hs.
          exists [:: (Vword wx, lx)].
          split=> //=. by rewrite /truncate_word /= hle /=. by rewrite -hl /=.
        (* U32 *)
        case: andP => // - [] /eqP ? /eqP[] /= ?; subst sz sz'.
        rewrite ok_x /exec_sopn /= /= zero_extend_u. exists [:: (Vword wx, lx)].
        split=> //=. by rewrite /truncate_word /= hle /=. by rewrite -hl /=.
      (* Olnot *)
      + rewrite /= /sem_sop1 => sz; t_xrbindP.
        move=> -[v1 le1] Hz w z' /to_wordI [sz'] [z] [Hsz] /= Hv1 Hz' Hw' Hv Hl; subst.
        case: andP => // - [hsz] /eqP ?; subst ty.
        rewrite /truncate_val /= /truncate_word cmp_le_refl zero_extend_u in Hv'.
        case: Hv' => ?; subst v'.
        rewrite /sem_pexprs /= Hz /exec_sopn /= /sopn_sem /=
        /x86_NOT /check_size_8_64 hsz. exists [:: (Vword z, le)].
        split=> //=. by rewrite /truncate_word /= Hsz /=.
      (* Oneg *)
      + rewrite /= /sem_sop1 => - [] // sz; t_xrbindP.
        move=> -[v1 le1] Hv w z' /to_wordI [sz'] [z] [Hsz] /= Hv1 Hz' Hw' Hv'' Hl; subst.
        case: andP => // - [hsz] /eqP ?; subst ty.
        split. reflexivity.
        rewrite /truncate_val /= /truncate_word /= cmp_le_refl /= zero_extend_u in Hv'.
        case: Hv' => ?; subst v'.
        rewrite /sem_pexprs /= Hv /exec_sopn /= /sopn_sem /= /x86_NEG /check_size_8_64 /=.
        exists [:: (Vword z, le)]. eexists. split=> //. rewrite /=. rewrite /truncate_word /= Hsz /= hsz /=.
        auto. rewrite /=. by rewrite Hw /=.
    (* Papp2 *) (* done *)
    + case: o => // [[] sz |[] sz|[] sz|[]// u sz| []// u sz|sz|sz|sz|sz|sz|sz|[]sz|[] 
      // sg sz | ve sz | ve sz | ve sz | ve sz | ve sz | ve sz] //.
      case: andP => //;last first. 
      case: is_lea=> //.
      case: (add_inc_dec_classify _ _ _) => a b //. case: a=> //.
      move=> -[]. move=> hsz64 /eqP ?; subst ty.
      (* Oadd Op_w *)
       + rewrite /= /sem_sop2 /=; t_xrbindP=> -[v1 l1] ok_v1 -[v2 l2] ok_v2.
        move => vw vw' /to_wordI [w1] [z1] [hle1] /= hv1 hv2; subst.
        move => vw1 /to_wordI [w2] [z2] [hle2] /= hv1' hv2'; subst.
        move => <- hvt hle /=. rewrite -hvt in Hv'. 
        rewrite /truncate_val /= /truncate_word /= cmp_le_refl /= zero_extend_u in Hv'.
        case: Hv' => ?; subst v'.
        case Heq: is_lea => [lea|].
        + (* LEA *)
          case/is_leaP: Heq => /andP [hsz1 hsz2] hsub hlea hsc.
          split; first by rewrite hsz1 hsz2.
          split => //; split => //=.
          eexists; split; first reflexivity.
          rewrite -(zero_extend_u (_ + _)).
          have Hlea := (mk_leaP hsz2 (cmp_le_refl _) hlea). move: (Hlea s le). rewrite /=.
          rewrite /= ok_v1 ok_v2 /= /sem_sop2 /= /truncate_word hle1 hle2 /=.
          by rewrite hle => /(_ _ erefl) [].

        move => {Heq}.
        have /= := @add_inc_dec_classifyP s sz e1 e2.
        rewrite ok_v1 ok_v2 /= => /(_ _ _ _ _ _ _ erefl).
        case: (add_inc_dec_classify _ _ _) => [] [] a b.
        (* AddInc *)
        * case => [sz'] [w'] [le''] [hsz]; rewrite /sem_pexprs /=; move=> [] hl1.
          have hsz' : (sz ≤ sz')%CMP. by case: hsz => ->. move=> [] <- hle' /=.
          rewrite /exec_sopn /sopn_sem /= /x86_INC /rflags_of_aluop_nocf_w /flags_w
           /= /check_size_8_64 hsz64 /=. eexists. eexists. eexists. eexists. exists [:: (Vword w', leak_E stk b (LSub [:: l1; l2]))].
          split=> //=. split=> //=. by rewrite hl1 -hle' /=. by rewrite /= /truncate_word hsz' /=. by rewrite -hle. 
         (* AddDec *)
        * case => sz' [w'] [le1] [hsz]; rewrite /sem_pexprs /=; move=> [] hl1.
          have hsz' : (sz ≤ sz')%CMP. by case: hsz => ->. move=> [] <- hle' /=.
          rewrite /exec_sopn /sopn_sem /= /x86_DEC /rflags_of_aluop_nocf_w /flags_w
           /= /check_size_8_64 hsz64 /=. eexists. eexists. eexists. eexists. exists [:: (Vword w', leak_E stk b (LSub [:: l1; l2]))].
          split=> //=. split=> //=. by rewrite hl1 -hle' /=. by rewrite /= /truncate_word hsz' /=. by rewrite -hle. 
        (* AddNone *)
        split=> //.
        rewrite read_es_cons {2}/read_e /= !read_eE. SvD.fsetdec.
        rewrite /= ok_v1 ok_v2 /= /exec_sopn /= /sem_sopn /= /sopn_sem /=
          /x86_ADD /= /check_size_8_64 hsz64 /=. exists [:: (Vword z1, l1); (Vword z2, l2)]. eexists. 
        split=> //=. by rewrite /truncate_word /= hle1 hle2 /=. by rewrite /= Hw /=. case: b=> _ -> /=. by rewrite -hle.
       
      
      (* Omul Op_w *)
      + rewrite /= /sem_sop2 /=; t_xrbindP => -[v1 l1] ok_v1 -[v2 l2] ok_v2.
        move => vw vw' /to_wordI [w1] [z1] [hle1 /= hle11 hle12]; subst.
        move => vw'' /to_wordI [w2] [z2] [hle2 /= hle21 hle22]; subst.
        move => hvw hv hl; subst v vw.
        case: andP => //;last first. 
        case: is_lea=> //.
        case: (mulr _ _ _) => a b //. 
         move=>[hsz64] /eqP ?; subst ty.
        rewrite /truncate_val /= /truncate_word cmp_le_refl zero_extend_u in Hv'.
        case: Hv' => ?; subst v'.
        case Heq: is_lea => [lea|].
        (* LEA *)
        + case/is_leaP: Heq => /andP [hsz1 hsz2] hsub hlea hsc.
          split; first by rewrite hsz1 hsz2.
          split => //; split => //=.
          eexists; split; first reflexivity.
          rewrite -(zero_extend_u (_ * _)).
          have Hlea := (mk_leaP hsz2 (cmp_le_refl _) hlea). move: (Hlea s le). rewrite /=.
          rewrite /= ok_v1 ok_v2 /= /sem_sop2 /= /truncate_word /= hle1 /= hle2 /=.
          by rewrite hl => /(_ _ erefl) [].
        move => {Heq}. 
        case Heq : mulr => [[o e'] lte'] //=.
        have := mulr_ok ok_v1 ok_v2 hle1 hle2 hsz64 Hw Heq. move=> [vs] [vs'] [Hsub] -> /=. move=> Hx Hl Hws.
        split=> //. exists vs. eexists. split=> //. apply Hx. apply Hws.
        by rewrite -hl. 

      (* Osub Op_w *)
      + rewrite /= /sem_sop2 /=; t_xrbindP => -[v1 l1] ok_v1 -[v2 l2] ok_v2.
        move => vw vw' /to_wordI [w1] [z1] [hle1 /= hle11 hle12]; subst.
        move => vw'' /to_wordI [w2] [z2] [hle2 /= hle21 hle22]; subst.
        move => hwv hwv' hl; subst v vw.
        case: andP => //. move=> [hsz64] /eqP ?; subst ty.
        rewrite /truncate_val /= /truncate_word cmp_le_refl zero_extend_u in Hv'.
        case: Hv' => ?; subst v'.
        case Heq: is_lea => [lea|].
        (* LEA *)
        * case/is_leaP: Heq => /andP [hsz1 hsz2] hsub hlea hsc.
          split; first by rewrite hsz1 hsz2.
          split => //; split => //=.
          eexists; split; first reflexivity.
          rewrite -(zero_extend_u (_ - _)).
          have Hlea := (mk_leaP hsz2 (cmp_le_refl _) hlea). move: (Hlea s le). rewrite /=.
          rewrite /= ok_v1 ok_v2 /= /sem_sop2 /= /truncate_word /= hle1 /= hle2 /=.
          by rewrite hl => /(_ _ erefl) [].

        have := sub_inc_dec_classifyP sz e2.
        case: (sub_inc_dec_classify _ _)=> [He2|He2|//]; try subst e2.
        (* SubInc *)
<<<<<<< HEAD
        * move: ok_v2 => /= [] hw2 [] -> [] <- hl2.
          rewrite ok_v1 /= /exec_sopn /sopn_sem /= /truncate_word /=. 
          eexists _, _, _, _. exists [:: (Vword z1, l1)]; repeat f_equal. split=> //. split=> //.
          rewrite /= /truncate_word /=. rewrite hw2 /= in hle1. rewrite hle1 /=.
          rewrite /x86_INC /check_size_8_64. rewrite hw2 /= in hsz64. 
          rewrite hsz64 /rflags_of_aluop_nocf_w /flags_w /=.
          rewrite zero_extend_u /wrepr CoqWord.word.mkwordN1E /=. repeat f_equal.
          ssrring.ssring. 
          by rewrite -hl /=. 
=======
        * move: ok_v2 => /ok_word_inj [??]; subst.
          rewrite ok_v1 /= /exec_sopn /sopn_sem /= /truncate_word hle1 /=.
          rewrite /x86_INC /check_size_8_64 hsz64 /rflags_of_aluop_nocf_w /flags_w /=.
          eexists _, _, _, _. repeat f_equal.
          rewrite zero_extend_u /wrepr CoqWord.word.mkwordN1E.
          ssring.
>>>>>>> c6f4f898
        (* SubDec *)
        * move: ok_v2 => /= [] hw2 [] -> [] <- hl2.
          rewrite ok_v1 /= /exec_sopn /sopn_sem /= /truncate_word /=. 
          eexists _, _, _, _. exists [:: (Vword z1, l1)]. split=> //. split=> //.
          rewrite /= /truncate_word /=. rewrite hw2 /= in hle1. rewrite hle1 /=.
          rewrite /x86_DEC /check_size_8_64. rewrite hw2 /= in hsz64.
          rewrite hsz64 /rflags_of_aluop_nocf_w /flags_w /=.
          by rewrite zero_extend_u /wrepr CoqWord.word.mkword1E /=.
          by rewrite -hl /=.
        (* SubNone *)
        + split. by rewrite read_es_swap.
          rewrite /= ok_v1 ok_v2 /= /exec_sopn /sopn_sem /=. 
          exists [:: (Vword z1, l1); (Vword z2, l2)]. eexists. split=> //=.
          by rewrite /truncate_word /= hle1 /= hle2 /x86_SUB /check_size_8_64 hsz64 /=. 
          by rewrite /= Hw /=. by rewrite -hl /=.

       case: is_lea=> //.
       case: (sub_inc_dec_classify _ _) => //.

      (* Odiv (Cmp_w u sz) *) (* done *)
      + case: ifP => // /andP [] /andP [] hsz1 hsz2 /eqP ?;subst ty.
        rewrite /sem_pexprs /=; t_xrbindP => -[v1 l1] hv1 -[v2 l2] hv2.
        rewrite /sem_sop2 /= /mk_sem_divmod;t_xrbindP => /= vw w1 hw1 w2 hw2 w3 hw3 hvw hv hl; subst v vw.
        move: Hv'; rewrite /truncate_val /= /truncate_word cmp_le_refl /= => /ok_inj ?; subst v'.
        split => //.
        exists v1, v2, w1, l1, l2;split => //.
        move=> s1 hs1 hl' he.
        have -> /= := sem_pexpr_same _ hs1 hv1; last first.
        + move: he; rewrite /read_e /= /disj_fvars /lowering.disj_fvars !read_eE /disjoint.
          by rewrite /is_true !Sv.is_empty_spec;SvD.fsetdec.
        split => //.
        have -> /= := sem_pexpr_same _ hs1 hv2; last first.
        + move: he; rewrite /read_e /= /disj_fvars /lowering.disj_fvars !read_eE /disjoint.
          by rewrite /is_true !Sv.is_empty_spec;SvD.fsetdec. auto.
        case: ifP hw3 => // hdiv []; simpl in * => {he}.
        case/Bool.orb_false_elim: hdiv => /eqP neq hdiv.
        case: u => /= ?; subst w3.
          rewrite /= /exec_sopn /sopn_sem /= /x86_IDIV /x86_DIV !truncate_word_u
             /check_size_16_64 /= hsz1 hsz2 /= hw1 /= hw2 /=.
        + rewrite /=  wdwords0 (wsigned_quot_bound neq hdiv) /=.
          move: Hw. rewrite /wdivi zero_extend_u => /(write_lval_same hl' hs1) [s1' [hs1'] ?] /=.
          exists s1'. eexists. exists [:: LEmpty; LEmpty; LEmpty; LEmpty; LEmpty; lv; LEmpty]. split=> //=.
          by rewrite hs1' /=.
        have hw2' : (wunsigned w2 == 0%Z) = false.
        + by apply /negbTE; apply /eqP => h; apply neq, wunsigned_inj.
        move: Hw;rewrite /wdivi zero_extend_u => /(write_lval_same hl' hs1) [s1' [hs1'] ?] /=.
        rewrite /= /exec_sopn /sopn_sem /= /x86_IDIV /x86_DIV !truncate_word_u
             /check_size_16_64 /= hsz1 hsz2 /= hw1 /= hw2 /=.
        rewrite hw2' /= wdwordu0.
        move: hw2' => /negbT -/(wunsigned_div_bound w1) -/negbTE -> /=.
        exists s1'. eexists. exists [:: LEmpty; LEmpty; LEmpty; LEmpty; LEmpty; lv; LEmpty]. split=> //=. 
        by rewrite hs1'.
      (* Omod (Cmp_w u sz) *) (* done *)
      + case: ifP => // /andP [] /andP [] hsz1 hsz2 /eqP ?;subst ty.
        rewrite /sem_pexprs /=; t_xrbindP => -[v1 l1] hv1 -[v2 l2] hv2.
        rewrite /sem_sop2 /= /mk_sem_divmod;t_xrbindP => /= vw w1 hw1 w2 hw2 w3 hw3 hvw hv hl; subst v vw.
        move: Hv'; rewrite /truncate_val /= /truncate_word cmp_le_refl /= => /ok_inj ?; subst v'.
        split => //.
        exists v1, v2, w1, l1, l2;split => //.
        move=> s1 hs1 hl' he.
        have -> /= := sem_pexpr_same _ hs1 hv1; last first.
        + move: he; rewrite /read_e /= /disj_fvars /lowering.disj_fvars !read_eE /disjoint.
          by rewrite /is_true !Sv.is_empty_spec;SvD.fsetdec.
        split => //.
        have -> /= := sem_pexpr_same _ hs1 hv2; last first.
        + move: he; rewrite /read_e /= /disj_fvars /lowering.disj_fvars !read_eE /disjoint.
          by rewrite /is_true !Sv.is_empty_spec;SvD.fsetdec. auto.
        case: ifP hw3 => // hdiv []; simpl in * => {he}.
        case/Bool.orb_false_elim: hdiv => /eqP neq hdiv.
        case: u => /= ?; subst w3;
          rewrite /= /exec_sopn /sopn_sem /= /x86_IDIV /x86_DIV !truncate_word_u
             /check_size_16_64 /= hsz1 hsz2 /= hw1 /= hw2 /=.
        + rewrite /=  wdwords0 (wsigned_quot_bound neq hdiv) /=.
          move: Hw. rewrite /wdivi zero_extend_u => /(write_lval_same hl' hs1) [s1' [hs1'] ?] /=.
          exists s1'. eexists. exists [:: LEmpty; LEmpty; LEmpty; LEmpty; LEmpty; LEmpty; lv]. split=> //=.
          by rewrite hs1' /=.
        have hw2' : (wunsigned w2 == 0%Z) = false.
        + by apply /negbTE; apply /eqP => h; apply neq, wunsigned_inj.
        move: Hw;rewrite /wdivi zero_extend_u => /(write_lval_same hl' hs1) [s1' [hs1'] ?] /=.
        rewrite hw2' /= wdwordu0.
        move: hw2' => /negbT -/(wunsigned_div_bound w1) -/negbTE -> /=.
        exists s1'. eexists. exists [:: LEmpty; LEmpty; LEmpty; LEmpty; LEmpty; LEmpty; lv]. split=> //=. 
        by rewrite hs1'.

      (* Oland Op_w *)
      + case handn : is_andn=> [a lte]. case: a handn. move=>[a1 a2] handn.
        + move=> he.
          have : sem_pexpr gd s (Papp2 (Oland sz) (Papp1 (Olnot sz) a1) a2) = ok (v, leak_E stk lte le) /\
                 Sv.Subset (read_es [:: a1; a2]) (read_e (Papp2 (Oland sz) e1 e2)).
          + have hlnot : forall e, match is_lnot e with
                                   | Some a => exists sz, e = Papp1 (Olnot sz) a
                                   | _      => True
                                   end.
            + by case => //= -[] // ??;eexists;eauto. 
            move: handn (hlnot e1) (hlnot e2); rewrite /is_andn.
            case: (is_lnot).
            + move=> a1' [] h1 h2 hlte [sz1 ?] ?; subst e1 a1' a2.
              move: he;rewrite /= /sem_sop2 /= /sem_sop1 /=.
              t_xrbindP => -[y yl] -[h hl] ha1 wv wv' /to_wordI [sz' [w' [hsz]]] /= hh hwv' hwv [] hw1 hleak;subst h wv' wv.
              move=> -[y' tl'] -> /= wn wn' /to_wordI [sz1' [wn1 [hsz1]]]. rewrite -hw1 /=.
              move=> /Vword_inj [heq]; subst sz1' => /= hwn1 hwn; subst wn1 wn'.
              move=> w3 /to_wordI [sz2 [wn2 [hsz2]]] h1 h2 h3 h4 hleak'; subst y' w3 wn v.
              have hle := cmp_le_trans hsz1 hsz.
              rewrite ha1 /= /truncate_word hle /= truncate_word_u /= hsz2 /=.
              rewrite !wnot_zero_extend // zero_extend_idem // -hlte -hleak' hleak; split => //.
              by rewrite /read_e /read_es /= !read_eE; SvD.fsetdec.
            case: (is_lnot) => //.
            move=> a1' [] ha ha' hlte _ [sz1 hp]; subst e1 a1' e2.
            move: he;rewrite /= /sem_sop2 /= /sem_sop1 /=.
            t_xrbindP => -[y yl] -> -[w wl] -[wa wl'] -> h3 h3' /to_wordI [sz' [w' [hsz]]] /= hwa1 hwa2 hwa3 [] hw4 hleak;subst wa h3' h3 w.
            move=> w2 w2' /to_wordI [sz1' [wn1 [hsz1]]] hw2 hw2';subst y w2'.
            move=> w3 /to_wordI [sz2 [wn2 [hsz2]]].
            move=> /Vword_inj [heq ]; subst sz1 => /= hwn2 hw3 hw2 hv hleak'; subst wn2 w3 w2 v.
            have hle := cmp_le_trans hsz2 hsz.
            rewrite /truncate_word hle hsz1 /= truncate_word_u /=.
            rewrite !wnot_zero_extend // zero_extend_idem // (@wandC sz) -hlte -hleak' hleak; split=> //=. 

          (* some *)
          move=> []; rewrite /= /sem_sop1 /sem_sop2 /=.
          t_xrbindP => -[v1 l1] -[va1 la1] ha1 wa1 wa1' /= hva1 /= hwa1 [] hv1 hl1 -[va2 la2] ha2 wa2 wa2' hwa2 twa2 hva2 h1 h2 hl2 hread.
          subst v wa2 v1.
          case hty: (_ ≤ _)%CMP => /=.
          + case hty32: (_ ≤ _)%CMP => //=.
            case : eqP => //= ?; subst ty.
            split;first by apply hread.
            rewrite /exec_sopn /sopn_sem /= ha1 /= ha2 /=. exists [:: (va1, la1); (va2, la2)]. rewrite /= hva1 /= hva2 /=.
            rewrite /x86_ANDN /check_size_32_64 hty32 hty /=. eexists. split=> //.
            move: Hv' hwa2; rewrite -hwa1 /truncate_val /= /truncate_word cmp_le_refl /=.
            rewrite !zero_extend_u => /ok_inj ? /ok_inj ?; subst wa2' v'.
            by rewrite Hw /=.
            by rewrite /leak_ES -hl2 /= -hl1.
          case : eqP => //= ?; subst ty.
          rewrite /exec_sopn /sopn_sem /= ha1 /= ha2 /=. exists [:: (va1, la1); (va2, la2)]. split=> //=. 
          rewrite hva1 /= hva2 /=.
          rewrite /x86_VPANDN /x86_u128_binop (wsize_nle_u64_check_128_256 hty) /=.
          move: Hv' hwa2; rewrite -hwa1 /truncate_val /= /truncate_word cmp_le_refl /=.
          rewrite !zero_extend_u => /ok_inj ? /ok_inj ?; subst wa2' v'.
          by [].
          by rewrite /leak_ES -hl2 /= -hl1.
        (* None *)
        rewrite /is_andn /=. case: eqP; last by rewrite andbF => _ _ /=; case: ifP.
        case: (is_lnot)=>//.  case: (is_lnot) => //. move=> hsz [] hlte. move: hsz.
        move => ?; subst ty; rewrite /= /sem_sop2 /=; t_xrbindP => -[v1 l1] ok_v1 -[v2 l2] ok_v2.
        move => w w' /to_wordI [sz1] [w1] [hw1 /= h1 /= h2]; subst.
        move => w'' /to_wordI [sz2] [w2] [hw2 /= h3 /= h4]; subst.
        move => ? ? hleak; subst w v.
        move: Hv'; rewrite /truncate_val /= /truncate_word cmp_le_refl zero_extend_u => /ok_inj ?; subst v'.
        case hty: (_ ≤ _)%CMP; rewrite /exec_sopn /sopn_sem /= ok_v1 ok_v2 /= /truncate_word /=.
        * (* AND *)
          split. by rewrite read_es_swap.
          rewrite /x86_AND /check_size_8_64 hty /=. exists [:: (Vword w1, l1); (Vword w2, l2)]. rewrite /= /truncate_word /= hw1 /= hw2 /=. 
          eexists. split=> //=. by rewrite Hw /=.  by rewrite -hleak.
        (* VPAND *)
        rewrite /x86_VPAND /x86_u128_binop /=.
        rewrite (wsize_nle_u64_check_128_256 hty). exists [:: (Vword w1, l1); (Vword w2, l2)]. split=> //=.
        by rewrite /truncate_word /= hw1 /= hw2 /=. by rewrite -hleak.

      (* Olor Op_w *) (* done *)
      + case: eqP; last by rewrite andbF => _ _ /=; case: ifP.
        move => ?; subst ty; rewrite /= /sem_sop2 /=; t_xrbindP => -[v1 l1] ok_v1 -[v2 l2] ok_v2.
        move => wv wv' /to_wordI [sz1] [w1] [hw1 /= hw11 hw12]; subst.
        move => wv'' /to_wordI [sz2] [w2] [hw2 /= hw21 hw22]; subst.
        move => hwv hv hl; subst wv v.
        move: Hv'; rewrite /truncate_val /= /truncate_word cmp_le_refl zero_extend_u => /ok_inj ?; subst v'.
        case hty: (_ ≤ _)%CMP.  
        * (* OR *)
          rewrite /exec_sopn /sopn_sem /= ok_v1 ok_v2 /= /truncate_word /=. 
          split. by rewrite read_es_swap. exists [:: (Vword w1, l1); (Vword w2, l2)]. rewrite /=. 
          rewrite /= /truncate_word /= hw1 hw2 /=.
          rewrite /x86_OR /check_size_8_64 hty /=. eexists. split=> //. rewrite /=. by rewrite Hw /=.
          by rewrite -hl /=.
        (* VPOR *)
        rewrite /=.
        rewrite /x86_VPOR /x86_u128_binop /= ok_v1 /= ok_v2 /=. exists [:: (Vword w1, l1); (Vword w2, l2)].
        split=> //. rewrite /= in hw1. rewrite /= in hw2.
        by rewrite /= /exec_sopn /sopn_sem /= /truncate_word /= hw1 hw2 /= /x86_VPOR /= 
        /x86_u128_binop (wsize_nle_u64_check_128_256 hty) /=. by rewrite -hl /=.

      (* Olxor Op_w *) (* done *)
      + case: eqP; last by rewrite andbF => _ _ /=; case: ifP.
        move => ?; subst ty; rewrite /= /sem_sop2 /=; t_xrbindP => -[v1 l1] ok_v1 -[v2 l2] ok_v2.
        move => wv wv' /to_wordI [sz1] [w1] [hw1 /= hw11 hw12]; subst.
        move => ? /to_wordI [sz2] [w2] [hw2 /= hw21 hw22]; subst.
        move => hwv hv hl; subst wv v.
        move: Hv'; rewrite /truncate_val /= /truncate_word cmp_le_refl zero_extend_u => /ok_inj ?; subst v'.
        case hty: (_ ≤ _)%CMP.  
        * (* OR *)
          rewrite /exec_sopn /sopn_sem /= ok_v1 ok_v2 /= /truncate_word /=. 
          split. by rewrite read_es_swap. exists [:: (Vword w1, l1); (Vword w2, l2)]. rewrite /=. 
          rewrite /= /truncate_word /= hw1 hw2 /=.
          rewrite /x86_XOR /check_size_8_64 hty /=. eexists. split=> //. rewrite /=. by rewrite Hw /=.
          by rewrite -hl /=.
        (* VPOR *)
        rewrite /=.
        rewrite /x86_VPOR /x86_u128_binop /= ok_v1 /= ok_v2 /=. exists [:: (Vword w1, l1); (Vword w2, l2)].
        split=> //. rewrite /= in hw1. rewrite /= in hw2.
        by rewrite /= /exec_sopn /sopn_sem /= /truncate_word /= hw1 hw2 /= /x86_VPXOR /= 
        /x86_u128_binop (wsize_nle_u64_check_128_256 hty) /=. by rewrite -hl /=.
     
     (* Olsr *) (* done *)
      + case: andP => // - [hsz64] /eqP ?; subst ty.
        rewrite /sem_pexprs /=; t_xrbindP => -[v1 l1] -> -[v2 l2] -> vo.
         rewrite /sem_sop2 /exec_sopn /sopn_sem /=.
         t_xrbindP => w1 /= hw1 w2 hw2 <- /= Hv hle; subst v.
         move: Hv'; rewrite /truncate_val /= /truncate_word cmp_le_refl zero_extend_u => /ok_inj ?; subst v'.
         split. by rewrite read_es_swap.
         move: Hw; rewrite /sem_shr /sem_shift /x86_SHR /check_size_8_64 hsz64.
         exists [:: (v1, l1); (v2, l2)]. rewrite /=. rewrite hw1 hw2 /=.
         case: eqP.
         * move=> H. move: Hw. rewrite H /=; rewrite /= wshr0. move=> //. eexists. split=> //=.
           by rewrite Hw /=. by rewrite -hle.
         move => _ /=. move: Hw. case: ifP=> /= H. eexists. split=> //=. by rewrite Hw /=. 
         by rewrite -hle. move => Hw /=. eexists. split=> //=. by rewrite Hw /=. 
         by rewrite -hle.


      (* Olsl *) (* done *)
      + case: andP => // - [hsz64] /eqP ?; subst ty.
        rewrite /sem_pexprs /=; t_xrbindP => -[v1 l1] -> -[v2 l2] -> vo.
         rewrite /sem_sop2 /exec_sopn /sopn_sem /=.
         t_xrbindP => w1 /= hw1 w2 hw2 <- /= Hv hle; subst v.
         move: Hv'; rewrite /truncate_val /= /truncate_word cmp_le_refl zero_extend_u => /ok_inj ?; subst v'.
         split. by rewrite read_es_swap.
         move: Hw; rewrite /sem_shl /sem_shift /x86_SHL /check_size_8_64 hsz64.
         exists [:: (v1, l1); (v2, l2)]. rewrite /=. rewrite hw1 hw2 /=.
         case: eqP.
         * move=> H. move: Hw. rewrite H /=; rewrite /= wshl0. move=> //. eexists. split=> //=.
           by rewrite Hw /=. by rewrite -hle.
         move => _ /=. move: Hw. case: ifP=> /= H. eexists. split=> //=. by rewrite Hw /=. 
         by rewrite -hle. move => Hw /=. eexists. split=> //=. by rewrite Hw /=. 
         by rewrite -hle.

      (* Oasr *) (* done *)
      + case: andP => // - [hsz64] /eqP ?; subst ty.
        rewrite /sem_pexprs /=; t_xrbindP => -[v1 l1] -> -[v2 l2] -> vo.
         rewrite /sem_sop2 /exec_sopn /sopn_sem /=.
         t_xrbindP => w1 /= hw1 w2 hw2 <- /= Hv hle; subst v.
         move: Hv'; rewrite /truncate_val /= /truncate_word cmp_le_refl zero_extend_u => /ok_inj ?; subst v'.
         split. by rewrite read_es_swap.
         move: Hw; rewrite /sem_sar /sem_shift /x86_SAR /check_size_8_64 hsz64.
         exists [:: (v1, l1); (v2, l2)]. rewrite /=. rewrite hw1 hw2 /=.
         case: eqP.
         * move=> H. move: Hw. rewrite H /=; rewrite /= wsar0. move=> //. eexists. split=> //=.
           by rewrite Hw /=. by rewrite -hle.
         move => _ /=. move: Hw. case: ifP=> /= H. eexists. split=> //=. by rewrite Hw /=. 
         by rewrite -hle. move => Hw /=. eexists. split=> //=. by rewrite Hw /=. 
         by rewrite -hle.
      
       
      (* Oeq Op_w *) (* done *)
      + case: andP => // - [hsz64] /eqP ?; subst ty.
        rewrite /= /sem_sop2 /=; t_xrbindP => -[v1 l1] ok_v1 -[v2 l2] ok_v2.
        move => w w' /to_wordI [sz1] [w1] [hw1 /= hw11 hw12]; subst.
        move => w'' /to_wordI [sz2] [w2] [hw2 /= hw21 hw22]; subst.
        move => hw hv hle; subst w v.
        move/ok_inj: Hv' => ?; subst v'.
        rewrite ok_v1 /= ok_v2 /=. 
        eexists. eexists. eexists. eexists. exists [:: (Vword w1, l1); (Vword w2, l2)]. split=>//. 
        + rewrite /exec_sopn /sopn_sem /= /truncate_word /x86_CMP /= hw1 /= hw2 /=.
          rewrite /check_size_8_64 hsz64 /=.
          rewrite -(GRing.subr_eq0 (zero_extend sz w1)). reflexivity.
        by rewrite -hle.

      (* Olt Op_w *) (* done *)
      + case: sg => //.
        case: andP => // - [hsz64] /eqP ?; subst ty.
        rewrite /= /sem_sop2 /exec_sopn /sopn_sem /=; t_xrbindP => -[v1 l1] ok_v1 -[v2 l2] ok_v2.
        move => w w' /to_wordI [sz1] [w1] [hw1 /= hw11 hw12]; subst.
        move => w'' /to_wordI [sz2] [w2] [hw2 /= hw21 hw22]; subst.
        move => hw hv hle; subst w v.
        move/ok_inj: Hv' => ?; subst v'.
        rewrite ok_v1 /= ok_v2 /=. 
        eexists. eexists. eexists. eexists. exists [:: (Vword w1, l1); (Vword w2, l2)]. split=>//. 
        rewrite /x86_CMP /rflags_of_aluop /= /truncate_word hw1 hw2 /=;repeat f_equal.
        rewrite /check_size_8_64 hsz64 /=.
        by rewrite CoqWord.word.wltuE.
        by rewrite -hle.

      (* Ovadd ve sz *) (* done *)
      + case: ifP => // /andP [hle /eqP ?]; subst ty.
        rewrite /= /sem_sop2 /exec_sopn /sopn_sem /=;t_xrbindP => -[v1 l1] ok_v1 -[v2 l2] ok_v2.
        move => w w' /to_wordI [sz1] [w1] [hw1 /= hw11 hw12]; subst.
        move => w'' /to_wordI [sz2] [w2] [hw2 /= hw21 hw22]; subst.
        move => hw hv hle'; subst w v.
        move: Hv'; rewrite /truncate_val /= /truncate_word cmp_le_refl zero_extend_u => /ok_inj ?; subst v'.
        rewrite ok_v1 /= ok_v2 /= /x86_VPADD /x86_u128_binop /=.
        exists [:: (Vword w1, l1); (Vword w2, l2)]. split=> //=.
        by rewrite (check_size_128_256_ge hle) /= /truncate_word hw1 hw2.
        by rewrite -hle'. 

      (* Ovsub ve sz *) (* done *)
      + case: ifP => // /andP [hle /eqP ?]; subst ty.
        rewrite /= /sem_sop2 /exec_sopn /sopn_sem /=;t_xrbindP => -[v1 l1] ok_v1 -[v2 l2] ok_v2.
        move => w w' /to_wordI [sz1] [w1] [hw1 /= hw11 hw12]; subst.
        move => w'' /to_wordI [sz2] [w2] [hw2 /= hw21 hw22]; subst.
        move => hw hv hle'; subst w v.
        move: Hv'; rewrite /truncate_val /= /truncate_word cmp_le_refl zero_extend_u => /ok_inj ?; subst v'.
        rewrite ok_v1 /= ok_v2 /= /x86_VPSUB /x86_u128_binop /=.
        exists [:: (Vword w1, l1); (Vword w2, l2)]. split=> //=.
        by rewrite (check_size_128_256_ge hle) /= /truncate_word hw1 hw2.
        by rewrite -hle'. 

      (* Ovmul ve sz *) (* done *)
      + case: ifP => // /andP [/andP[hle1 hle2] /eqP ?]; subst ty.
        rewrite /= /sem_sop2 /exec_sopn /sopn_sem /=;t_xrbindP => -[v1 l1] ok_v1 -[v2 l2] ok_v2.
        move => w w' /to_wordI [sz1] [w1] [hw1 /= hw11 hw12]; subst.
        move => w'' /to_wordI [sz2] [w2] [hw2 /= hw21 hw22]; subst.
        move => hw hv hle; subst w v.
        move: Hv'; rewrite /truncate_val /= /truncate_word cmp_le_refl zero_extend_u => /ok_inj ?; subst v'.
        rewrite ok_v1 /= ok_v2 /= /x86_VPMULL /x86_u128_binop /=.
        rewrite (check_size_32_64_ve hle1) (check_size_128_256_ge hle2).
        exists [:: (Vword w1, l1); (Vword w2, l2)]. split=> //=.
        by rewrite /truncate_word hw1 hw2.
        by rewrite -hle.

      (* Ovlsr ve sz *) (* done *)
      + case: ifP => // /andP [/andP [hle1 hle2] /eqP ?]; subst ty.
        rewrite /= /sem_sop2 /exec_sopn /sopn_sem /=;t_xrbindP => -[v1 l1] ok_v1 -[v2 l2] ok_v2.
        move => w w' /to_wordI [sz1] [w1] [hw1 /= hw11 hw12]; subst.
        move => w'' /to_wordI [sz2] [w2] [hw2 /= hw21 hw22]; subst.
        move => hw hv hle; subst w v.
        move: Hv'; rewrite /truncate_val /= /truncate_word cmp_le_refl zero_extend_u => /ok_inj ?; subst v'.
        rewrite ok_v1 /= ok_v2 /= /x86_VPSRL /x86_u128_shift /=.
        rewrite (check_size_128_256_ge hle2) (check_size_16_64_ve hle1) /=.
        exists [:: (Vword w1, l1); (Vword w2, l2)]. split=> //=.
        by rewrite /truncate_word hw1 hw2.
        by rewrite -hle.

      (* Ovlsl ve sz *) (* done *)
      + case: ifP => // /andP [/andP [hle1 hle2] /eqP ?]; subst ty.
        rewrite /= /sem_sop2 /exec_sopn /sopn_sem /=;t_xrbindP => -[v1 l1] ok_v1 -[v2 l2] ok_v2.
        move => w w' /to_wordI [sz1] [w1] [hw1 /= hw11 hw12]; subst.
        move => w'' /to_wordI [sz2] [w2] [hw2 /= hw21 hw22]; subst.
        move => hw hv hle; subst w v.
        move: Hv'; rewrite /truncate_val /= /truncate_word cmp_le_refl zero_extend_u => /ok_inj ?; subst v'.
        rewrite ok_v1 /= ok_v2 /= /x86_VPSLL /x86_u128_shift /=.
        rewrite (check_size_128_256_ge hle2) (check_size_16_64_ve hle1) /=.
        exists [:: (Vword w1, l1); (Vword w2, l2)]. split=> //=.
        by rewrite /truncate_word hw1 hw2.
        by rewrite -hle.

      (* Ovasr ve sz *) (* done *)
      + case: ifP => // /andP [/andP [hle1 hle2] /eqP ?]; subst ty.
        rewrite /= /sem_sop2 /exec_sopn /sopn_sem /=;t_xrbindP => -[v1 l1] ok_v1 -[v2 l2] ok_v2.
        move => w w' /to_wordI [sz1] [w1] [hw1 /= hw11 hw12]; subst.
        move => w'' /to_wordI [sz2] [w2] [hw2 /= hw21 hw22]; subst.
        move => hw hv hle; subst w v.
        move: Hv'; rewrite /truncate_val /= /truncate_word cmp_le_refl zero_extend_u => /ok_inj ?; subst v'.
        rewrite ok_v1 /= ok_v2 /= /x86_VPSRA /x86_u128_shift /=.
        rewrite (check_size_128_256_ge hle2) (check_size_16_64_ve hle1) /=.
        exists [:: (Vword w1, l1); (Vword w2, l2)]. split=> //=.
        by rewrite /truncate_word hw1 hw2.
        by rewrite -hle.

    (* PappN *)
    + case: op => // - [] // - [] //.
      case: es => // - [] // [] // [] // hi.
      case => // [] // [] // [] // [] // [] // lo [] //.
      case: ty Hv' => // - [] //= ok_v'.
      rewrite /= /sem_opN /exec_sopn /sem_sop1 /=.
      t_xrbindP => ?? [] ?? -> ?? /to_wordI[] szhi [] whi [] szhi_ge /= -> -> <- <- ???? -> <-.
      move => ?? /to_wordI[] szlo [] wlo [] szlo_ge /= -> -> <- <- <- <- ?? /(@ok_inj _ _ _ _) <- <- ??.
      subst => /=.
      case: ok_v' => <-{Hw v'}.
      eexists; split; first reflexivity; last reflexivity.
      rewrite /= /truncate_word zero_extend_u szlo_ge.
      rewrite szhi_ge /=.
      congr (ok [:: (Vword (wrepr _ (word.wcat_r _))) ]).
      by rewrite /= -!/(wrepr U128 _) !wrepr_unsigned.

     (* Pif *)
     rewrite /check_size_16_64.
     by case: stype_of_lval => // w hv; case: andP => // - [] /andP[] -> -> /eqP <-; eauto.
  Qed.

  Lemma vars_I_assgn ii l tag ty e:
    Sv.Equal (vars_I (MkI ii (Cassgn l tag ty e))) (Sv.union (vars_lval l) (read_e e)).
  Proof.
    rewrite /vars_I read_Ii /read_i /write_I /= /vars_lval read_rvE.
    SvD.fsetdec.
  Qed.

  Lemma vmap_eq_except_set q s x v:
    Sv.In x q → s.[ x <- v] = s [\q].
  Proof.
    move=> h a ha. apply: Fv.setP_neq.
      by case: eqP => // ?; subst.
  Qed.

  Definition pwrepr64 n :=
    {| pw_size := U64 ; pw_word := wrepr _ n ; pw_proof := erefl (U64 ≤ U64)%CMP |}.
  
  Lemma opn_no_imm_spec o : 
    (exists sz, o = Ox86 (IMULri sz) /\ opn_no_imm o = Ox86 (IMULr sz)) \/
    opn_no_imm o = o.
  Proof. case: o => /=; auto => -[] => /= *; eauto. Qed.

  Lemma opn_5flags_correct vi ii s a t o cf r xs ys m s' lws:
    disj_fvars (read_es a) →
    disj_fvars (vars_lvals [:: cf ; r ]) →
    sem_pexprs gd s a = ok xs →
    exec_sopn o (unzip1 xs) = ok ys →
    write_lvals gd s [:: Lnone_b vi ; cf ; Lnone_b vi ; Lnone_b vi ; Lnone_b vi ; r] ys = 
    ok (s', lws) →
    ∃ s'' lcf lr,
    [ /\ lws = [:: LEmpty; lcf; LEmpty; LEmpty; LEmpty; lr], 
    sem p'.1 s [seq MkI ii i | i <- (opn_5flags fv m vi cf r t o a).1] 
     (leak_ESI stk (opn_5flags fv m vi cf r t o a).2 (unzip2 xs) lws) s'' &
    eq_exc_fresh s'' s'].
  Proof.
    move=> da dr hx hr hs; rewrite/opn_5flags. 
    case: opn_5flags_cases.
    (* case: 1 Opn5f_large_immed *)
    + move=> x y n z h1 h2 /=; subst a y.
      set ℓ := {|
         emem := emem s;
         evm := (evm s).[{| vtype := sword64; vname := fresh_multiplicand fv U64 |} <- ok (pwrepr64 n)] |}.
      assert (eq_exc_fresh ℓ s) as e.
      by subst ℓ; apply: (conj erefl); apply vmap_eq_except_set, multiplicand_in_fv.
      assert (disj_fvars (read_e x) ∧ disj_fvars (read_es z)) as dxz.
      { clear - da options. eapply disj_fvars_m in da.
        2: apply SvP.MP.equal_sym; eapply read_es_cons.
        apply disj_fvars_union in da;intuition. }
      case: dxz => dx dz.
      case:(write_lvals_same _ e hs). exact dr.
      move=> s'' [] hs' e'.
      move: hx. rewrite /sem_pexprs /=; t_xrbindP => -[y yl] hy z' z1 hz1 /= hz' hxs.
      move: hs'. rewrite -hxs -hz' /= in hr. case: ys hs hr=> // a l hs hr /=. t_xrbindP.
      move=> -[s1 l1] s1' /= h1 [] <- <- h1'. case: l hs hr=> // a0 l hs hr. t_xrbindP=> -[s2 l2] /= h2 h2'.
      case: l hs hr=> // a1 l hs hr. t_xrbindP=> -[s3 l3] /= h3 h3' [] <- <-. case: l hs hr=> // a2 l hs hr. t_xrbindP=> -[s4 l4] h4' h4'' /= h4 <- h4'''.
      case: l hs hr=> // a3 l hs hr. t_xrbindP=> -[s5 l5] h5' /= h5 [] <- <- h5'' /=.
      case: l hs hr=> // a4 l hs hr. t_xrbindP=> -[s6 l6] /= h6 h6' /= hl <- <- /= [] <- <- /= <- /= <- /= hs'' <- /=. case: l hs hr hl=> // hs hr /= [] hl /=; rewrite -hl in hs''; rewrite -hl /=.
      exists s''. exists l2. exists l6. split => //.
      repeat econstructor.
      rewrite /sem_sopn /= !zero_extend_u -/(pwrepr64 _) -/ℓ.
      by rewrite -hxs -hz' /=.
      rewrite /sem_sopn /sem_pexprs /=.
      rewrite (sem_pexpr_same dx e hy).
      fold (sem_pexprs gd s) in hz1.
      rewrite /get_var /on_vu Fv.setP_eq /= -/(sem_pexprs gd ℓ). 
      move: (sem_pexprs_same dz e hz1); rewrite /sem_pexprs => -> /=.
      subst.
      case: (opn_no_imm_spec o) => [[sz [ho ->]] | ->].
      + move: hr; rewrite ho /exec_sopn /= /sopn_sem /= => -> /=.
        by rewrite /= h1 /= h2 /= h3' /= h4 /= h5 /= h6 /= drop0.
      by rewrite hr /= h1 /= h2 /= h3' /= h4 /= h5 /= h6 /= drop0.

    + case: ys hr hs=> // a' l hr /=. t_xrbindP.
      move=> -[s1 l1] s1' /= h1 [] <- <- h1'. case: l hr=> // a0 l hr. t_xrbindP=> -[s2 l2] /= h2 h2'.
      case: l hr=> // a1 l hr. t_xrbindP=> -[s3 l3] /= h3 h3' [] <- <-. case: l hr=> // a2 l hr. t_xrbindP=> -[s4 l4] h4' h4'' /= h4 <- h4'''.
      case: l hr=> // a3 l hr. t_xrbindP=> -[s5 l5] h5' /= h5 [] <- <- h5'' /=.
      case: l hr=> // a4 l hr. t_xrbindP=> -[s6 l6] /= h6 h6' /= hl <- <- /= [] <- <- /= <- /= <- /= hs'' <- /=. 
      case: l hr hl=> // hr /= [] hl /=; rewrite -hl in hs''; rewrite -hl /=.
      exists s'. exists l2. exists l6. split => //.
      repeat econstructor. rewrite /sem_sopn /= hx /= hr /=. by rewrite h1 /= h2 /= h3' /= h4 /= h5 /= h6 -hs'' /=.
   Qed.

  Lemma reduce_wconstP s e sz sz' (v: word sz') le :
    sem_pexpr gd s e = ok (Vword v, le) →
    ∃ sw (w: word sw),
      sem_pexpr gd s (reduce_wconst sz e) = ok (Vword w, le) ∧
      (cmp_min sz sz' ≤ sw)%CMP ∧
      zero_extend sz v = zero_extend sz w.
  Proof.
    rewrite /reduce_wconst.
    case: e; eauto using cmp_min_leR.
    case; eauto using cmp_min_leR.
    move => sw []; eauto using cmp_min_leR.
    move => z /= [] -> [] <- <- /=.
    eexists _, _; split; first reflexivity.
    split => //.
    refine (cmp_minP (P := λ x, zero_extend _ _ = zero_extend sz (wrepr x z)) _ _) => //.
    by move => hle; rewrite !zero_extend_wrepr.
  Qed.

  Lemma sem_pexpr_var_empty gd s b sz vo: sem_pexpr gd s (oapp Pvar (@wconst sz 0) b) = ok vo -> vo.2 = LEmpty.
  Proof.
  rewrite /oapp /=. case: b.
  + move=> a /=. by t_xrbindP=> vg hg <- /=. 
  rewrite /=. by move=> [] <-.
  Qed.
  
  Local Lemma Hassgn : sem_Ind_assgn p Pi_r.
  Proof.
    move => s1 s2 l tag ty e v v' le lw Hv hty Hw ii /= Hdisj s1' Hs1'.
    move: Hdisj; rewrite /disj_fvars /lowering.disj_fvars vars_I_assgn=> /disj_fvars_union [Hdisjl Hdisje].
    have Hv' := sem_pexpr_same Hdisje Hs1' Hv.
    have [s2' [Hw' Hs2']] := write_lval_same Hdisjl Hs1' Hw.
    rewrite /= /lower_cassgn.
    have := lower_cassgn_classifyP Hv' hty Hw'.
    case: (lower_cassgn_classify is_var_in_memory _ e l)=> // a ltr.
    case: a=> //.
    (* LowerMov *)
    + move=> b [tw htw] [hle'] [sz'] [w] [hsz' hsz'']; subst ty v.
      move: hty; rewrite /truncate_val; apply: rbindP => w' /truncate_wordP [] hle -> {w'} [?]; subst v'.
      have [sz [vw [h [hsz hw]]]] := reduce_wconstP tw Hv'.
      rewrite (cmp_le_min hle) in hsz.
      case: b.
      (* b is true *)
      * set ℓ := {|
                  emem := emem s1';
                  evm := (evm s1').[{| vtype := sword tw; vname := fresh_multiplicand fv tw |} <- ok (pword_of_word (zero_extend tw vw)) ] |}.
        assert (eq_exc_fresh ℓ s1') as dℓ.
        by subst ℓ; apply (conj (erefl _)); apply vmap_eq_except_set, multiplicand_in_fv.
        case: (write_lval_same Hdisjl dℓ Hw') => ℓ' [ hℓ' dℓ' ].
        split. constructor.
        exists ℓ'; split; rewrite /=. eapply Eseq.
        rewrite /=. eapply EmkI. eapply Eopn. 
         by rewrite /sem_sopn /sem_pexprs /= h /= /exec_sopn /sopn_sem /= /truncate_word hsz
             /x86_MOV /check_size_8_64 hle' /= /write_var /set_var /= sumbool_of_boolET.
         rewrite /=. econstructor. eapply EmkI. eapply Eopn.
         by rewrite /sem_sopn /sem_pexprs/= /get_var Fv.setP_eq /= /exec_sopn /sopn_sem /= /truncate_word cmp_le_refl 
         /x86_MOV /check_size_8_64 hle' /= zero_extend_u /= -/ℓ -hw hℓ' /=. econstructor.
        by eauto using eq_exc_freshT.
      (* b is false *)
      * split. case: ifP => [/andP [] /andP [] /eqP he ??| _ ]=> //=. case: ifP=> //= H. 
        constructor. constructor. constructor.
        exists s2'; split=> //=.
        case: ifP => [/andP [] /andP [] /eqP he ??| _ ];first last.
        - rewrite /=. apply: sem_seq1; apply: EmkI; apply: Eopn.
          by rewrite /sem_sopn /= /sem_pexprs /= h /= /exec_sopn /sopn_sem /= /truncate_word hsz /x86_MOV /check_size_8_64 hle' /= -hw Hw' /=.
        move: h. rewrite he /= => [] [] htsz [] /= -> /= [] hwsz <- /=. rewrite -htsz /=.
        rewrite hw /= in Hw'. rewrite htsz in Hw'.
        rewrite zero_extend_u -hwsz /= wrepr0 in Hw'. rewrite /=.
        case: ifP => hsz64 //=; apply: sem_seq1; apply: EmkI; apply: Eopn;
        rewrite /sem_sopn /sem_pexprs /exec_sopn /sopn_sem /= /Oset0_instr hsz64 /=; subst. by rewrite Hw' /=.
        subst. by rewrite Hw' /=.        
    (* LowerCopn *) (* done *)
    + move=> o e' [vs] [Hes] Hex Hle. split. constructor.
      exists s2'; split=> //. rewrite /=.
      apply: sem_seq1; apply: EmkI; apply: Eopn.
      by rewrite /sem_sopn /= Hes /= Hex /= Hw' /= Hle /=.
    (* LowerInc *) (* done *)
    + move=> o e' [b1 [b2 [b3 [b4 H]]]]. move: H. move=> [vs] [] [Hes] Hex Hle. rewrite /=.
      split. constructor.
      exists s2'; split=> //; rewrite /=; apply: sem_seq1; apply: EmkI; apply: Eopn.
      rewrite /sem_sopn Hes /= Hex /= Hw' /=. by rewrite Hle.
    (* LowerLea *) (* done *)
    + move => sz [d b sc o] /= [hsz] [Hsc] [hrl] [w [? Hslea]]; subst v'; set f := Lnone_b _.
      set ob := oapp Pvar _ b; set oo := oapp Pvar _ o.
      have [wb [wo [Hwb Hwo Ew ]]] :
        exists (wb wo: word sz),
          [/\ Let rob := sem_pexpr gd s1' ob in  
              to_word sz rob.1 = ok wb,
              Let roo := sem_pexpr gd s1' oo in 
              to_word sz roo.1 = ok wo &
              w = (zero_extend sz d + (wb + (zero_extend sz sc * wo)))%R].
      + move: Hslea; rewrite /sem_lea /=; t_xrbindP => wb Hwb wo Hwo H.
        exists wb, wo; split.
        - subst ob; case: b Hwb {hrl} => [ b | ] /=; t_xrbindP.
          * by move => vb -> /of_val_word [sz'] [w'] [h -> ->]; rewrite /= /truncate_word h.
          by move => <-; rewrite truncate_word_u; f_equal; apply: word_ext.
        - subst oo; case: o Hwo {hrl} => [ o | ] /=; t_xrbindP.
          * by move => vb -> /of_val_word [sz'] [w'] [h -> ->]; rewrite /= /truncate_word h.
          by move => <-; rewrite truncate_word_u; f_equal; apply: word_ext.
        by subst. 
      move: Hwb; apply: rbindP => vb Hvb Hwb.
      move: Hwo; apply: rbindP => vo Hvo Hwo.
      set elea := Papp2 (Oadd (Op_w sz)) (wconst d) (Papp2 (Oadd (Op_w sz)) ob (Papp2 (Omul (Op_w sz)) (wconst sc) oo)).
      case /andP: hsz => hsz1 hsz2. 
      have Hlea :
        Let rs := sem_pexprs gd s1' [:: elea] in 
        exec_sopn (Ox86 (LEA sz)) (unzip1 rs) = ok [::Vword w].
      + rewrite /sem_pexprs /= Hvb Hvo /= /exec_sopn /sopn_sem /sem_sop2 /= /truncate_word hsz2 /=.
        rewrite Hwb Hwo /= truncate_word_u /= truncate_word_u /= truncate_word_u /= /x86_LEA /check_size_16_64 hsz1 hsz2 /=.
        by rewrite Ew !zero_extend_wrepr. 
      move: Hlea. t_xrbindP. move=> rs hes hex.
      have Hlea' : sem p'.1 s1'
                    [:: MkI (warning ii Use_lea) (Copn [:: l] tag (Ox86 (LEA sz)) [:: elea])] 
                    [:: Lopn (LSub [:: LSub (unzip2 rs); LSub [:: lw]])] s2'.
      + by apply: sem_seq1; apply: EmkI; apply: Eopn; rewrite /sem_sopn hes /= hex /= Hw' /=.
      case: use_lea.
      + rewrite /=. split. constructor. exists s2'. rewrite /leak_lea_exp. rewrite /= in hes. 
        move: hes. rewrite Hvb /= Hvo /= /sem_sop2 /= Hwo /= Hwb /= /truncate_word /= hsz2 /= /truncate_word /= cmp_le_refl /=.
        rewrite /truncate_word /= cmp_le_refl /=. move=> [] hrs; subst rs. rewrite /= in Hlea'. subst ob oo.
        have Hvb' := (sem_pexpr_var_empty Hvb). have Hvo' := (sem_pexpr_var_empty Hvo). rewrite Hvb' Hvo' /= in Hlea'.
        split=> //.
      subst w.
      case: eqP => [ ? | _ ].
      (* d = 0 *)
      + subst d; case: eqP => [ ? | _].
        (* sc = 1 *)
        + subst sc. split. constructor. exists s2'; split => //; apply sem_seq1; constructor; constructor.
          move: Hw'; rewrite /sem_sopn /sem_pexprs /exec_sopn /sopn_sem /= Hvb Hvo /= Hwb Hwo /= /x86_ADD /=.
          rewrite /check_size_8_64 hsz2 /= zero_extend0 zero_extend1 GRing.add0r GRing.mul1r => -> /=.
          rewrite /leak_lea_exp /=. have -> := (sem_pexpr_var_empty Hvb). by have -> := (sem_pexpr_var_empty Hvo).
        case: eqP => [ Eob | _ ] /=. 
        + (* b is wconst 0 *)
          case Heq : mulr => [[o1 e'] lte'].
          move: Hvb; rewrite Eob /= /sem_sop1 /= => -[?]; subst vb.
          have [sz1 [w1 [hle1 /= h1 h2]]]:= to_wordI Hwo;subst wo.
          have Hsc1 : sem_pexpr gd s1' (wconst sc) = ok (Vword sc, LEmpty). 
          + by rewrite /wconst /= /sem_sop1 /= wrepr_unsigned. 
          move: Hwb; rewrite /= truncate_word_u wrepr_unsigned => -[?];subst wb.
          rewrite zero_extend0 !GRing.add0r GRing.mulrC in Hw'. 
          case: vo Hvo Hwo h1=> vov vol Hvo Hwo /= h1. rewrite h1 in Hvo.
          have [] := mulr_ok Hvo Hsc1 hle1 hsz2 _ Hw' Heq; first by rewrite hsz1.
          move=> vs [vo] [Hsub] hvs hvo hl hw.
          case: (opn_5flags_correct ii tag (Some U32) _ _ hvs hvo hw).
          + apply: disjoint_w Hdisje .
            apply: SvP.MP.subset_trans hrl.
            apply: (SvP.MP.subset_trans Hsub).
            rewrite /read_e /= /read_lea /= /oo read_eE.
            by case: (o) => [ ?|]; rewrite /= /read_e /=;SvD.fsetdec.
         + by apply Hdisjl.
         move=> s2'' [] /= lcf [lr] [hls] H Hex /=. split. constructor.
         exists s2''. subst f. rewrite /Lnone_b /=. 
         split=> //. rewrite hl /= in H. subst oo. 
         have /= hvo' := (sem_pexpr_var_empty Hvo). rewrite hvo' in H. apply H. eauto using eq_exc_freshT.
        split. constructor.
        exists s2'. rewrite /leak_lea_exp. rewrite /= in hes. 
        move: hes. rewrite Hvb /= Hvo /= /sem_sop2 /= Hwo /= Hwb /= /truncate_word /= hsz2 /= /truncate_word /= cmp_le_refl /=.
        rewrite /truncate_word /= cmp_le_refl /=. move=> [] hrs; subst rs. rewrite /= in Hlea'. subst ob oo.
        have Hvb' := (sem_pexpr_var_empty Hvb). have Hvo' := (sem_pexpr_var_empty Hvo). rewrite Hvb' Hvo' /= in Hlea'. split=> //.
      case: eqP => [ Eoo | _].
      + (* oo is wconst 0 *)
        move: Hvo Hwo Hw'; rewrite Eoo=> {Eoo}.
        rewrite /= wrepr_unsigned /=. move=>[] <- /=. rewrite truncate_word_u /=; move=> [] <- /=.
        rewrite GRing.mulr0 GRing.addr0 GRing.addrC=> Hw'.
        case: eqP => [ Ed | _ ].
        (* d is 1 *)
        + subst d. case: vb Hvb Hwb=> vbv vbl Hvb Hwb. split. constructor.
          exists s2'. split => //; apply sem_seq1; constructor; constructor.
          rewrite /sem_sopn /sem_pexprs /exec_sopn /sopn_sem /= Hvb /= Hwb /= /x86_INC
          /check_size_8_64 hsz2 /= -(zero_extend1 sz sz) Hw' /=. subst ob. by have /= -> := (sem_pexpr_var_empty Hvb).
       case: ifP => [ hrange | _ ].
       (* first case of check_signed_range *)
       + case: vb Hvb Hwb=> vbv vbl Hvb Hwb. rewrite /=. split. constructor.
         exists s2'; split => //; apply sem_seq1; constructor; constructor.
         rewrite /sem_sopn /sem_pexprs /exec_sopn /sopn_sem /= Hvb /= Hwb /=
         /truncate_word hsz2 zero_extend_wrepr //= /x86_ADD /check_size_8_64 hsz2 /= Hw' /=.
         subst ob. by have /= -> := (sem_pexpr_var_empty Hvb).
       case: eqP => [ Ed | _ ].
       (* first cast of wbase *)
       + case: vb Hvb Hwb=> vbv vbl Hvb Hwb. rewrite /=. split. constructor.
         exists s2'; split => //; apply sem_seq1; constructor; constructor.
         rewrite /sem_sopn /sem_pexprs /exec_sopn /sopn_sem /= Hvb /= Hwb /=.
         rewrite truncate_word_u /x86_SUB /check_size_8_64 hsz2 /=.
         rewrite wrepr_unsigned wrepr_opp GRing.opprK Hw' /=. by have /= -> := (sem_pexpr_var_empty Hvb).
       set si := {| emem := emem s1'; evm := (evm s1').[{| vtype := sword64; vname := fresh_multiplicand fv U64 |} <- ok {| pw_size := U64 ; pw_word := d ; pw_proof := erefl (U64 ≤ U64)%CMP |}] |}.
       have hsi : eq_exc_fresh si s1'.
       + by rewrite /si; split => //= k hk; rewrite Fv.setP_neq //; apply/eqP => ?; subst k; apply: hk; exact: multiplicand_in_fv.
       have [si' [Hwi hsi']] := write_lval_same Hdisjl hsi Hw'.
       case: vb Hvb Hwb=> vbv vbl Hvb Hwb. rewrite /=. split. constructor.
       exists si'; split=> //.
       + apply: Eseq. 
         + repeat constructor. 
         apply: sem_seq1. repeat constructor.
         rewrite /sem_sopn /exec_sopn /sopn_sem /=.
         rewrite zero_extend_u wrepr_unsigned /get_var Fv.setP_eq /= (sem_pexpr_same _ _ Hvb) //=.
         - rewrite Hwb /= /truncate_word /= /x86_ADD /check_size_8_64 hsz2 /= Hwi /=. 
           by have /= -> := (sem_pexpr_var_empty Hvb). 
         apply: (disj_fvars_subset _ Hdisje).
         apply: (SvD.F.Subset_trans _ hrl).
         rewrite /read_lea /=; subst ob; case: (b) => [ x | ] /=.
         - SvD.fsetdec.
         exact: SvP.MP.subset_empty. by have := (eq_exc_freshT hsi' Hs2'). 
     split. constructor.
     exists s2'. rewrite /= in hes. 
     move: hes. rewrite Hvb /= Hvo /= /sem_sop2 /= Hwo /= Hwb /= /truncate_word /= hsz2 /= /truncate_word /= cmp_le_refl /=.
     rewrite /truncate_word /= cmp_le_refl /=. move=> [] hrs; subst rs. rewrite /= in Hlea'. subst ob oo.
     have Hvb' := (sem_pexpr_var_empty Hvb). have Hvo' := (sem_pexpr_var_empty Hvo). rewrite Hvb' Hvo' /= in Hlea'. split=> //.

    (* LowerFopn *) (* Done *)
    + set vi := var_info_of_lval _.
      move=> o a m [] LE. move=> [ys] [xs] [hys] hxs hs2 hl.
      case: (opn_5flags_correct ii tag m _ _ hys hxs hs2). 
      move: LE Hdisje. apply disjoint_w.
      exact Hdisjl.
      move=> s2'' [lcf] [lr] [hls]; eauto using eq_exc_freshT. move=> H Heq /=. rewrite -hl. split. constructor. 
      exists s2''. split=> //. by have := (eq_exc_freshT Heq Hs2').
    (* LowerEq *) (* done *)
    + move=> sz e1 e2 [b1 [b2 [b3 [b4 H]]]]. move: H.
      move=> [vs] [Hes] Hex Hle /=. split. constructor.
      exists s2'; split=> //. apply: sem_seq1; apply: EmkI; apply: Eopn.
      by rewrite /sem_sopn Hes /= Hex /= Hw' /= Hle.
    (* LowerLt *) (* done *)
    + move=> sz e1 e2 H. move: H. move=>[b1 [b2 [b3 [b4 H]]]]. move: H. move=> [vs] [Hes] Hex Hle /=.
      split. constructor.
      exists s2'; split=> //; apply: sem_seq1; apply: EmkI; apply: Eopn.
      by rewrite /sem_sopn Hes /= Hex /= Hw' /= Hle.
    (* LowerIf *) (* done *)
    + move=> t cond e1 e2 [Hsz64] [He] [Hsz] [sz' Ht]; subst e.
      set x := lower_condition _ _ _.
      have Hcond: x = lower_condition fv (var_info_of_lval l) cond by [].
      move: x Hcond=> [[i lti] [e' le']] Hcond.
      clear s2' Hw' Hs2'.
      move: Hv' => /=; t_xrbindP=> -[b lb] Hbv bv Hb [v1 le1] Hv1 [v2 le2] Hv2. 
      move=> trv1 Htr1 trv2 Htr2 Hv'' /= Hle; subst v.
      have [s2' [Hs2'1 [Hs2'2 Hs2'3]]] := lower_condition_corr ii Hcond Hs1' Hbv.
      have [s3' [Hw' Hs3']] := write_lval_same Hdisjl Hs2'2 Hw. split. constructor.
      exists s3'; split=> //.
      rewrite map_cat -Hle /=.
      apply: sem_app.
      + exact: Hs2'1.
      apply: sem_seq1; apply: EmkI; apply: Eopn.
      move: bv hty Hv Hbv Hb Hs2'3 => [] hty Hv Hbv /= Hb. move: to_boolI.
      move=> Hbool. move: (Hbool b true Hb). move=> -> /= He'.
      rewrite /sem_sopn /sem_pexprs /= He' /=.
      have Heq' := (eq_exc_freshT Hs2'2 (eq_exc_freshS Hs1')).
      rewrite /read_e /= /disj_fvars /lowering.disj_fvars in Hdisje; move: Hdisje.
      rewrite read_eE read_eE -/(read_e _).
      move=> /disj_fvars_union [He /disj_fvars_union [He1 He2]].
      rewrite (sem_pexpr_same He1 Heq' Hv1) (sem_pexpr_same He2 Heq' Hv2) /=.
      have [sz Hvt] := write_lval_word Ht Hw'.
      have [w Hvw] := write_lval_undef Hw' Hvt; subst.
      rewrite /exec_sopn /sopn_sem /= /x86_CMOVcc.
      have /=? := truncate_val_has_type hty; subst ty.
      rewrite Hsz64 Hsz /=.
      have [sz'' [w' [_ [hw' [hle ?]]]] ]:= truncate_val_wordI hty. subst.
      have : exists w1 w2, to_word sz v1 = ok w1 /\ to_word sz v2 = ok w2 /\
                            (if true then w1 else w2) = zero_extend sz w'.
      + have /= := truncate_val_wordI Htr1; subst. move=> [sz3] [w1] [ht] [hv1] [hsz''] hw'.
        rewrite hv1 /= /truncate_word /= (cmp_le_trans hle hsz'') /=. exists (zero_extend sz w1).
        rewrite ht /= in Htr2. 
        move: Htr2 => /=; rewrite /truncate_val; t_xrbindP => /= wy /to_wordI.
        move=> [sz3'] [w2'] [hsz'''] -> -> /= hw''. 
        rewrite /= /truncate_word /= (cmp_le_trans hle hsz''') /=; eauto.
        exists (zero_extend sz w2'). split=> //. split=> //.
        by rewrite hw' /= zero_extend_idem.
      move=> [w1 [w2 [ -> [->]]]] /= -> /=. by rewrite Hw' /=.
      rewrite /=. move: to_boolI.
      move=> Hbool. move: (Hbool b false Hb). move=> -> /= He'.
      rewrite /sem_sopn /sem_pexprs /= He' /=.
      have Heq' := (eq_exc_freshT Hs2'2 (eq_exc_freshS Hs1')).
      rewrite /read_e /= /disj_fvars /lowering.disj_fvars in Hdisje; move: Hdisje.
      rewrite read_eE read_eE -/(read_e _).
      move=> /disj_fvars_union [He /disj_fvars_union [He1 He2]].
      rewrite (sem_pexpr_same He1 Heq' Hv1) (sem_pexpr_same He2 Heq' Hv2) /=.
      have [sz Hvt] := write_lval_word Ht Hw'.
      have [w Hvw] := write_lval_undef Hw' Hvt; subst.
      rewrite /exec_sopn /sopn_sem /= /x86_CMOVcc.
      have /=? := truncate_val_has_type hty; subst ty.
      rewrite Hsz64 Hsz /=.
      have [sz'' [w' [_ [hw' [hle ?]]]] ]:= truncate_val_wordI hty. subst.
      have : exists w1 w2, to_word sz v1 = ok w1 /\ to_word sz v2 = ok w2 /\
                            (if false then w1 else w2) = zero_extend sz w'.
      + have /= := truncate_val_wordI Htr2; subst. move=> [sz3] [w1] [ht] [hv1] [hsz''] hw'.
        rewrite hv1 /= /truncate_word /= (cmp_le_trans hle hsz'') /=. 
        rewrite ht /= in Htr1. 
        move: Htr1 => /=; rewrite /truncate_val; t_xrbindP => /= wy /to_wordI.
        move=> [sz3'] [w2'] [hsz'''] -> -> /= hw''. 
        rewrite /= /truncate_word /= (cmp_le_trans hle hsz''') /=; eauto.
        exists (zero_extend sz w2'). exists (zero_extend sz w1). split=> //. split=> //.
        by rewrite hw' /= zero_extend_idem.
      move=> [w1 [w2 [ -> [->]]]] /= -> /=. by rewrite Hw' /=.

    (* LowerDivMod *)
    + move=> d u w s p0 p1 /= [] [va] [vb] [wa] [la] [lb] [hva] hwa hdiv hty' hle1 hle2; subst ty.
      set vf := {| v_var := _ |}.
      set i1 := match u with Signed => _ | _ => _ end.
      move: hdiv; set va0 := Vword (match u with Signed => _ | _ => _ end) => hdiv.
      set lt := (match u with Signed => LT_ilds | Unsigned => LT_ildus end).
      have Hs1'' := eq_exc_freshS Hs1'.
      move: (hdiv s1 Hs1'' Hdisjl Hdisje). move=> [Hp0] Hp1 [s1''] [v''] [lv'] [Hex] /= Hws [Hs1'''] Hevm [Hlv] Hle. 
      have [s1'1 [hsem1 hget heq1]]: exists s1'1,
        [/\ sem p'.1 s1' [:: (MkI ii i1.1)] (leak_I (leak_Fun p'.2) stk (Lopn (LSub [:: le; LEmpty])) lt) s1'1,
            get_var (evm s1'1) (v_var vf) = ok va0 &
            eq_exc_fresh s1'1 s1'].
      + rewrite /i1 /va0 /lt; case: (u); eexists; split.
        + rewrite /=. apply: sem_seq1. apply: EmkI; rewrite /i1; apply: Eopn; rewrite /sem_sopn /exec_sopn /sopn_sem /= hva /= hwa /x86_CQO /=
              /check_size_16_64 hle1 hle2 Hle /= sumbool_of_boolET;eauto.
        + by rewrite /get_var Fv.setP_eq.
        + by split => //; apply vmap_eq_except_set; apply multiplicand_in_fv.
        + by apply: sem_seq1; apply: EmkI;  apply: Eopn; rewrite /sem_sopn /exec_sopn /sopn_sem /= truncate_word_u /=
               /x86_MOV /check_size_8_64 hle2 /=;eauto.
        + by rewrite /= sumbool_of_boolET /get_var /= Fv.setP_eq /= wrepr0.
        rewrite sumbool_of_boolET; split => //.
        by apply vmap_eq_except_set; apply multiplicand_in_fv.
      have := hdiv _ heq1 Hdisjl Hdisje. move=> [Hp0'] Hp1' [s1'''] [v'''] [lv''] [Hex'] /= Hws' Hs2'' [Hlv'] Hle'.
      split. constructor.
      exists s1''';split.
      + rewrite /=. rewrite Hle' /i1 /lt /=. rewrite Hle' /lt /= /i1 in hsem1. case: (u) hsem1=> /= hsem1. econstructor. 
        apply sem_seq1_iff in hsem1. apply hsem1. 
        case: (d) hsem1 Hws' => hsem Hws'. apply sem_seq1;apply: EmkI; apply: Eopn.
        rewrite /sem_sopn /= hget /= Hp0' /= Hp1' /= Hex' /=. rewrite /write_lvals /= in Hws'. by rewrite Hws' Hlv' /=.
        apply sem_seq1. apply EmkI. apply Eopn. rewrite /sem_sopn /= hget /= Hp0' /= Hp1' /= Hex' /=. rewrite /write_lvals /= in Hws'. by rewrite Hws' Hlv' /=.
        econstructor. 
        apply sem_seq1_iff in hsem1. apply hsem1. 
        case: (d) hsem1 Hws' => hsem Hws'. apply sem_seq1;apply: EmkI; apply: Eopn.
        rewrite /sem_sopn /= hget /= Hp0' /= Hp1' /= Hex' /=. rewrite /write_lvals /= in Hws'. by rewrite Hws' Hlv' /=.
        apply sem_seq1. apply EmkI. apply Eopn. rewrite /sem_sopn /= hget /= Hp0' /= Hp1' /= Hex' /=. rewrite /write_lvals /= in Hws'. by rewrite Hws' Hlv' /=.
      apply: eq_exc_freshT Hs2'' Hs2'.
    (* LowerConcat *)
    + move => hi lo [] vs [] ok_vs ok_v' ok_lte.
      split; first by constructor.
      exists s2'; split; last exact: Hs2'.
      apply: sem_seq1; apply: EmkI; apply: Eopn.
      by rewrite /sem_sopn ok_vs /= ok_v' /= Hw' ok_lte.
    (* LowerAssgn *)
    move=> _. split. constructor.
    exists s2'; split=> //=.
    apply: sem_seq1; apply: EmkI; apply: Eassgn.
    * by rewrite Hv'.
    * exact: hty.
    exact: Hw'.
  Qed.

  Lemma vars_I_opn ii xs t o es:
    Sv.Equal (vars_I (MkI ii (Copn xs t o es))) (Sv.union (vars_lvals xs) (read_es es)).
  Proof.
    rewrite /vars_I /read_I /= read_esE /write_I /= /vars_lvals.
    SvD.fsetdec.
  Qed.

  Lemma app_wwb_dec T sz (f:sem_prod [::sword sz; sword sz; sbool] (exec T)) x v :
    app_sopn _ f x = ok v ->
    ∃ sz1 (w1: word sz1) sz2 (w2: word sz2) b,
      (sz ≤ sz1)%CMP ∧ (sz ≤ sz2)%CMP ∧
      x = [:: Vword w1; Vword w2; Vbool b] ∧
      f (zero_extend _ w1) (zero_extend _ w2) b = ok v.
  Proof.
    case: x => // -[] //; last by case => //= ? ?; case: ifP.
    move => sz1 w1 [ | x y ] //=; rewrite /truncate_word; case: ifP => //= hle.
    t_xrbindP => wx /of_val_word [sz'] [wx'] [hle' -> ->] {x wx}.
    case: y => // y z; t_xrbindP => b /to_boolI -> {y}; case: z => // h.
    by eexists _, w1, _, wx', b.
  Qed.

  Lemma app_ww_dec T sz (f:sem_prod [::sword sz; sword sz] (exec T)) x v :
    app_sopn _ f x = ok v ->
    exists sz1 (w1: word sz1) sz2 (w2: word sz2),
      (sz ≤ sz1)%CMP ∧ (sz ≤ sz2)%CMP ∧
      x = [:: Vword w1; Vword w2] ∧
      f (zero_extend _ w1) (zero_extend _ w2) = ok v.
  Proof.
    case: x => // -[] //; last by case => //= ? ?; case: ifP.
    move => sz1 w1 [ | x y ] //=; rewrite /truncate_word; case: ifP => //= hle.
    t_xrbindP => wx /of_val_word [sz'] [wx'] [hle' -> ->] {x wx}.
    case: y => // h.
    by eexists _, w1, _, wx'.
  Qed.

  Lemma unsigned_overflow sz (z: Z):
    (0 <= z)%Z ->
    (wunsigned (wrepr sz z) != z) = (wbase sz <=? z)%Z.
  Proof.
    move => hz.
    rewrite wunsigned_repr; apply/idP/idP.
    * apply: contraR => /negbTE /Z.leb_gt lt; apply/eqP.
        by rewrite Z.mod_small //; lia.
    * apply: contraL => /eqP <-; apply/negbT/Z.leb_gt.
      by case: (Z_mod_lt z (wbase sz)).
  Qed.

  Lemma add_overflow sz (w1 w2: word sz) :
    (wbase sz <=? wunsigned w1 + wunsigned w2)%Z =
    (wunsigned (w1 + w2) != (wunsigned w1 + wunsigned w2)%Z).
  Proof.
    rewrite unsigned_overflow //; rewrite -!/(wunsigned _).
    have := wunsigned_range w1; have := wunsigned_range w2.
    lia.
  Qed.

  Lemma add_carry_overflow sz (w1 w2: word sz) (b: bool) :
    (wbase sz <=? wunsigned w1 + wunsigned w2 + Z.b2z b)%Z =
    (wunsigned (add_carry sz (wunsigned w1) (wunsigned w2) (Z.b2z b)) != (wunsigned w1 + wunsigned w2 + Z.b2z b))%Z.
  Proof.
    rewrite unsigned_overflow //.
    have := wunsigned_range w1; have := wunsigned_range w2.
    case: b => /=; lia.
  Qed.

  Lemma sub_underflow sz (w1 w2: word sz) :
    (wunsigned w1 - wunsigned w2 <? 0)%Z = (wunsigned (w1 - w2) != (wunsigned w1 - wunsigned w2))%Z.
  Proof.
    have hn: forall b, ~~b = true <-> ~b.
    + by case;split.
    have -> : (wunsigned w1 - wunsigned w2 <? 0)%Z =
           ~~(wunsigned w2 <=? wunsigned w1)%Z.
    + apply Bool.eq_true_iff_eq.
      rewrite hn /is_true Z.ltb_lt Z.leb_le; lia.
    by f_equal; rewrite -wleuE.
  Qed.

  Lemma sub_borrow_underflow sz (w1 w2: word sz) (b:bool) :
    (wunsigned w1 - wunsigned w2 - Z.b2z b <? 0)%Z =
    (wunsigned (sub_borrow sz (wunsigned w1) (wunsigned w2) (Z.b2z b)) != (wunsigned w1 - (wunsigned w2 + Z.b2z b)))%Z.
  Proof.
    rewrite /sub_borrow.
    case: b => /=;last first.
    + by rewrite Z.sub_0_r Z.add_0_r wrepr_sub !wrepr_unsigned sub_underflow.
    have -> : (wunsigned w1 - wunsigned w2 - 1 =
              wunsigned w1 - (wunsigned w2 + 1))%Z by ring.
    case : (wunsigned w2 =P wbase sz - 1)%Z => hw2.
    + have -> : (wunsigned w1 - (wunsigned w2 + 1) <? 0)%Z.
      + by rewrite /is_true Z.ltb_lt; have := wunsigned_range w1;lia.
      symmetry;apply /eqP.
      have ->: (wunsigned w2 + 1)%Z = wbase sz by rewrite hw2;ring.
      rewrite wrepr_sub wreprB GRing.subr0 wrepr_unsigned.
      by have := @wbase_n0 sz;lia.
    have -> : (wunsigned w2 + 1 = wunsigned (w2 + 1))%Z.
    + rewrite -wunsigned_add ?wrepr1 //.
      by have := wunsigned_range w2;lia.
    by rewrite wrepr_sub !wrepr_unsigned sub_underflow.
  Qed.

  Lemma sem_pexprs_dec2 s e1 e2 v1 v2:
    sem_pexprs gd s [:: e1; e2] = ok ([:: v1; v2]) ->
      sem_pexpr gd s e1 = ok v1 /\
      sem_pexpr gd s e2 = ok v2.
  Proof.
    rewrite /sem_pexprs /=.
    t_xrbindP=> -[v1' l1] -> [] // -[v1'' l1''] [] // v2' -> []<- <- []<-.
    by split.
  Qed.

  Lemma sem_pexprs_dec2_s s es v1 v2:
    sem_pexprs gd s es = ok [:: v1; v2] ->
    exists e1 e2, es = [:: e1; e2].
  Proof.
    move: es=> [] // e1 [] //.
    + by rewrite /sem_pexprs /=; apply: rbindP.
    move=> e2 []; last first.
    + move=> a l; rewrite /sem_pexprs /=; t_xrbindP=> ??????????.
      by move=> <- <-.
    rewrite /sem_pexprs /=.
    t_xrbindP=> v1' Hv1' [] // v1'' [] // v2' Hv2' []??[]?; subst v1'' v1' v2'.
    by eauto.
  Qed.

  Lemma sem_pexprs_dec2_esvs s es vs v1 v2:
    sem_pexprs gd s es = ok vs ->
    unzip1 vs = [:: v1; v2] ->
    exists le1 le2, vs = [:: (v1, le1); (v2, le2)].
  Proof.
    move: vs=> [] //.
    move=> [a1 l1] l; rewrite /sem_pexprs /=. move=> hes.
    move=> [] <- hl. exists l1. case: l hes hl=> //. 
    move=> [a2 l2] l' hes' /= hl. inversion hl. exists l2.
    have hempty : l' = [::].
    + elim: l' hes' hl H1=> //=.
    by rewrite hempty /=.
  Qed.
    
  Lemma sem_pexprs_dec3 s e1 e2 e3 v1 v2 v3:
    sem_pexprs gd s [:: e1; e2; e3] = ok [:: v1; v2; v3] ->
      sem_pexpr gd s e1 = ok v1 /\
      sem_pexpr gd s e2 = ok v2 /\
      sem_pexpr gd s e3 = ok v3.
  Proof.
    rewrite /sem_pexprs /=.
    t_xrbindP=> -v1' -> [] // -v2' [] // v3' [] // v4' Hv4' [] // v5' [] // v6' Hv6' []<- []<- <- <- []<- <-.
    by split.
  Qed.
 
  Lemma sem_pexprs_dec3_ls s e1 e2 e3 vs:
    sem_pexprs gd s [:: e1; e2; e3] = ok vs ->
    exists v1 v2 v3 le1 le2 le3, vs = [:: (v1, le1); (v2, le2); (v3, le3)].
  Proof.
   move: vs=> [] //=; rewrite /sem_pexprs /=; t_xrbindP.
   + move=> [v1 l1] he1 vs' [v2 l2] he2 vs'' [v3 l3] he3 <- <- //=.
   move=> [v1 l1] vs' [v2 l2] he1 vs'' [v3 l3] he2 vs''' [v4 l4] he3 <- <- [] <- <- <- /=.
   exists v2. exists v3. exists v4. exists l2. exists l3. exists l4. auto.
  Qed.  

  Lemma write_lvals_dec2_s s1 s2 v1 v2 xs lws:
    write_lvals gd s1 xs [:: v1; v2] = ok (s2, lws) ->
    exists x1 x2, xs = [:: x1; x2].
  Proof.
    move: xs=> [] // x1 [] //=.
    + by apply: rbindP.
    move=> x2 [] //; last first.
    + by move=> x3 ? /=; t_xrbindP.
    t_xrbindP=> -[s1' l1] Hs1' -[s2' l2] -[s2'' l2''] Hs2' /= -[s3 l3] [] <- <- /= [] <- <- hs2'' hws.
    by eauto.
  Qed.

  Lemma lower_addcarry_classifyP sub xs es :
    if lower_addcarry_classify sub xs es
    is Some (vi, op, es', cf, r)
    then
      xs = [:: cf; r ] ∧
      ∃ x y b,
        es = [:: x ; y ; b ] ∧
        ((b = Pbool false ∧ vi = var_info_of_lval r ∧ op = (if sub then SUB else ADD) ∧ es' = [:: x ; y ])
         ∨
         (∃ cfi, b = Pvar cfi ∧ vi = v_info cfi ∧ op = (if sub then SBB else ADC) ∧ es' = es))
    else True.
  Proof. clear.
    case xs => // cf [] // r [] //.
    case es => // x [] // y [] // [] //.
    by move => [] // [] //=; eauto 10.
    by move=> cfi [] //=; eauto 11.
  Qed.

  Lemma lower_addcarry_correct ii si so si' sub sz xs t es x v lws :
    eq_exc_fresh si' si →
    disj_fvars (vars_lvals xs) →
    disj_fvars (read_es es) →
    sem_pexprs gd si' es = ok x →
    exec_sopn ((if sub then Osubcarry else Oaddcarry) sz) (unzip1 x) = ok v →
    write_lvals gd si' xs v = ok (so, lws) →
    ∃ so',
      sem p'.1 si' (map (MkI ii) (lower_addcarry fv sz sub xs t es).1) 
      (leak_ESI stk (lower_addcarry fv sz sub xs t es).2 (unzip2 x) lws)
       so' ∧
      eq_exc_fresh so' so.
    Proof.
      move=> hi dxs des hx hv ho.
      rewrite/lower_addcarry /=.
      set default := [:: Copn _ _ _ _ ].
      have hdefault : ∃ so' : estate, sem p'.1 si' [seq MkI ii i | i <- default] 
                                      [:: Lopn (LSub [:: LSub (unzip2 x); LSub lws])] so' 
                      ∧ eq_exc_fresh so' so.
      + by repeat econstructor; rewrite /sem_sopn hx /= hv /= ho /=.
      case: ifP => // hsz64.
      generalize (lower_addcarry_classifyP sub xs es); case: lower_addcarry_classify => //.
      move => [[[[vi op] es'] cf] r] [? [x' [y' [b [?]]]]] C; subst.
      assert (
          disj_fvars (read_es es') ∧
            ∃ x',
            sem_pexprs gd si' es' = ok x' ∧
            ∃ v',
            exec_sopn (Ox86 (op sz)) (unzip1 x') = ok v' ∧
            write_lvals gd si' [:: Lnone_b vi ; cf ; Lnone_b vi ; Lnone_b vi ; Lnone_b vi ; r ] v' = 
            ok (so,  [:: LEmpty; get_nth_leak lws 0; LEmpty; LEmpty; LEmpty; get_nth_leak lws 1])) as D.
      {
        clear - hsz64 des hx hv C ho.
        case: C => [ [? [? [? ?]]] | [cfi [?[?[? ?]]]]]; subst; apply (conj des).
        + move: hv hx; rewrite /exec_sopn; t_xrbindP; case: sub => y hy;
          have {hy} := app_wwb_dec hy=> -[sz1] [w1] [sz2] [w2] [b] [hsz1] [hsz2] [hv1] [hopn] hv; 
          subst y v; move=> hes; move: sem_pexprs_dec3_ls; move=> Hes';
          move: (Hes' si' x' y' (Pbool false) x hes); move=> [v1] [v2] [v3] [le1] [le2] [le3] hx;
          rewrite hx in hes; rewrite hx /= in hv1; move: sem_pexprs_dec3; move=> Hes;
          case: hv1=> hv11 hv12 hv13; rewrite hv11 hv12 hv13 in hes;
          move: (Hes si' x' y' (Pbool false) (Vword w1, le1) (Vword w2, le2) (Vbool b, le3) hes);
          move=>{Hes} [hx'] [hy'] /= [] hb hl3; subst b le3;
          exists [:: (Vword w1, le1); (Vword w2, le2)]; split. 
          + by rewrite hx' /= hy' /=.
          + rewrite /= /sopn_sem /= /truncate_word hsz1 hsz2 /= /x86_SUB /x86_ADD /check_size_8_64 hsz64.
            eexists; split; first reflexivity. rewrite /=.
            rewrite Z.sub_0_r sub_underflow wrepr_sub !wrepr_unsigned in ho.
            move: ho. rewrite /write_lvals /=. t_xrbindP=> -[s l] -> /= [s' l'] [s'' l''] -> /=.
            by move=> [] <- <- <- <- /=.
          + by rewrite hx' /= hy' /=.
          + rewrite /= /sopn_sem /= /truncate_word hsz1 hsz2 /= /x86_SUB /x86_ADD /check_size_8_64 hsz64.
            eexists; split; first reflexivity. rewrite /=.
            rewrite Z.add_0_r add_overflow wrepr_add !wrepr_unsigned in ho.
            move: ho. rewrite /write_lvals /=. t_xrbindP=> -[s l] -> /= [s' l'] [s'' l''] -> /=.
            by move=> [] <- <- <- <- /=.
        exists x; split; [ exact hx |]; clear hx.
        move: hv;rewrite /exec_sopn; t_xrbindP; case: sub => y hy;
        have {hy} := app_wwb_dec hy=> -[sz1] [w1] [sz2] [w2] [b] [hsz1] [hsz2] [h1] [h2] h3;
        subst y v; rewrite h1 /=;
        rewrite /= /sopn_sem /= /truncate_word hsz1 hsz2 /x86_SBB /x86_ADC /check_size_8_64 hsz64;
        eexists; split; first reflexivity;
        rewrite //=.
        + rewrite /= sub_borrow_underflow in ho. move: ho. t_xrbindP.
          by move=> [s l] -> /= [s' l'] [s'' l''] -> /= [] <- <- <- <- /=.
        rewrite /= add_carry_overflow in ho. move: ho. t_xrbindP.
        by move=> [s l] -> /= [s' l'] [s'' l''] -> [] <- <- /= <- <- /=. 
      }
      case: D => des' [ xs' [ hxs' [ v' [hv' ho'] ] ] ].
      case: (opn_5flags_correct ii t (Some U32) des' dxs hxs' hv' ho') => {hv' ho'} so'.
      intuition eauto using eq_exc_freshT. move: p0. move=> [lcf] [lr] [hws] Hop Hex.
      (* b is false *)
      + exists so'; split=> //. rewrite /=. rewrite H3 /= in hxs'. rewrite /= in hx. move: hxs'. t_xrbindP.
        move=> [v1 l1] hx' vs' [v2 l2] hy' hvs' hxs'. move: hx; t_xrbindP. rewrite hx' /= hy' /=. move=> y [] <- /= vss vss' [] <- vss1 [vb bl] hb <-. 
        move=> <- <- /=. rewrite H0 /= in hb. case: hb=> hb <- /=. rewrite -hvs' in hxs'. rewrite H3 /=. by rewrite -hxs' H3 /= in Hop. 
      (* b is some var *)
      move: H. move=> [cfi] [] hb [hvi] [hop] hes'.
      move: p0. move=> [lcf] [lr] [hws] Hop Hex.
      exists so'; split=> //. rewrite /=. rewrite hes' /= in hxs'. rewrite /= in hx. move: hxs'. t_xrbindP.
        move=> [v1 l1] hx' vs' [v2 l2] hy' hvs' hxs'. move: hx; t_xrbindP. rewrite hx' /= hy' /=. move=> y [] <- /= vss vss' [] <- vss1 [vb bl] -> <-. 
        move=> <- <- /= [] <- <- <- /= hxs''. rewrite hes' /=. by rewrite -hxs'' hes' /= in Hop. 
   Qed.

  Opaque lower_addcarry.

  Local Lemma Hopn : sem_Ind_opn p Pi_r.
  Proof.
    move => s1 s2 t o xs es lo. rewrite /sem_sopn. t_xrbindP.
    move=> vs Hx v Hv [s1'' l1''] Hw /= hs1'' hlo ii Hdisj s1' Hs1'.
    move: Hdisj; rewrite /disj_fvars /lowering.disj_fvars vars_I_opn=> /disj_fvars_union [Hdisjl Hdisje].
    have Hx' := sem_pexprs_same Hdisje Hs1' Hx; have [s2' [Hw' Hs2']] := write_lvals_same Hdisjl Hs1' Hw.
    have default : ∃ s2' : estate, sem p'.1 s1' [:: MkI ii (Copn xs t o es)] [:: Lopn (LSub [:: LSub (unzip2 vs) ; LSub l1''])] s2' 
                   ∧ eq_exc_fresh s2' s2.
    + by exists s2'; rewrite -hs1''; split=> //;apply: sem_seq1; apply: EmkI; apply: Eopn; rewrite /sem_sopn Hx' /=; rewrite /= in Hv; rewrite Hv /= Hw' /=.
    case: o Hv default => //; (move => sz Hv default || move => Hv default).
    (* Omulu *)
    + move: Hv; rewrite /exec_sopn; t_xrbindP => y hy.
      have := app_ww_dec hy => -[sz1] [w1] [sz2] [w2] [hsz1] [hsz2] [hvs] [hs] hv; subst v y.
      move=> {Hx Hw}.
      have [x1 [x2 ?]] := write_lvals_dec2_s Hw'; subst xs.
      move: sem_pexprs_dec2_esvs. move=> Hes'. move: (Hes' s1' es vs (Vword w1) (Vword w2) Hx' hvs).
      move=> [le1] [le2] hvs' {Hes'}. rewrite hvs' in Hx'.
      have [e1 [e2 ?]] := sem_pexprs_dec2_s Hx'; subst es.
      rewrite /=.
      have [He1 He2] := sem_pexprs_dec2 Hx'.
      have hdefault : ∃ s1'0 : estate,
          sem p'.1 s1'
              [seq MkI ii i | i <- [:: Copn [:: x1; x2] t (Omulu sz) [:: e1; e2]]] [:: Lopn (LSub [:: LSub [:: le1; le2]; LSub l1''])] s1'0
          ∧ eq_exc_fresh s1'0 s2.
      + exists s2'; rewrite -hs1''; split=> //; apply: sem_seq1; apply: EmkI; apply: Eopn.
        rewrite /sem_sopn /= /exec_sopn /sopn_sem /= He1 He2 /= /truncate_word hsz1 hsz2 /=. rewrite /= in Hw'.
        by move: Hw'; t_xrbindP;move=> [y ly] -> /= [y' ly'] [y'' ly''] -> /= [] <- <- /= <- <- /=.
      split. constructor.
      rewrite /lower_mulu; case hsz: check_size_16_64 => //;last first.
      + by rewrite -hlo hvs' /=. 
      have /andP [hsz16 hsz64] := assertP hsz.
      have := @is_wconstP gd s1' sz e1; case: is_wconst => [ n1 | _ ].
      + move => /(_ _ erefl) /=; rewrite He1 /= /truncate_word hsz1 => - [?]; subst n1.
        set s2'' := {| emem := emem s1'; evm := (evm s1').[vword sz (fv.(fresh_multiplicand) sz) <- ok (pword_of_word (zero_extend _ w1)) ] |}.
        have Heq: eq_exc_fresh s2'' s1'.
        + split=> //.
          rewrite /s2'' /= => x Hx.
          rewrite Fv.setP_neq //.
          apply/eqP=> Habs; apply: Hx; rewrite -Habs //.
        have [s3'' [Hw'' Hs3'']] := write_lvals_same Hdisjl Heq Hw'.
        have Hd2 : disj_fvars (read_e e2).
        - move: Hdisje.
          rewrite (disj_fvars_m (read_es_cons _ _)) => /disj_fvars_union [_].
          rewrite (disj_fvars_m (read_es_cons _ _)) => /disj_fvars_union [//].
        have He2' := sem_pexpr_same Hd2 Heq He2. move: Hw''. rewrite /write_lvals; t_xrbindP.
        move=> [y yl] hx1 [y' yl'] [y'' yl''] hx2 [y''' yl'''] [] <- <- /= [] <- <- hs3 hl /=.
        rewrite -hlo hvs' -hl /=.
        eexists; split.
        + apply: Eseq.
          + apply: EmkI; apply: Eopn; eauto.
            rewrite /sem_sopn /sem_pexprs /= /exec_sopn /sopn_sem /= He1 /= /truncate_word hsz1 /= /x86_MOV /check_size_8_64 hsz64 /=.
            by rewrite /write_var /set_var /= sumbool_of_boolET.
          + apply: sem_seq1; apply: EmkI; apply: Eopn=> /=.
            rewrite /= /read_es /= in Hdisje.
            rewrite /sem_sopn /sem_pexprs /= He2' /=.
            rewrite /get_var /on_vu /= Fv.setP_eq /= /exec_sopn /sopn_sem /= /truncate_word hsz2 cmp_le_refl /x86_MUL hsz /= 
            zero_extend_u wmulhuE Z.mul_comm GRing.mulrC wmulE /= hx1 /=. rewrite /wumul /= in hx2. by rewrite hx2 /=.
        + rewrite -hs3 in Hs3''. rewrite -hs1''. by move: (eq_exc_freshT Hs3'' Hs2'). rewrite -hlo /=.
      have := @is_wconstP gd s1' sz e2; case: is_wconst => [ n2 | _ ].
      + move => /(_ _ erefl) /=; rewrite He2 /= /truncate_word hsz2 => - [?]; subst n2.
        set s2'' := {| emem := emem s1'; evm := (evm s1').[vword sz (fv.(fresh_multiplicand) sz) <- ok (pword_of_word (zero_extend _ w2)) ] |}.
        have Heq: eq_exc_fresh s2'' s1'.
        * split=> //.
          rewrite /s2'' /= => x Hx.
          rewrite Fv.setP_neq //.
          apply/eqP=> Habs; apply: Hx; rewrite -Habs //.
        have [s3'' [Hw'' Hs3'']] := write_lvals_same Hdisjl Heq Hw'.
        have Hd1 : disj_fvars (read_e e1).
        * by move: Hdisje; rewrite (disj_fvars_m (read_es_cons _ _)) => /disj_fvars_union [].
        have He1' := sem_pexpr_same Hd1 Heq He1.  move: Hw''. rewrite /write_lvals; t_xrbindP.
        move=> [y yl] hx1 [y' yl'] [y'' yl''] hx2 [y''' yl'''] [] <- <- /= [] <- <- hs3 hl /=.
        rewrite hvs' -hl /=.
        eexists; split.
        + apply: Eseq.
          + apply: EmkI; apply: Eopn; eauto.
            rewrite /sem_sopn /sem_pexprs /= He2 /= /exec_sopn /sopn_sem /= /truncate_word hsz2 /= /x86_MOV /check_size_8_64 hsz64 /=.
            by rewrite /write_var /set_var /= sumbool_of_boolET.
          + apply: sem_seq1; apply: EmkI; apply: Eopn=> /=.
            rewrite /= /read_es /= in Hdisje.
            rewrite /sem_sopn /sem_pexprs /= He1' /=.
            rewrite /get_var /on_vu /= Fv.setP_eq /= /exec_sopn /sopn_sem /= /truncate_word hsz1 
            cmp_le_refl /x86_MUL hsz /= zero_extend_u wmulhuE wmulE /= hx1 /=. rewrite /wumul /= in hx2. by rewrite hx2 /=.
        + rewrite -hs3 in Hs3''. rewrite -hs1''. by move: (eq_exc_freshT Hs3'' Hs2').
      move: Hw'. rewrite /write_lvals; t_xrbindP.
      move=> [y yl] hx1 [y' yl'] [y'' yl''] hx2 [y''' yl'''] [] <- <- /= [] <- <- hs3 hl /=. rewrite hvs' -hl /=.
      exists s2'; rewrite -hs1''; split=> //; apply: sem_seq1; apply: EmkI; apply: Eopn.
      rewrite /sem_sopn Hx' /= /exec_sopn /sopn_sem /= /truncate_word hsz1 hsz2 /x86_MUL hsz /=.
      rewrite /wumul -wmulhuE /= in hx1. rewrite /wumul -wmulhuE /= in hx2. by rewrite hx1 /= hx2 /= hs3. 
    (* Oaddcarry *)
    + case: (lower_addcarry_correct ii t (sub:= false) Hs1' Hdisjl Hdisje Hx' Hv Hw'). move=> x [] H H'. 
      split. constructor. exists x. split=> //. rewrite /=.
      by rewrite -hlo /=. rewrite -hs1''. 
      by intuition eauto using eq_exc_freshT.
    (* Osubcarry *)
    + case: (lower_addcarry_correct ii t (sub:= true) Hs1' Hdisjl Hdisje Hx' Hv Hw').
      move=> x [] H H'. split. constructor. exists x. split=> //. by rewrite -hlo /=.
      rewrite -hs1''. 
      by intuition eauto using eq_exc_freshT.
    + rewrite -hlo /=. split. constructor. apply default.
    + rewrite -hlo /=. split. constructor. apply default.
    + rewrite -hlo /=. split. constructor. apply default.
    rewrite -hlo /=.  split. constructor. apply default.
   Qed.

  (* TODO: move *)
  Lemma write_Ii ii i: write_I (MkI ii i) = write_i i.
  Proof. by done. Qed.

  Lemma vars_I_if ii e c1 c2:
    Sv.Equal (vars_I (MkI ii (Cif e c1 c2))) (Sv.union (read_e e) (Sv.union (vars_c c1) (vars_c c2))).
  Proof.
    rewrite /vars_I read_Ii read_i_if write_Ii write_i_if /vars_c.
    SvD.fsetdec.
  Qed.

  Local Lemma Hif_true : sem_Ind_if_true p Pc Pi_r.
  Proof.
    move=> s1 s2 e c1 c2 le lc Hz Hs Hc ii /= Hdisj s1' Hs1' /=.
    move: Hdisj; rewrite /disj_fvars /lowering.disj_fvars vars_I_if=> /disj_fvars_union [Hdisje /disj_fvars_union [Hc1 Hc2]].
    set x := lower_condition _ _ _.
    have Hcond: x = lower_condition fv xH e by [].
    move: x Hcond=> [[i lti] [e' le']] Hcond.
    have := lower_condition_corr ii Hcond Hs1' (sem_pexpr_same Hdisje Hs1' Hz). move=> [s2'] [Hs2'1] [Hs2'2] Hs2'3.
    have [Hwf [s3' [Hs3'1 Hs3'2]]] := Hc Hc1 _ Hs2'2. split. constructor. apply Hwf.
    exists s3'; split=> //. rewrite /=.
    rewrite -cats1.
    rewrite map_cat /=.
    apply: (sem_app Hs2'1).
    apply: sem_seq1; apply: EmkI; apply: Eif_true.
    + by rewrite Hs2'3.
    exact: Hs3'1.
  Qed.

  Local Lemma Hif_false : sem_Ind_if_false p Pc Pi_r.
  Proof.
    move=> s1 s2 e c1 c2 le lc Hz Hs Hc ii /= Hdisj s1' Hs1' /=.
    move: Hdisj; rewrite /disj_fvars /lowering.disj_fvars vars_I_if=> /disj_fvars_union [Hdisje /disj_fvars_union [Hc1 Hc2]].
    set x := lower_condition _ _ _.
    have Hcond: x = lower_condition fv xH e by [].
    move: x Hcond=> [[i lti] [e' le']] Hcond.
    have [s2' [Hs2'1 [Hs2'2 Hs2'3]]] := lower_condition_corr ii Hcond Hs1' (sem_pexpr_same Hdisje Hs1' Hz).
    have [Hwf [s3' [Hs3'1 Hs3'2]]] := Hc Hc2 _ Hs2'2. split. constructor. apply Hwf.
    exists s3'; split=> //.
    rewrite -cats1.
    rewrite map_cat.
    apply: (sem_app Hs2'1).
    apply: sem_seq1; apply: EmkI; apply: Eif_false.
    + by rewrite Hs2'3.
    exact: Hs3'1.
  Qed.

  Lemma vars_I_while ii a c e c':
    Sv.Equal (vars_I (MkI ii (Cwhile a c e c'))) (Sv.union (read_e e) (Sv.union (vars_c c) (vars_c c'))).
  Proof.
    rewrite /vars_I read_Ii write_Ii read_i_while write_i_while /vars_c.
    SvD.fsetdec.
  Qed.

  Local Lemma Hwhile_true : sem_Ind_while_true p Pc Pi_r.
  Proof.
    move=> s1 s2 s3 s4 a c e c' lc le lc' li Hsc Hc Hz Hsc' Hc' Hi Hwhile ii Hdisj s1' Hs1' /=.
    have := Hdisj; rewrite /disj_fvars /lowering.disj_fvars vars_I_while=> /disj_fvars_union [Hdisje /disj_fvars_union [Hc1 Hc2]].
    set x := lower_condition _ _ _.
    have Hcond: x = lower_condition fv xH e by [].
    move: x Hcond=> [[i lti] [e' le']] Hcond.
    have [Hwf [s2' [/= Hs2'1 Hs2'2]]] := Hc Hc1 _ Hs1'.
    have [s3' [/= Hs3'1 [Hs3'2 Hs3'3]]] := lower_condition_corr xH Hcond Hs2'2 (sem_pexpr_same Hdisje Hs2'2 Hz).
    have [Hwf' [s4' [/= Hs4'1 Hs4'2]]] := Hc' Hc2 _ Hs3'2.
    have [Hwf'' [s5' [/= Hs5'1 Hs5'2]]] := Hwhile ii Hdisj _ Hs4'2.
    split. constructor. apply Hwf. apply Hwf'. rewrite /= in Hwf''.
    rewrite -Hcond /= in Hwf''. apply Hwf''.
    exists s5'; split=> //.
    apply: sem_seq1; apply: EmkI. apply: Ewhile_true.
    apply: (sem_app Hs2'1 Hs3'1).
    by rewrite Hs3'3.
    exact: Hs4'1.
    rewrite /= -Hcond in Hs5'1.
    rewrite {1}/map /= in Hs5'1. rewrite {1}/map /=.
    have:= semE Hs5'1. move=> [si] [li'] [lc''] [] H1. have:= sem_IE H1.
    move=> {H1} H1 /= H2 -> /=. inversion H2. by rewrite -H4. 
  Qed.

  Local Lemma Hwhile_false : sem_Ind_while_false p Pc Pi_r.
  Proof.
    move=> s1 s2 a c e c' lc le Hsc Hc Hz ii Hdisj s1' Hs1' /=.
    move: Hdisj; rewrite /disj_fvars /lowering.disj_fvars vars_I_while=> /disj_fvars_union [Hdisje /disj_fvars_union [Hc1 Hc2]].
    set x := lower_condition _ _ _.
    have Hcond: x = lower_condition fv xH e by [].
    move: x Hcond=> [[i lti] [e' le']] Hcond.
    have [Hwf [s2' [Hs2'1 Hs2'2]]] := Hc Hc1 _ Hs1'.
    have [s3' [Hs3'1 [Hs3'2 Hs3'3]]] := lower_condition_corr xH Hcond Hs2'2 (sem_pexpr_same Hdisje Hs2'2 Hz).
    split. constructor. apply Hwf.
    exists s3'; split=> //.
    apply: sem_seq1; apply: EmkI; apply: Ewhile_false.
    exact: (sem_app Hs2'1 Hs3'1).
    by rewrite Hs3'3.
  Qed.

  Lemma sem_I_for ii i d lo hi c:
    Sv.Equal (vars_I (MkI ii (Cfor i (d, lo, hi) c))) (Sv.union (Sv.union (vars_c c) (Sv.singleton i)) (Sv.union (read_e lo) (read_e hi))).
  Proof.
    rewrite /vars_I read_Ii write_Ii read_i_for write_i_for /vars_c.
    SvD.fsetdec.
  Qed.

  Local Lemma Hfor : sem_Ind_for p Pi_r Pfor.
  Proof.
    move=> s1 s2 i [[d lo] hi] wr c lr lf Hwr Hi Hfor ii Hdisj s1' Hs1' /=. rewrite /sem_range in Hwr.
    move: Hwr. t_xrbindP. move=> [ve le] he z0 hii [ve' le'] he' z hii' hwr hlr /=.
    move: Hdisj; rewrite /disj_fvars /lowering.disj_fvars sem_I_for => /disj_fvars_union [Hdisjc /disj_fvars_union [Hdisjlo Hdisjhi]].
    have [Hwf [s2' [Hs2'1 Hs2'2]]] := Hfor Hdisjc _ Hs1'.
    split. constructor. apply Hwf.
    exists s2'; split=> //.
    apply: sem_seq1; apply: EmkI; apply: Efor; eauto; rewrite /sem_range.
    rewrite (sem_pexpr_same Hdisjlo Hs1' he) /= hii /=.
    by rewrite (sem_pexpr_same Hdisjhi Hs1' he') /= hii' /= -hlr /= -hwr /=.
  Qed.

  Local Lemma Hfor_nil : sem_Ind_for_nil Pfor.
  Proof. move=> s i c _ s' Hs'. split. constructor. exists s'; split=> //; exact: EForDone. Qed.

  Local Lemma Hfor_cons : sem_Ind_for_cons p Pc Pfor.
  Proof.
    move=> s1 s1' s2 s3 i w ws c lc lf Hw _ Hc _ Hfor Hdisj s1'' Hs1''.
    have := Hdisj=> /disj_fvars_union [Hdisjc Hdisji].
    have Hw1: write_lval gd (Lvar i) w s1 = ok (s1', LEmpty). by rewrite /write_lval /= Hw /=.
    have [|s2'' [Hs2''1 Hs2''2]] := write_lval_same _ Hs1'' Hw1.
    rewrite /=; have H: Sv.Equal (Sv.union Sv.empty (Sv.add i Sv.empty)) (Sv.singleton i).
      by SvD.fsetdec.
    rewrite /vars_lval /= /disj_fvars.
    by move: Hdisji; rewrite /disj_fvars /lowering.disj_fvars /vars_lval H.
    have [Hwf [s3'' [Hs3''1 Hs3''2]]] := Hc Hdisjc _ Hs2''2.
    have [Hwf' [s4'' [Hs4''1 Hs4''2]]] := Hfor Hdisj _ Hs3''2.
    split. constructor. apply Hwf. apply Hwf'.
    exists s4''; split=> //.
    apply: EForOne; eauto. rewrite /write_lval /= in Hs2''1. move: Hs2''1.
    t_xrbindP. by move=> s -> ->.
  Qed.

  Lemma vars_I_call ii ii' xs fn args:
    Sv.Equal (vars_I (MkI ii (Ccall ii' xs fn args))) (Sv.union (vars_lvals xs) (read_es args)).
  Proof.
    rewrite /vars_I read_Ii write_Ii read_i_call write_i_call /vars_lvals.
    SvD.fsetdec.
  Qed.

  Local Lemma Hcall : sem_Ind_call p Pi_r Pfun.
  Proof.
    move=> s1 m2 s2 ii xs fn args vargs vs lf lw Harg Hcall Hfun Hret ii' Hdisj s1' Hs1'; move: Hdisj.
    case hlf: (lf) => [fn' fd'].
    rewrite /disj_fvars /lowering.disj_fvars vars_I_call=> /disj_fvars_union [Hxs Hargs].
    have Heq: eq_exc_fresh {| emem := m2; evm := evm s1' |} {| emem := m2; evm := evm s1 |}.
      split=> //=.
      by move: Hs1'=> [].
    have [s2' [Hs2'1 Hs2'2]] := write_lvals_same Hxs Heq Hret.
    split. apply sem_eq_fn in Hcall. rewrite hlf /= in Hcall. 
    rewrite Hcall. constructor. rewrite /Pfun in Hfun. move: Hfun.
    move=> [] Hwf Hfun. rewrite hlf Hcall in Hwf. apply Hwf.
    exists s2'; split=> //.
    apply: sem_seq1; apply: EmkI; apply: Ecall; eauto.
    rewrite (sem_pexprs_same Hargs Hs1' Harg) //.
    move: Hs1'=> [-> _]. rewrite /Pfun in Hfun. rewrite /= in Hfun. rewrite hlf in Hfun.
    rewrite /=.  apply Hfun.
  Qed.

  Local Lemma Hproc : sem_Ind_proc p Pc Pfun.
  Proof.
    move=> m1 m2 fn f vargs vargs' s1 vm2 vres vres' lc Hfun htra Hw Hsem Hc Hres Hfull. (*Hget Htya Harg _ Hc Hres Htyr.*)
    have H: eq_exc_fresh s1 s1 by [].
    have Hdisj := fvars_fun Hfun.
    rewrite /vars_fd in Hdisj.
    move: Hdisj=> /disj_fvars_union [Hdisjp /disj_fvars_union [Hdisjr Hdisjc]].
    have [Hwf [[m1' vm1'] [/= Hs1'1 [/= Hs1'2 /= Hs1'3]]]]:= Hc Hdisjc _ H; subst m1'.
    have dcok : map_prog_leak (lower_fd options warning fv is_var_in_memory) (p_funcs p) = (p_funcs p'.1, p'.2) .
    move: lower_prog_ok; rewrite /lower_prog. move=> <- /=. by rewrite /map_prog_leak /=.
    move:(get_map_prog_leak dcok Hfun). move=> [] f' [] lt [] Hf /= Hfun' /= Hlt.
    case: (f) Hf (Hfun) htra Hw Hsem Hc Hres Hfull.
    move=> fi fin fp /= c fo fres Hf'1 Hfun'' htra Hw Hsem Hc Hres Hfull.
    rewrite Hfun in Hfun''. case: Hfun''=> Hfun''. case: Hf'1=> Hf'11 Hf'12.
    rewrite /Pfun. split=> //=. rewrite /get_leak /= in Hlt.
      rewrite Hfun'' Hf'12 /= in Hs1'1. replace   (leak_Fun
          [seq (t.1, t.2.2)
             | t <- [seq (t.1,
                         lower_fd options warning fv
                           is_var_in_memory t.2)
                       | t <- p_funcs p]] fn) with lt. move: Hwf.
    rewrite Hfun'' /=. rewrite Hf'12. move=> Hwf. apply Hwf.
    rewrite /leak_Fun. by rewrite Hlt.
    apply EcallRun with f' vargs s1 vm1' vres.
    + exact: Hfun'.
    + rewrite -Hf'11 /=. exact: htra.
    + rewrite -Hf'11 /=. exact: Hw.
    + rewrite -Hf'11 /=.  rewrite /map_prog_leak in dcok.
      rewrite /get_leak /= in Hlt.
      rewrite Hfun'' Hf'12 /= in Hs1'1. replace   (leak_Fun
          [seq (t.1, t.2.2)
             | t <- [seq (t.1,
                         lower_fd options warning fv
                           is_var_in_memory t.2)
                       | t <- p_funcs p]] fn) with lt. apply Hs1'1.
      rewrite /leak_Fun. by rewrite Hlt.
      
    + have ->: vm1' = evm {| emem := m2; evm := vm1' |} by [].
      have /= H1 := (@sem_pexprs_get_var gd (Estate m2 vm2) fres (map_v_el vres)).
      have : (unzip1 (map_v_el vres)) = vres. 
      rewrite /map_v_el /=; elim: (vres); auto; move=> a l Hal; rewrite /=.
      by rewrite Hal /=. move=> Heq. 
      have /= H2 := (@sem_pexprs_get_var gd (Estate m2 vm1') fres (map_v_el vres)); auto.
      rewrite -Hf'11 /=. rewrite -Heq /=. apply H2. rewrite -Heq in Hres.
      move: get_var_sem_pexprs_empty'. move=> Hres'. move: (Hres' gd (Estate m2 vm2) fres (unzip1 (map_v_el vres)) Hres).
      move=> Hs. have Heq' : (map_v_el (unzip1 (map_v_el vres))) = (map_v_el vres). by rewrite Heq. rewrite Heq' in Hs. 
      move: (H1 Hs). move=> Hs1.
      apply: (sem_pexprs_same _ _ Hs). 
       have H': forall l, Sv.Equal (read_es (map Pvar l)) (vars_l l).
      elim=> // a l /= Hl.
      rewrite read_es_cons Hl /read_e /=.
      SvD.fsetdec. replace fres with (f_res f).
      + by rewrite /disj_fvars /lowering.disj_fvars H'. by rewrite Hfun'' /=.
      rewrite /eq_exc_fresh. split=> //.
    + rewrite -Hf'11 /=. exact: Hfull.
  Qed.

  Lemma lower_callP f mem mem' va vr lf:
    sem_call p  mem f va (f, lf) mem' vr ->
    leak_WFs (leak_Fun p'.2) (leak_Fun p'.2 f) lf /\
    sem_call p'.1 mem f va (f, (leak_Is (leak_I (leak_Fun p'.2)) stk (leak_Fun p'.2 f) lf)) mem' vr.
  Proof.
    apply (@sem_call_Ind p Pc Pi_r Pi Pfor Pfun Hskip Hcons HmkI Hassgn Hopn
             Hif_true Hif_false Hwhile_true Hwhile_false Hfor Hfor_nil Hfor_cons Hcall Hproc).
  Qed.

End PROOF.<|MERGE_RESOLUTION|>--- conflicted
+++ resolved
@@ -1444,7 +1444,6 @@
         have := sub_inc_dec_classifyP sz e2.
         case: (sub_inc_dec_classify _ _)=> [He2|He2|//]; try subst e2.
         (* SubInc *)
-<<<<<<< HEAD
         * move: ok_v2 => /= [] hw2 [] -> [] <- hl2.
           rewrite ok_v1 /= /exec_sopn /sopn_sem /= /truncate_word /=. 
           eexists _, _, _, _. exists [:: (Vword z1, l1)]; repeat f_equal. split=> //. split=> //.
@@ -1452,16 +1451,8 @@
           rewrite /x86_INC /check_size_8_64. rewrite hw2 /= in hsz64. 
           rewrite hsz64 /rflags_of_aluop_nocf_w /flags_w /=.
           rewrite zero_extend_u /wrepr CoqWord.word.mkwordN1E /=. repeat f_equal.
-          ssrring.ssring. 
+          ssring. 
           by rewrite -hl /=. 
-=======
-        * move: ok_v2 => /ok_word_inj [??]; subst.
-          rewrite ok_v1 /= /exec_sopn /sopn_sem /= /truncate_word hle1 /=.
-          rewrite /x86_INC /check_size_8_64 hsz64 /rflags_of_aluop_nocf_w /flags_w /=.
-          eexists _, _, _, _. repeat f_equal.
-          rewrite zero_extend_u /wrepr CoqWord.word.mkwordN1E.
-          ssring.
->>>>>>> c6f4f898
         (* SubDec *)
         * move: ok_v2 => /= [] hw2 [] -> [] <- hl2.
           rewrite ok_v1 /= /exec_sopn /sopn_sem /= /truncate_word /=. 
