--- conflicted
+++ resolved
@@ -783,39 +783,22 @@
 
 
   Lemma lea_constP sz w vm : sem_lea sz vm (lea_const w) = ok (zero_extend sz w).
-<<<<<<< HEAD
-  Proof. rewrite /sem_lea /lea_const /=; f_equal; ssrring.ssring. Qed.
-=======
-  Proof. by rewrite /sem_lea /lea_const /=; f_equal; ssring. Qed.
->>>>>>> 282f9982
+  Proof. rewrite /sem_lea /lea_const /=; f_equal; ssring. Qed.
 
   Lemma lea_varP x sz vm : sem_lea sz vm (lea_var x) = get_var vm x >>= to_word sz.
   Proof.
     rewrite /sem_lea /lea_var /=.
     case: (Let _ := get_var _ _ in _) => //= w.
-<<<<<<< HEAD
-    rewrite zero_extend0 zero_extend1; f_equal; ssrring.ssring. Qed.
+    rewrite zero_extend0 zero_extend1; f_equal; ssring. Qed.
  
-=======
-    rewrite zero_extend0 zero_extend1; f_equal; ssring.
-  Qed.
-
->>>>>>> 282f9982
   Lemma mkLeaP sz d b sc o vm w :
     sem_lea sz vm (MkLea d b sc o) = ok w ->
     sem_lea sz vm (mkLea d b sc o) = ok w.
   Proof.
   rewrite /mkLea; case: eqP => // ->; rewrite /sem_lea /=; t_xrbindP => w1 -> /= w2 _ <-.
-<<<<<<< HEAD
-  f_equal; rewrite zero_extend0 zero_extend1; ssrring.ssring. Qed.
+  f_equal; rewrite zero_extend0 zero_extend1; ssring. Qed.
   
   Lemma lea_mulP sz l1 l2 w1 w2 l vm:
-=======
-  f_equal; rewrite zero_extend0 zero_extend1; ssring.
-  Qed.
-
-  Lemma lea_mulP sz l1 l2 w1 w2 l vm :
->>>>>>> 282f9982
     (sz <= U64)%CMP ->  
     sem_lea sz vm l1 = ok w1 -> 
     sem_lea sz vm l2 = ok w2 ->
@@ -829,7 +812,7 @@
     + apply: rbindP => wo1 Ho1 [<-] [<-] [<-];apply mkLeaP;rewrite /sem_lea /= Ho1 /=.
       by f_equal; rewrite !wmul_zero_extend //; ssring.
     + move=> [<-];apply: rbindP => wb2 Hb2 [<-] [<-];apply mkLeaP;rewrite /sem_lea /= Hb2 /=.
-      by f_equal; rewrite wmul_zero_extend //; ssring.
+      by f_equal; rewrite wmul_zero_extend //; ssring. 
     + move=> [<-];apply: rbindP => wo2 Ho2 [<-] [<-];apply mkLeaP;rewrite /sem_lea /= Ho2 /=.
       by f_equal; rewrite !wmul_zero_extend //; ssring.
     move=> [<-] [<-] [<-].
