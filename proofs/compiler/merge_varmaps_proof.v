--- conflicted
+++ resolved
@@ -78,25 +78,15 @@
 Section PROG.
 
 Context
-<<<<<<< HEAD
-  `{asm_e : asm_extra}
+  {reg xreg rflag cond asm_op extra_op}
+  {asm_e : asm_extra reg xreg rflag cond asm_op extra_op}
   (p : sprog)
   (extra_free_registers : instr_info -> option var)
   (id_tmp : Ident.ident)
+  (callee_saved : Sv.t)
   (global_data : pointer).
 
 Let var_tmp : var := {| vname := id_tmp; vtype := sword Uptr; |}.
-=======
-  {reg xreg rflag cond asm_op extra_op}
-  {asm_e : asm_extra reg xreg rflag cond asm_op extra_op}
-  (p: sprog)
-  (extra_free_registers: instr_info -> option var)
-  (id_tmp : Ident.ident)
-  (callee_saved: Sv.t)
-  (global_data: pointer).
-
-Let var_tmp : var := vid id_tmp.
->>>>>>> d19d8cf4
 
 Definition valid_writefun (w: funname → Sv.t) (f: sfun_decl) : bool :=
   Sv.subset (write_fd p extra_free_registers var_tmp w f.2) (w f.1).
