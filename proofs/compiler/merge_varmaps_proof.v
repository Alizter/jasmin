(*
*)
Require Import sem_one_varmap sem_one_varmap_facts merge_varmaps psem_facts.
Import Utf8.
Import all_ssreflect all_algebra.
Import ssrZ.
Import psem.
Import merge_varmaps.
Import compiler_util.

Set Implicit Arguments.
Unset Strict Implicit.
Unset Printing Implicit Defensive.

Local Open Scope vmap_scope.

Section ASM_OP.

Context {pd: PointerData}.
Context `{asmop:asmOp}.

Lemma vrvs_Lvar xs :
  vrvs [seq Lvar x | x <- xs] = sv_of_list v_var xs.
Proof. rewrite /vrvs /sv_of_list; elim: xs Sv.empty => //=. Qed.

Lemma init_stk_stateI fex pex gd s s' :
  pex.(sp_rip) != pex.(sp_rsp) →
  init_stk_state fex pex gd s = ok s' →
  [/\
    escs s = escs s', 
    (evm s').[vid pex.(sp_rip)] = ok (pword_of_word gd),
    alloc_stack s.(emem) fex.(sf_align) fex.(sf_stk_sz) fex.(sf_stk_extra_sz) = ok (emem s'),
    (evm s').[vid pex.(sp_rsp)] = ok (pword_of_word (top_stack (emem s'))) &
    forall (x:var), x <> vid pex.(sp_rip) -> x <> vid pex.(sp_rsp) ->
              (evm s').[x] = vmap0.[x]].
Proof.
  move => /eqP checked_sp_rip.
  apply: rbindP => m ok_m [<-] /=;
    split => //;
    rewrite -/(to_pword _ (Vword (top_stack m)));
    rewrite -/(to_pword _ (Vword gd));
    rewrite !to_pword_u.
  + by rewrite Fv.setP_eq.
  + rewrite Fv.setP_neq.
    * by rewrite Fv.setP_eq.
    by apply /eqP; congruence.
  by move=> x /eqP ? /eqP ?; rewrite !Fv.setP_neq // eq_sym.
Qed.

(* TODO: move *)
Lemma write_vars_eq_except xs vs s s' :
  write_vars xs vs s = ok s' →
  evm s = evm s' [\ sv_of_list v_var xs].
Proof.
  by rewrite (write_vars_lvals [::]) => /vrvsP; rewrite vrvs_Lvar.
Qed.

Lemma write_lvals_emem gd xs ys s vs s' :
  mapM get_lvar xs = ok ys →
  write_lvals gd s xs vs = ok s' →
  emem s' = emem s.
Proof.
  elim: xs ys vs s; first by move => _ [] // ? _ [] ->.
  move => x xs ih /=; t_xrbindP => _ [] // ???? X ? /ih{ih}ih _; t_xrbindP => ? Y /ih{ih}->.
  by case: x X Y => // x _; rewrite /= /write_var; t_xrbindP => ?? <-.
Qed.

Lemma write_lvals_escs gd xs s vs s' :
  write_lvals gd s xs vs = ok s' →
  escs s' = escs s.
Proof.
  elim: xs vs s => [ | x xs ih] /= [] // => [ _ [->] //| v vs s]. 
  by t_xrbindP => ? /lv_write_scsP -> /ih.
Qed.

Lemma orbX (P Q: bool):
  P || Q = (P && ~~ Q) || Q.
Proof. by case: Q; rewrite !(orbT, orbF, andbT). Qed.

(* TODO: move *)
Definition is_export (p: sprog) (fn: funname) : Prop :=
  exists2 fd, get_fundef p.(p_funcs) fn = Some fd & fd.(f_extra).(sf_return_address) = RAnone.

End ASM_OP.

Section PROG.

Context
  {pd: PointerData} {asm_op} {asmop : asmOp asm_op} {syscall_i : syscall_info}
  (p: sprog)
  (extra_free_registers: instr_info -> option var)
  (var_tmp : var)
  (global_data: pointer).

(* Let var_tmp := to_var reg_tmp. *)

Definition valid_writefun (w: funname → Sv.t) (f: sfun_decl) : bool :=
  Sv.subset (write_fd p extra_free_registers var_tmp w f.2) (w f.1).

Lemma check_wmapP (wm: Mp.t Sv.t) (fn: funname) (fd: sfundef) :
  get_fundef (p_funcs p) fn = Some fd →
  check_wmap p extra_free_registers var_tmp wm →
  valid_writefun (get_wmap wm) (fn, fd).
Proof. by move /get_fundef_in' /(@InP [eqType of sfun_decl]) => h /allP /(_ _ h). Qed.

Let wmap := mk_wmap p extra_free_registers var_tmp.
Notation wrf := (get_wmap wmap).

Lemma checkP u (fn: funname) (fd: sfundef) :
  check p extra_free_registers var_tmp = ok u →
  get_fundef (p_funcs p) fn = Some fd →
  valid_writefun wrf (fn, fd) ∧ check_fd p extra_free_registers var_tmp wrf fn fd = ok tt.
Proof.
  rewrite /check; t_xrbindP => _ /assertP ok_wmap _ _ _ _ ? ok_prog _ ok_fd; split.
  - exact: check_wmapP ok_fd ok_wmap.
  by have [ [] ] := get_map_cfprog_name_gen ok_prog ok_fd.
Qed.

Hypothesis ok_p : check p extra_free_registers var_tmp = ok tt.

Let vgd : var := vid p.(p_extra).(sp_rip).
Let vrsp : var := vid p.(p_extra).(sp_rsp).

Lemma rip_neq_rsp : p.(p_extra).(sp_rip) != p.(p_extra).(sp_rsp).
Proof. by move: ok_p; rewrite /check; t_xrbindP => _ _ _/assertP. Qed.

Lemma vgd_neq_vrsp : vgd != vrsp.
Proof.
  have := rip_neq_rsp.
  rewrite /vgd /vrsp /=.
  by move=> /eqP ?; apply /eqP; congruence.
Qed.

Lemma var_tmp_not_magic :
  ¬ Sv.In var_tmp (magic_variables p).
Proof. by move: ok_p; rewrite /check; t_xrbindP => _ _ _ _ _ /assertP /Sv_memP. Qed.

Record merged_vmap_precondition (W: Sv.t) (sz: wsize) (m: mem) (vm: vmap) : Prop :=
  MVP {
      mvp_not_written: disjoint W (magic_variables p);
      mvp_top_stack: vm.[vrsp] = ok (pword_of_word (top_stack m));
      mvp_global_data : vm.[ vgd ] = ok (pword_of_word global_data);
      mvp_stack_aligned : is_align (top_stack m) sz;
    }.

Lemma merged_vmap_preconditionI W' W sz m vm :
  Sv.Subset W W' →
  merged_vmap_precondition W' sz m vm →
  merged_vmap_precondition W sz m vm.
Proof.
  move => incl [*]; split => //.
  eauto using disjoint_w.
Qed.

Instance merged_vmap_precondition_m : Proper (Sv.Equal ==> eq ==> eq ==> eq ==> iff) merged_vmap_precondition.
Proof. by move => W W' hW sz _ <- m _ <- vm _ <-; split => -[???]; split => //; rewrite ?hW // -hW. Qed.

Lemma not_written_magic W :
  disjoint W (magic_variables p) →
  ¬ Sv.In vgd W ∧ ¬ Sv.In vrsp W.
Proof. rewrite /disjoint /magic_variables /is_true Sv.is_empty_spec; SvD.fsetdec. Qed.

Section LEMMA.

  Notation write_c := (merge_varmaps.write_c p extra_free_registers var_tmp wrf).
  Notation write_I := (merge_varmaps.write_I p extra_free_registers var_tmp wrf).
  Notation write_i := (merge_varmaps.write_i p extra_free_registers var_tmp wrf).

  Lemma write_c_cons i c :
    Sv.Equal (write_c (i :: c)) (Sv.union (write_I i) (write_c c)).
  Proof. by rewrite /write_c /= merge_varmaps.write_c_recE. Qed.

  Lemma write_i_if e c1 c2 :
    Sv.Equal (write_i (Cif e c1 c2)) (Sv.union (write_c c1) (write_c c2)).
  Proof.
    rewrite /merge_varmaps.write_i /merge_varmaps.write_i_rec /=
            -/(merge_varmaps.write_c_rec _ _ _ _ _ c1) -/(merge_varmaps.write_c_rec _ _ _ _ _ c2)
            !merge_varmaps.write_c_recE.
    move: (write_c c2) (write_c c1). (* SvD.fsetdec faster *)
    SvD.fsetdec.
  Qed.

  Lemma write_i_while aa c1 e c2 :
    Sv.Equal (write_i (Cwhile aa c1 e c2)) (Sv.union (write_c c1) (write_c c2)).
  Proof. etransitivity; last exact: (write_i_if e c1 c2). reflexivity. Qed.

  Notation check_instr := (check_i p extra_free_registers var_tmp wrf).
  Notation check_instr_r := (check_ir p extra_free_registers var_tmp wrf).
  Notation check_cmd sz := (check_c (check_instr sz)).

  Lemma check_instrP sz ii i D D' :
    check_instr sz D (MkI ii i) = ok D' →
    exists D1,
      [/\ check_instr_r sz ii D1 i = ok D',
          if extra_free_registers ii is Some r then
            (vtype r == sword Uptr) &&
            (if i is Cwhile _ _ _ _ then false else true)
          else true &
          Sv.Equal D1 (Sv.union (extra_free_registers_at extra_free_registers ii) D)].
  Proof.
    rewrite /check_instr -/(check_instr_r); t_xrbindP => - [] he h.
    eexists; split; first exact: h.
    + by case: extra_free_registers he => // fr; t_xrbindP => ? /assertP -> /assertP.
    by rewrite add_extra_free_registersE.
  Qed.

  Remark read_rvs_rec_vars X vs xs :
    mapM get_lvar vs = ok (map v_var xs) →
    read_rvs_rec X vs = X.
  Proof. elim: vs xs X => // - [] // [] v /= _ vs ih [ | x xs ] X; t_xrbindP => // ? ok_vs ? ?; subst; exact: ih ok_vs. Qed.

  Remark vrvs_vars vs xs :
    mapM get_lvar vs = ok (map v_var xs) →
    vrvs vs = sv_of_list v_var xs.
  Proof.
    rewrite /vrvs /sv_of_list.
    elim: vs xs Sv.empty => [ | v vs ih ] [ | x xs ] //= acc; t_xrbindP => // ? ok_x ? ok_xs ??; subst.
    case: v ok_x => //= _ [->].
    exact: ih ok_xs.
  Qed.

  Notation sem_I := (sem_one_varmap.sem_I p extra_free_registers var_tmp).
  Notation sem_i := (sem_one_varmap.sem_i p extra_free_registers var_tmp).
  Notation sem_c := (sem_one_varmap.sem p extra_free_registers var_tmp).
  Notation sem_call := (sem_one_varmap.sem_call p extra_free_registers var_tmp).

  Record match_estate (D: Sv.t) (s t: estate) : Prop :=
    MVM {
      mvm_scs  : escs s = escs t;
      mvm_mem  : emem s = emem t;
      mvm_vmap : s.(evm) <=[\D] t.(evm);
      mvm_wf   : wf_vm (evm t);
    }.

  Instance match_estate_m : Proper (Sv.Equal ==> eq ==> eq ==> iff) match_estate.
  Proof. 
    by move => x y x_eq_y s _ <- t _ <-; split => - [] ?; rewrite ?x_eq_y => ?; constructor => //; rewrite x_eq_y.
  Qed.

  Lemma match_estateI X X' s t :
    Sv.Subset X X' →
    match_estate X s t →
    match_estate X' s t.
  Proof. by move => hle [?? hvm]; split => //; apply: vmap_uincl_exI hle hvm. Qed.

  Let Pc (s1: estate) (c: cmd) (s2: estate) : Prop :=
    ∀ sz I O t1,
      check_cmd sz I c = ok O →
      merged_vmap_precondition (write_c c) sz s1.(emem) t1.(evm) →
      match_estate I s1 t1 →
      exists2 t2,
        exists2 k,
          sem_c k t1 c t2 &
          Sv.Subset k (write_c c) &
        match_estate O s2 t2.

  Let Pi (s1: estate) (i: instr) (s2: estate) : Prop :=
    ∀ sz I O t1,
      check_instr sz I i = ok O →
      merged_vmap_precondition (write_I i) sz s1.(emem) t1.(evm) →
      match_estate I s1 t1 →
      exists2 t2,
        exists2 k,
          sem_I k t1 i t2 &
          Sv.Subset k (write_I i) &
        match_estate O s2 t2.

  Local Lemma Hnil: sem_Ind_nil Pc.
  Proof.
    move => s sz I _ t [<-] /= pre sim; exists t => //; exists Sv.empty => //; constructor.
  Qed.

  Local Lemma Hcons: sem_Ind_cons p global_data Pc Pi.
  Proof.
    move => s1 s2 s3 i c exec_i hi exec_c hc sz I O t1 /=; t_xrbindP => D ok_i ok_c ok_W sim1.
    have ok_W1 : merged_vmap_precondition (write_I i) sz (emem s1) (evm t1).
    - split.
      2: exact: (mvp_top_stack ok_W).
      2: exact: (mvp_global_data ok_W).
      2: exact: (mvp_stack_aligned ok_W).
      by move: (mvp_not_written ok_W); rewrite write_c_cons; apply: disjoint_w;
        move: (write_I i) (write_c c) (* SvD.fsetdec faster *); SvD.fsetdec.
    have [t2 [ki texec_i hki] sim2] := hi _ _ _ _ ok_i ok_W1 sim1. 
    have ok_W2 : merged_vmap_precondition (write_c c) sz (emem s2) (evm t2).
    - have [ not_written_gd not_written_rsp ] := not_written_magic (mvp_not_written ok_W1).
      split.
      + by move: (mvp_not_written ok_W); rewrite write_c_cons; apply: disjoint_w;
          move: (write_c c) (write_I i); clear (* SvD.fsetdec faster *); SvD.fsetdec.
      + rewrite -(ss_top_stack (sem_I_stack_stable_sprog exec_i)) -(mvp_top_stack ok_W) (sem_I_not_written texec_i) //.
        move: vrsp (write_I i) hki not_written_rsp; clear. (* SvD.fsetdec faster *)
        by SvD.fsetdec.
      + rewrite -(mvp_global_data ok_W) (sem_I_not_written texec_i) //.
        move: vgd (write_I i) hki not_written_gd; clear. (* SvD.fsetdec faster *)
        by SvD.fsetdec.
      by rewrite -(ss_top_stack (sem_I_stack_stable_sprog exec_i)) (mvp_stack_aligned ok_W).
    have [t3 [kc texec_c hkc] sim3]:= hc _ _ _ _ ok_c ok_W2 sim2.
    exists t3 => //; exists (Sv.union ki kc); first by econstructor; eauto.
    rewrite write_c_cons.
    move: (write_I i) hki (write_c c) hkc. (* SvD.fsetdec faster *)
    by SvD.fsetdec.
  Qed.

  Let Pi_r (s1: estate) (i: instr_r) (s2: estate) : Prop :=
    ∀ sz ii I O t1,
      check_instr_r sz ii I i = ok O →
      (if extra_free_registers ii is Some _ then if i is Cwhile _ _ _ _ then false else true else true) →
      merged_vmap_precondition (write_i i) sz s1.(emem) t1.(evm) →
      match_estate I s1 t1 →
      exists2 t2,
        exists2 k,
          sem_i ii k t1 i t2 &
          Sv.Subset k (write_i i) &
        match_estate O s2 t2.

  (* TODO: move this *)
  Lemma wf_set_undef vm v: 
    ~~is_sarr (vtype v) ->
    wf_vm vm ->
    wf_vm vm.[v <- pundef_addr (vtype v)].
  Proof.
    move=> hty hwf z; case: (v =P z).
    + by move=> <-; rewrite Fv.setP_eq; case: vtype hty.
    by move=> /eqP hne; rewrite Fv.setP_neq //; apply hwf.
  Qed.
 
  Lemma HmkI : sem_Ind_mkI p global_data Pi_r Pi.
  Proof.
    move => ii i s1 s2 exec_i h sz I O t1 /check_instrP[] I' [] ok_i hextra heq ok_W sim.
    set t1' := kill_extra_register extra_free_registers ii t1.
    move: (mvp_not_written ok_W).
    rewrite {1}/write_I merge_varmaps.write_I_recE -/write_i => dis.
    have vrsp_not_extra : ¬ Sv.In vrsp (extra_free_registers_at extra_free_registers ii).
    - apply: (proj2 (not_written_magic _)).
      apply: disjoint_w dis.
      move: (write_i i). (* SvD.fsetdec faster *)
      SvD.fsetdec.
    have vgd_not_extra : ¬ Sv.In vgd (extra_free_registers_at extra_free_registers ii).
    - apply: (proj1 (not_written_magic _)).
      apply: disjoint_w dis.
      move: (write_i i); clear. (* SvD.fsetdec faster *)
      by SvD.fsetdec.
    have ok_W' : merged_vmap_precondition (write_i i) sz (emem s1) (evm t1').
      split; first by apply: disjoint_w dis; move: (write_i i); clear (* SvD.fsetdec faster *); SvD.fsetdec.
      + rewrite -(mvp_top_stack ok_W).
        exact: kill_extra_register_vmap_eq_except vrsp_not_extra.
      + rewrite -(mvp_global_data ok_W).
        exact: kill_extra_register_vmap_eq_except vgd_not_extra.
      exact: mvp_stack_aligned ok_W.
    have [ | | t2 [k texec_i hk] sim'] := h sz ii I' O _ ok_i _ ok_W'.
    - by case: extra_free_registers hextra => // fr /andP[] _.
    - split.
      + by rewrite (mvm_scs sim).
      + by rewrite (mvm_mem sim).
      + apply (@vmap_uincl_exT (evm t1)).
        + by apply: vmap_uincl_exI (mvm_vmap sim); rewrite heq; clear (* SvD.fsetdec faster *); SvD.fsetdec.
        apply (@vmap_uincl_exI _ _ (extra_free_registers_at extra_free_registers ii));
          first by move: heq; clear (* SvD.fsetdec faster *); SvD.fsetdec.
        by apply/vmap_eq_except_uincl_ex/vmap_eq_exceptS/kill_extra_register_vmap_eq_except.
      have hwf := mvm_wf sim.
      rewrite /t1' /kill_extra_register /kill_extra_register_vmap.
      case: extra_free_registers hextra => //= v; case: (evm t1).[v] => // _ /andP[] /eqP heq1 _.
      by apply: wf_set_undef hwf; rewrite heq1.
    exists t2 => //.
    eexists.
    - econstructor.
      2: exact: texec_i.
      + move: vrsp_not_extra vgd_not_extra;
          rewrite /extra_free_registers_at /efr_valid.
        case: extra_free_registers hextra => // r /andP[] -> ->; rewrite !andbT.
        by clear; rewrite !Sv.singleton_spec => ??; apply/andP; split; apply/eqP => ?; subst.
      by apply: disjoint_w dis; move: (write_i i) hk; clear (* SvD.fsetdec faster *); SvD.fsetdec.
    by rewrite /write_I merge_varmaps.write_I_recE -/write_i;
      move: (write_i i) hk; clear (* SvD.fsetdec faster *); SvD.fsetdec.
  Qed.

  (* TODO: move this *)
  Lemma with_vm_m x y :
    escs x = escs y →
    emem x = emem y →
    with_vm x =1 with_vm y.
  Proof. by case: x y => scs m vm [] scs' m' vm' /= -> ->. Qed.

  Lemma check_eP ii I e s t v u : check_e ii I e = ok u ->
    match_estate I s t ->
    sem_pexpr (p_globs p) s e = ok v ->
    exists2 v', sem_pexpr (p_globs p) t e = ok v' & value_uincl v v'.
  Proof.
    rewrite /check_e/check_fv => /assertP/Sv.is_empty_spec hd sim sem.
    have := @sem_pexpr_uincl_on _ (p_globs p) s (evm t) _ _ _ sem.
    rewrite (with_vm_m (mvm_scs sim) (mvm_mem sim)) with_vm_same; apply.
    by move=> x hx; apply (mvm_vmap sim); SvD.fsetdec.
  Qed.

  Lemma check_esP ii I es s t vs u : check_es ii I es = ok u ->
    match_estate I s t ->
    sem_pexprs (p_globs p) s es = ok vs ->
    exists2 vs', sem_pexprs (p_globs p) t es = ok vs' & List.Forall2 value_uincl vs vs'.
  Proof.
    rewrite /check_es => hc hsim; elim: es tt hc vs => [ | e es hrec] /=.
    + by move=> _ _ _ [<-]; exists [::].
    t_xrbindP => ?? hce hces _ v hv vs hvs <-. 
    have [v' -> /= uv']:= check_eP hce hsim hv.
    have [vs' -> /= uvs'] := hrec _ hces _ hvs.
    by eexists; first reflexivity; constructor.
  Qed.

  Lemma check_lvP ii I x O s1 s2 t1 v v': check_lv ii I x = ok O ->
    match_estate I s1 t1 ->
    write_lval (p_globs p) x v s1 = ok s2 ->
    value_uincl v v' ->
    exists2 t2, write_lval (p_globs p) x v' t1 = ok t2 & match_estate O s2 t2.
  Proof.
    rewrite /check_lv; t_xrbindP => _ /assertP/Sv.is_empty_spec hd <- hsim hw hu.
    have []:= write_uincl_on (vm1 := evm t1) _ hu hw.
    + move=> z hz; apply (mvm_vmap hsim); SvD.fsetdec.
    move=> vm2; rewrite (with_vm_m (mvm_scs hsim) (mvm_mem hsim)) with_vm_same => hw' hs.
    exists (with_vm s2 vm2) => //;split => // [z hz | ]; last by apply: wf_write_lval hw'; case: hsim.
    case: (Sv_memP z (vrv x)) => hin; first by apply hs.
    rewrite -(vrvP hw); last by SvD.fsetdec.
    rewrite -(vrvP hw'); last by SvD.fsetdec.
    by apply (mvm_vmap hsim); SvD.fsetdec.
  Qed.

  Lemma check_lvsP ii I xs O s1 s2 t1 vs vs': check_lvs ii I xs = ok O ->
    match_estate I s1 t1 ->
    write_lvals (p_globs p) s1 xs vs = ok s2 ->
    List.Forall2 value_uincl vs vs' ->
    exists2 t2, write_lvals (p_globs p) t1 xs vs' = ok t2 & match_estate O s2 t2.
  Proof.
    rewrite /check_lvs.
    elim: xs I s1 s2 t1 vs vs' => /= [ | x xs hrec] I s1 s2 t1 [ | v vs] // vs'_.
    + by move=> [<-] hsim [<-] /List_Forall2_inv_l ->; exists t1.
    t_xrbindP => I' hx hxs hsim s3 hw hws /List_Forall2_inv_l [v' [vs' [-> [uv uvs]]]].
    have [t3 -> /= hsim']:= check_lvP hx hsim hw uv.
    by have [t2 -> /= ?] := hrec _ _ _ _ _ _ hxs hsim' hws uvs; exists t2.
  Qed.

  Lemma Hassgn: sem_Ind_assgn p Pi_r.
  Proof.
    move => s1 s2 x tg ty e v v' ok_v ok_v' ok_s2 sz ii I O t1.
    rewrite /check_instr_r; t_xrbindP => ? hce hlv _ hpre hsim.
    have [w ok_w vw]:= check_eP hce hsim ok_v.
    have [w' ok_w' vw'] := value_uincl_truncate vw ok_v'.
    have [t2 ok_t2 hsim']:= check_lvP hlv hsim ok_s2 vw'.
    exists t2 => //; eexists; last reflexivity.
    econstructor; eauto.
  Qed.

  Lemma Hopn: sem_Ind_opn p Pi_r.
  Proof.
    move => s1 s2 tg op xs es eval_op sz ii I O t1.
    rewrite /check_instr_r; t_xrbindP =>  ? hce hlv _ hpre hsim.
    move: eval_op; rewrite /sem_sopn; t_xrbindP => rs vs ok_vs ok_rs ok_s2.
    have [w ok_w vw] := check_esP hce hsim ok_vs.
    have [rs' [ok_w' urs]] := vuincl_exec_opn vw ok_rs.
    have [t2 ok_t2 hsim'] := check_lvsP hlv hsim ok_s2 urs.
    exists t2=> //; eexists; last reflexivity.
    by econstructor; eauto; rewrite /sem_sopn ok_w /= ok_w' /=.
  Qed.

  Lemma Hif_true: sem_Ind_if_true p global_data Pc Pi_r.
  Proof.
    move => s1 s2 e c1 c2 eval_e exec_c1 ih sz ii I O t1.
    rewrite /check_instr_r -/check_instr; t_xrbindP => ? hce O1 hcc1 O2 hcc2 <- _ pre hsim.
    have [v' hse' /value_uincl_bool1 ?]:= check_eP hce hsim eval_e; subst v'.
    have pre1 : merged_vmap_precondition (write_c c1) sz (emem s1) (evm t1).
    - split.
      2: exact: mvp_top_stack pre.
      2: exact: mvp_global_data pre.
      2: exact: mvp_stack_aligned pre.
      move: (mvp_not_written pre); rewrite write_i_if.
      by apply: disjoint_w; move: (write_c c1) (write_c c2); clear (* SvD.fsetdec faster *); SvD.fsetdec.
    have [t2 [k hs1 hsub] hsim']:= ih _ _ _ _ hcc1 pre1 hsim.
    exists t2; last by apply: match_estateI hsim'; clear (* SvD.fsetdec faster *); SvD.fsetdec.
    exists k; first by apply sem_one_varmap.Eif_true.
    by rewrite write_i_if;
      move: (write_c c1) (write_c c2) hsub; clear (* SvD.fsetdec faster *); SvD.fsetdec.
  Qed.

  Lemma Hif_false: sem_Ind_if_false p global_data Pc Pi_r.
  Proof.
    move => s1 s2 e c1 c2 eval_e exec_c1 ih sz ii I O t1.
    rewrite /check_instr_r -/check_instr; t_xrbindP => ? hce O1 hcc1 O2 hcc2 <- _ pre hsim.
    have [v' hse' /value_uincl_bool1 ?]:= check_eP hce hsim eval_e; subst v'.
    have pre1 : merged_vmap_precondition (write_c c2) sz (emem s1) (evm t1).
    - split.
      2: exact: mvp_top_stack pre.
      2: exact: mvp_global_data pre.
      2: exact: mvp_stack_aligned pre.
      move: (mvp_not_written pre); rewrite write_i_if.
      by apply: disjoint_w; move: (write_c c1) (write_c c2); clear (* SvD.fsetdec faster *); SvD.fsetdec.
    have [t2 [k hs1 hsub] hsim']:= ih _ _ _ _ hcc2 pre1 hsim.
    exists t2; last by apply: match_estateI hsim'; clear (* SvD.fsetdec faster *); SvD.fsetdec.
    exists k; first by apply sem_one_varmap.Eif_false.
    by rewrite write_i_if;
      move: (write_c c1) (write_c c2) hsub; clear (* SvD.fsetdec faster *); SvD.fsetdec.
  Qed.

  Lemma Hwhile_true: sem_Ind_while_true p global_data Pc Pi_r.
  Proof.
    move => s1 s2 s3 s4 a c e c' sexec ih he sexec' ih' sexec_loop rec sz ii I O t1 /check_ir_CwhileP.
    case: eqP; first by move => ?; subst e.
    move => _ [D1] [D2] [ check_c check_e check_c' checked [X Y] ] no_free_register pre sim.
    have pre1 : merged_vmap_precondition (write_c c) sz (emem s1) (evm t1).
    - apply: merged_vmap_preconditionI pre.
      rewrite write_i_while; move: (write_c c) (write_c c') (* SvD.fsetdec faster *); SvD.fsetdec.
    have sim' : match_estate D1 s1 t1 by apply: match_estateI sim.
    have {ih} [ t2 [k texec_c hk ] sim2 ] := ih _ _ _ _ check_c pre1 sim'.
    have pre2 : merged_vmap_precondition (write_c c') sz (emem s2) (evm t2).
    - have [ hgd hrsp ] := not_written_magic (mvp_not_written pre1).
      split.
      + move: (mvp_not_written pre).
        by apply disjoint_w; rewrite write_i_while;
          move: (write_c c) (write_c c'); clear (* SvD.fsetdec faster *); SvD.fsetdec.
      + rewrite -(ss_top_stack (sem_stack_stable_sprog sexec)) -(mvp_top_stack pre) (sem_not_written texec_c) //.
        move: vrsp (write_c c) hk hrsp; clear. (* SvD.fsetdec faster *)
        by SvD.fsetdec.
      + rewrite -(sem_not_written texec_c); first exact: mvp_global_data pre1.
        move: vgd (write_c c) hk hgd; clear. (* SvD.fsetdec faster *)
        by SvD.fsetdec.
      rewrite -(ss_top_stack (sem_stack_stable_sprog sexec)).
      exact: mvp_stack_aligned pre1.
    have [t3 [ k' texec_c' hk' ] sim3] := ih' _ _ _ _ check_c' pre2 sim2.
    case: (rec sz ii D1 O t3 checked no_free_register).
    - have [ hgd hrsp ] := not_written_magic (mvp_not_written pre2).
      split.
      + exact: mvp_not_written pre.
      + rewrite -(sem_not_written texec_c');
          last by move: vrsp (write_c c') hk' hrsp; clear (* SvD.fsetdec faster *); SvD.fsetdec.
        by rewrite (mvp_top_stack pre2) (ss_top_stack (sem_stack_stable_sprog sexec')).
      + rewrite -(sem_not_written texec_c'); first by rewrite (mvp_global_data pre2).
        move: vgd (write_c c') hk' hgd; clear. (* SvD.fsetdec faster *)
        by SvD.fsetdec.
      rewrite -(ss_top_stack (sem_stack_stable_sprog sexec')).
      exact: mvp_stack_aligned pre2.
    - by apply: match_estateI sim3.
    move => t4 [ krec texec hkrec ] sim4.
    exists t4; last exact: sim4.
    have {} no_free_register : extra_free_registers ii = None.
    - by case: extra_free_registers no_free_register.
    eexists.
    - apply: sem_one_varmap.Ewhile_true.
      + exact: texec_c.
      + by have [v' hse' /value_uincl_bool1 ?] := check_eP check_e sim2 he; subst v'.
      + exact: texec_c'.
      constructor.
      + by rewrite /efr_valid no_free_register.
      + rewrite /kill_extra_register /kill_extra_register_vmap no_free_register with_vm_same.
        exact: texec.
      by apply: disjoint_w (mvp_not_written pre).
    rewrite /extra_free_registers_at no_free_register.
    move: hk hk' hkrec; rewrite write_i_while; clear.
    move: (write_c c) (write_c c'). (* SvD.fsetdec faster *)
    by SvD.fsetdec.
  Qed.

  Lemma Hwhile_false: sem_Ind_while_false p global_data Pc Pi_r.
  Proof.
    move => s1 s2 a c e c' _ ih he sz ii I O t1 /check_ir_CwhileP checked _ pre sim.
    have pre1 : merged_vmap_precondition (write_c c) sz (emem s1) (evm t1).
    - apply: merged_vmap_preconditionI pre.
      rewrite write_i_while.
      move: (write_c c) (write_c c'); clear. (* SvD.fsetdec faster *)
      by SvD.fsetdec.
    case: eqP checked.
    { (* Condition is litteral “false” *)
      move => ? checked; subst e.
      have [ t2 [ k texec hk ] sim2 ] := ih sz I O t1 checked pre1 sim.
      exists t2; last exact: sim2.
      eexists.
      + constructor; first exact: texec.
        reflexivity.
      rewrite write_i_while.
      move: (write_c c) (write_c c') hk; clear. (* SvD.fsetdec faster *)
      by SvD.fsetdec.
    }
    move => _ [D1] [D2] [ check_c check_e check_c' checked [h1 h2] ].
    have sim' : match_estate D1 s1 t1 by apply: match_estateI sim.
    have [ t2 [ k texec hk ] sim2 ] := ih _ _ _ _ check_c pre1 sim'.
    exists t2 => //.
    eexists.
    - constructor; first exact: texec.
      by have [v' hse' /value_uincl_bool1 ?] := check_eP check_e sim2 he; subst v'.
    rewrite write_i_while.
    move: (write_c c) (write_c c') hk; clear. (* SvD.fsetdec faster *)
    by SvD.fsetdec.
  Qed.

  Let Pfor (_: var_i) (_: seq Z) (_: estate) (_: cmd) (_: estate) : Prop :=
    True.

  Lemma Hfor: sem_Ind_for p global_data Pi_r Pfor.
  Proof. by []. Qed.

  Lemma Hfor_nil: sem_Ind_for_nil Pfor.
  Proof. by []. Qed.

  Lemma Hfor_cons: sem_Ind_for_cons p global_data Pc Pfor.
  Proof. by []. Qed.

  Let Pfun scs (m: mem) (fn: funname) (args: seq value) scs' (m': mem) (res: seq value) : Prop :=
    ∀ ii fd tvm1 args',
      get_fundef (p_funcs p) fn = Some fd →
      (if fd.(f_extra).(sf_return_address) is RAstack _ then extra_free_registers ii != None else true) →
      (fd.(f_extra).(sf_return_address) == RAnone) || is_align (top_stack m) fd.(f_extra).(sf_align) →
      tvm1.[vrsp] = ok (pword_of_word (top_stack m)) →
      tvm1.[ vgd ] = ok (pword_of_word global_data) →
      wf_vm tvm1 →
      mapM (λ x : var_i, get_var tvm1 x) fd.(f_params) = ok args' →
      List.Forall2 value_uincl args args' →
      ∃ (k: Sv.t) (tvm2: vmap) (res': seq value),
        [/\ sem_call ii k {| escs := scs; emem := m ; evm := tvm1 |} fn {| escs := scs'; emem := m' ; evm := tvm2 |},
         wf_vm tvm2,
         Sv.Subset k (writefun_ra p var_tmp wrf fn),
         mapM (λ x : var_i, get_var tvm2 x) fd.(f_res) = ok res' &
         List.Forall2 value_uincl res res'
        ].

  Lemma write_lval_uincl (d q:var_i) v (z : psem_t (vtype q)) s3 s4 :
    v_var d = v_var q ->
    value_uincl v (pto_val z) ->
    write_var d v s3 = ok s4 ->
    eval_uincl (evm s4).[q] (ok z).
  Proof.
    rewrite /write_var => -> hu.
    t_xrbindP => vm; apply: on_vuP.
    + move=> t ht <- <- /=; rewrite Fv.setP_eq => /=.
      have [z' []]:= pof_val_uincl hu ht.
      by rewrite pof_val_pto_val => -[<-].
    case: is_sboolP z hu => //=.
    case: q => -[] qt qn _ /= -> b /= hu /to_bool_undef ?; subst v.
    by move=> [<-] <- /=; rewrite Fv.setP_eq.
  Qed.

  Lemma all2_get_pvar args xs : 
    all2
      (λ (e : pexpr) (a : var_i),
        match e with
        | Pvar {| gv := v; gs := Slocal |} => v_var v == a
        | Pvar {| gv := v; gs := Sglob |} => false
        | _ => false
        end) args xs ->
     mapM get_pvar args = ok (map v_var xs).
  Proof.
    elim: args xs => [ | a args hrec] [ | x xs] //= /andP [].
    by case: a => // -[y [] // /eqP /= <-] /hrec ->.
  Qed.

  Lemma all2_get_lvar xs res :
    all2 
     (λ (x : lval) (r : var_i), 
      match x with
      | Lvar v => v_var v == r
      | _ => false
      end) xs res ->
    mapM get_lvar xs = ok (map v_var res).
  Proof.
    elim: xs res => [ | x xs hrec] [ | r res] //= /andP [].
    by case: x => // y /eqP /= <- /hrec ->.
  Qed.

  Lemma Hcall: sem_Ind_call p global_data Pi_r Pfun.
  Proof.
    move => s1 scs2 m2 s2 jj xs fn args vargs vs ok_vargs sexec ih ok_s2 sz ii I O t1.
    rewrite /check_instr_r /=; case heq : get_fundef => [ fd | //].
    t_xrbindP => ? hces _ /assertP hal _ /assertP hra _ /assertP hargs _ /assertP hres hxs _ pre sim.
    have [ok_wrf] := checkP ok_p heq.
    rewrite /check_fd; t_xrbindP => D check_body _ /assertP hdisjoint _ /assertP checked_params.
    move=> _ /assertP RSP_not_result _ /assertP preserved_magic ? hsaved checked_ra.
    have [vargs' hvargs' hincl]:= check_esP hces sim ok_vargs.
    have [||| k [tvm2] [res'] [texec hwf hk get_res res_uincl] ] :=
      ih ii fd (evm t1) vargs' heq hra _ (mvp_top_stack pre) (mvp_global_data pre) _ _ hincl.
    + by rewrite (is_align_m hal (mvp_stack_aligned pre)) orbT.
    + by case: sim.
    + elim: (args) (f_params fd) (vargs') hargs hvargs' => [ | e es hrec] [ |y ys] // vs'.
      move=> /= /andP []; case: e => //= -[] x [] // /eqP hxy hall2.
      by rewrite /get_gvar /= hxy; t_xrbindP => ? -> /= ? /hrec -> // <-.
    have hget_pvar := all2_get_pvar hargs.
    have hget_lvar := all2_get_lvar hres.

    exists {| escs := scs2; emem := m2 ; evm := tvm2 |}.
    + exists k; last exact: hk.
      econstructor; eauto.
      by move: texec; rewrite (mvm_scs sim) (mvm_mem sim); case: (t1).
    split => //.
    - by rewrite (write_lvals_escs ok_s2).
    - by rewrite (write_lvals_emem hget_lvar ok_s2).
    rewrite -hxs => y hy.
    case: (Sv_memP y (sv_of_list v_var (f_res fd))); last first.  
    + move=> hx; rewrite -(vrvsP ok_s2) /=; last by rewrite (vrvs_vars hget_lvar).
      by have /= <- := sem_call_not_written texec; first apply: (mvm_vmap sim); clear -hx hy hk; SvD.fsetdec.
    rewrite -Sv.mem_spec sv_of_listE => /= x_result.
    move: res_uincl (f_res fd) x_result hget_lvar get_res hres (with_scs (with_mem s1 m2) scs2) ok_s2; clear.
    elim: xs vs res' => [ | d ds ih ] [] //.
    + by move => _ /List_Forall2_inv_l -> [] // d ds _ /=; t_xrbindP.
    move => v vs _ /List_Forall2_inv_l [v'] [vs'] [->] [vv' vs_vs'] [] // q qs /= hx /=.
    t_xrbindP => xd hxd xds hxds ??; subst xd xds => w hq ws hqs ??; subst w ws.
    case: d hxd => // d hxd /andP [] /= /eqP hxq hall2 s3 s4 w ws.
    move: hx; rewrite /= inE orbX; case/orP; last first.
    + by move => hx; exact: ih _ _ vs_vs' _ hx hxds hqs hall2 _ ws.
    case/andP => /eqP hyq /negbTE x_not_in_ys. 
    have <- := vrvsP ws; last by rewrite (vrvs_vars hxds) -Sv.mem_spec sv_of_listE /= x_not_in_ys.
    move: hq; apply: on_vuP => // z ok_z ?; subst.
    by rewrite ok_z; apply: write_lval_uincl w.
  Qed.

<<<<<<< HEAD

  Lemma Hsyscall : sem_Ind_syscall p Pi_r.
  Proof.
    move=> s1 scs m s2 o xs es ves vs hes ho hw sz ii I O t1.
    rewrite /check_instr_r; t_xrbindP => ? hces _ /assertP hargs _ /assertP hres <- _ pre sim.
    have [ves' hves' uves]:= check_esP hces sim hes.
    have hes' : mapM (get_var (evm t1)) (syscall_sig o).1 = ok ves'.
    + elim: (es) (syscall_sig o).1 (ves') hargs hves' => [ | e es' hrec] [ |y ys] // vs'.
      move=> /= /andP []; case: e => //= -[] x [] // /eqP hxy hall2.
      by rewrite /get_gvar /= hxy; t_xrbindP => ? -> /= ? /hrec -> // <-.
    have [vs' ho' uvs]:= exec_syscallP ho uves.
    have h : match_estate (Sv.union I syscall_kill)
             (with_scs (with_mem s1 m) scs)
             {| escs := scs; emem := m; evm := vm_after_syscall (evm t1) |}.
    + split => //=.
      + move=> z hz; rewrite /vm_after_syscall kill_varsE.
        case: Sv_memP.
        + by move=> ?; elimtype False; apply hz; SvD.fsetdec.
        by move=> hz'; apply: (mvm_vmap sim); SvD.fsetdec.
      by rewrite /vm_after_syscall; apply: wf_kill_vars; apply: (mvm_wf sim).
    have [t2 hw' sim2]: exists2 t2, 
        write_lvals (p_globs p) {| escs := scs; emem := m; evm := vm_after_syscall (evm t1) |} 
          (to_lvals (syscall_sig o).2) vs' = ok t2 & 
           match_estate (Sv.diff (Sv.union I syscall_kill) (vrvs (to_lvals (syscall_sig o).2))) s2 t2.
    + move=> {ho ho' pre hes sim hves' hes'}.
      elim: xs (syscall_sig o).2 hres (Sv.union I syscall_kill)
            (with_scs (with_mem s1 m) scs) {| escs := scs; emem := m; evm := vm_after_syscall (evm t1) |} 
            vs vs' uvs hw h => {s1 t1 }.
      + move=> [] //= _ S s1 t1 _ _ [] // [<-].
        by rewrite /vrvs /=; exists t1 => //; have -> : Sv.Equal (Sv.diff S Sv.empty) S by SvD.fsetdec.
      move=> x xs ih [| y ys] //= /andP []; case: x => // x /eqP <- /ih{ih}ih S s1 t1 _ _ [] //.
      move=> v v' vs vs' uv uvs; t_xrbindP => s1' hwx hw sim.
      have hch : check_lv ii S x = ok (Sv.diff S (vrv x)).
      + rewrite /check_lv /check_fv /=; case: disjointP => //; case => *; SvD.fsetdec.
      have [t1' /= ] := check_lvP hch sim hwx uv.
      rewrite /write_var => -> sim'.
      have [t2 h2 sim2] := ih _ _ _ _ _ uvs hw sim'.
      exists t2 => //; rewrite vrvs_cons /=.
      by have <- : Sv.Equal (Sv.diff (Sv.diff S (Sv.add x Sv.empty)) (vrvs (to_lvals ys)))
                         (Sv.diff S (Sv.union (Sv.add x Sv.empty) (vrvs (to_lvals ys)))) by SvD.fsetdec.
    exists t2 => //.
    exists (Sv.union syscall_kill (vrvs (to_lvals (syscall_sig o).2)));
       last by rewrite /write_i /write_i_rec vrvs_recE; SvD.fsetdec.
    econstructor; eauto.
    by rewrite -(mvm_scs sim) -(mvm_mem sim).
  Qed.

=======
>>>>>>> 7645ecc8
  Lemma Hproc: sem_Ind_proc p global_data Pc Pfun.
  Proof.
    move => scs m ?? fn fd vargs vargs' s0 s1 s2 vres vres' ok_fd ok_vargs /init_stk_stateI
      -/(_ rip_neq_rsp) [hscs0 vgd_v ok_m' vrsp_v hvmap0] ok_s1 sexec ih ok_vres ok_vres' -> ->
      ii fd' tvm1 args' ok_fd' ok_rastack sp_align vrsp_tv vgd_tv hwftvm1 ok_args' ok_args''.
    move: ok_fd'; rewrite ok_fd => /Some_inj ?; subst fd'.
    case: (checkP ok_p ok_fd) => ok_wrf.
    rewrite /check_fd; t_xrbindP => D. 
    set ID := (ID in check_cmd _ ID _).
    set res := sv_of_list v_var (f_res fd).
    set params := sv_of_list v_var(f_params fd).
    move => checked_body _ /assertP hdisj
      _ /assertP checked_params _ /assertP RSP_not_result _ /assertP preserved_magic
     [] checked_save_stack checked_ra.

    have {checked_ra} checked_ra :
      match sf_return_address (f_extra fd) with
      | RAreg ra =>
        [/\ vtype ra == sword Uptr,
         ~Sv.In ra (wrf fn),
         ~Sv.In ra (magic_variables p) &
         ~Sv.In ra params
        ]
      | RAstack _ =>
        True
      | RAnone =>
          let to_save := sv_of_list fst (sf_to_save (f_extra fd)) in
        [/\ disjoint to_save res,
         Sv.subset (Sv.inter callee_saved (writefun_ra p var_tmp wrf fn)) to_save &
         all
           (λ x : var_i, if vtype x is sword _ then true else false)
           (f_params fd)
          ]
      end.
    - case: sf_return_address checked_ra; last by [].
      + by t_xrbindP => _ /assertP ? _ /assertP ? /assertP.
      move => ra; t_xrbindP => _ /assertP -> _ /assertP /Sv_memP ra_not_written /assertP.
      rewrite SvP.union_mem negb_or => /andP[] /Sv_memP ra_not_magic /Sv_memP ra_not_param.
      by split.
    have ra_neq_magic :
      if sf_return_address (f_extra fd) is RAreg ra
      then [&& ra != vgd, ra != vrsp & vtype ra == sword Uptr]
      else True.
    - case: sf_return_address checked_ra => // ra []; clear.
      rewrite /magic_variables /vgd /vrsp /= Sv.add_spec Sv.singleton_spec => -> ra_not_written.
      by case/Decidable.not_or => /eqP -> /eqP -> _.
    set t1' := with_vm s0 (set_RSP p (emem s0) (ra_undef_vm fd tvm1 var_tmp)).
    have pre1 : merged_vmap_precondition (write_c (f_body fd)) (sf_align (f_extra fd)) (emem s1) (evm t1').
    - split.
      + apply: disjoint_w; last exact: preserved_magic.
        etransitivity; first by rewrite -Sv.subset_spec; exact: ok_wrf.
        rewrite /writefun_ra ok_fd.
        exact: Sv_Subset_union_left.
      + by rewrite /t1' /set_RSP /= Fv.setP_eq (write_vars_emem ok_s1).
      + subst t1'; rewrite /set_RSP Fv.setP_neq; last by rewrite eq_sym vgd_neq_vrsp.
        rewrite /ra_undef_vm kill_varsE.
        have := not_written_magic preserved_magic.
        rewrite /writefun_ra ok_fd /ra_undef.
        by case: Sv_memP => // h [[] ]; SvD.fsetdec.
      rewrite -(write_vars_emem ok_s1) (alloc_stack_top_stack ok_m').
      exact: do_align_is_align.
    have sim1 : match_estate ID s1 t1'.
    - subst t1'; split;
<<<<<<< HEAD
      first (by rewrite /=; move: ok_s1; rewrite (@write_vars_lvals _ [::]); apply write_lvals_escs);
=======
>>>>>>> 7645ecc8
      first (by rewrite emem_with_vm (write_vars_emem ok_s1)); last by apply/wf_vm_set/wf_kill_vars.
      rewrite evm_with_vm /set_RSP => z.
      case: (z =P vrsp) => [-> _ | /eqP hzrsp hnin].
      + rewrite Fv.setP_eq -(write_vars_eq_except ok_s1) ?vrsp_v //.
        by case: (not_written_magic checked_params).
      rewrite Fv.setP_neq; last by rewrite eq_sym.
      have huninit : ¬ Sv.In z params → ~~ is_sarr (vtype z) → z ≠ vgd → (evm s1).[z] = undef_error.
      + move => h wty zgd; rewrite -(write_vars_eq_except ok_s1) // hvmap0 //; last by apply/eqP.
        by rewrite Fv.get0; case: (z) wty => - [].
      have hz : eval_uincl (evm s1).[z] tvm1.[z].
      + case: (Sv_memP z (sv_of_list v_var (f_params fd))) => hinp.
        + have : List.Forall2 value_uincl vargs args'.
          + apply: Forall2_trans ok_args''; first by apply: value_uincl_trans.
            elim: (f_tyin fd) (vargs') (vargs) ok_vargs => [ | t ts hrec] [ | v' vs'] //= vs.
            + by move=> [<-].
            by t_xrbindP => ? /truncate_value_uincl ?? /hrec ? <-; constructor.
          move/Sv_memP: hinp; rewrite sv_of_listE /=.
          elim: (f_params fd) (vargs) (args') (s0) ok_s1 ok_args' => [ | x xs hrec] [ | v vs] vs_ s //=.
          t_xrbindP => s' hx hxs v' hget vs' hmap <-; rewrite inE => hin /List_Forall2_inv[] ? H0.
          case: (@idP (z \in [seq v_var i | i <- xs])) hin => [hin _ | hnin'].
          + by apply: hrec hxs hmap hin H0.
          rewrite orbF => /eqP heq; rewrite -(write_vars_eq_except hxs); last first.
          + by apply/Sv_memP; rewrite sv_of_listE /=;apply/negP.
          move: hget; rewrite /get_var heq; apply: on_vuP => // ? -> ?; subst v'.
          apply: (write_lval_uincl _ _ hx) => //.
        rewrite -(write_vars_eq_except ok_s1) //.
        case: (z =P vgd) => [-> | /eqP hzvgd]; first by rewrite vgd_v vgd_tv.
        rewrite hvmap0 //. 2-3: by apply/eqP.
        rewrite Fv.get0.
        case: (tvm1.[z]) (hwftvm1 z) => // [*|[]]//; first by apply eval_uincl_undef.
        by case: vtype => //.
<<<<<<< HEAD
      by rewrite /ra_undef_vm kill_varsE; case:Sv_memP.
=======
      rewrite /ra_undef_vm kill_varsE; case:Sv_memP; last by [].
      move: hnin preserved_magic; rewrite /ID /writefun_ra ok_fd -/(ra_undef _ _) -/params Sv.inter_spec => hnin no_magic hin.
      have {} hnin : ¬ Sv.In z params by intuition.
      have { no_magic } [ not_GD _ ] := not_written_magic no_magic.
      have {not_GD} z_not_GD : z ≠ vgd.
      + move: vgd (ra_undef _ _) (wrf _) hin not_GD; clear; SvD.fsetdec.
      have z_not_arr : ~~ is_sarr (vtype z).
      + move: hin ra_neq_magic checked_save_stack; clear => /SvD.F.union_1[].
        * rewrite /ra_vm; case: sf_return_address => [ | ra | rastack ]; last by SvD.fsetdec.
          - case/SvD.F.add_iff; first by move => <-.
            by move => /sv_of_flagsP /in_map[] ? _ ->.
          by move => /Sv.singleton_spec -> /and3P[] _ _ /eqP ->.
        rewrite /saved_stack_vm.
        case: sf_save_stack => [ | ra | ofs ] /=; only 1, 3: SvD.fsetdec.
        by move/Sv.singleton_spec => -> _; t_xrbindP => _ /assertP /eqP ->.
      rewrite huninit //.
      by move: z_not_arr; clear; case: (vtype z).

>>>>>>> 7645ecc8
    have top_stack2 : top_stack (free_stack (emem s2)) = top_stack m.
    + have ok_alloc := Memory.alloc_stackP ok_m'.
      have ok_free := Memory.free_stackP (emem s2).
      by rewrite {1}/top_stack ok_free.(fss_frames) ok_free.(fss_root) -(sem_stack_stable_sprog sexec).(ss_root)
         -(sem_stack_stable_sprog sexec).(ss_frames) -(write_vars_emem ok_s1) ok_alloc.(ass_root) ok_alloc.(ass_frames).

    have [ t2 [ k texec hk ] sim2 ] := ih _ _ _ t1' checked_body pre1 sim1.
    have [ tres ok_tres res_uincl ] : exists2 tres,
       mapM (λ x : var_i, get_var (set_RSP p (free_stack (emem t2)) (evm t2)) x) (f_res fd) = ok tres
       & List.Forall2 value_uincl vres' tres.
    - have : forall x, (x \in [seq (v_var i) | i <- f_res fd]) -> ~Sv.In x D.
      + move=> x hx; have /Sv_memP: Sv.mem x res by rewrite /res sv_of_listE.
        by move /Sv.is_empty_spec: hdisj; SvD.fsetdec.        
      move: (mvm_vmap sim2) ok_vres RSP_not_result (f_tyout fd) vres' ok_vres'.
      rewrite /res sv_of_listE /=; clear.
      move: (evm s2) (evm t2) (free_stack _) => vm vm' m {s2 t2} hvm.
      elim: vres (f_res fd) => [ | v vres ih ] [] //=; t_xrbindP => //.
      + by move => _ _ [] // _ [<-]; exists [::].
      move => x xs vx hx vs hvxs ??; rewrite inE negb_or => /andP [ hne hnin].
      move=> [] //= ty tys; t_xrbindP => _ w ok_w vres' ok_vres' <- h; subst vx vs.
      have {ih} [ | tres -> /= res_uincl ] := ih _ hvxs hnin _ _ ok_vres'.
      + by move=> ? h1; apply h; rewrite inE h1 orbT.
      have ex : eval_uincl vm.[x] (set_RSP p m vm').[x].
      + by rewrite /set_RSP Fv.setP_neq //; apply: hvm; apply h; rewrite inE eqxx.
      have [ tv -> /= v_uincl ] := get_var_uincl_at ex hx.
      exists (tv :: tres); first reflexivity. 
      by constructor => //; apply: value_uincl_trans (truncate_value_uincl ok_w) v_uincl.
    exists
       (Sv.union k (Sv.union (ra_vm fd.(f_extra) var_tmp) (saved_stack_vm fd))),
       (set_RSP p (free_stack (emem t2)) (evm t2)), tres; split.
    - econstructor.
      + exact: ok_fd.
      + move: ok_wrf.
        rewrite /valid_writefun /write_fd /ra_valid /=.
        case: sf_return_address ok_rastack ra_neq_magic checked_ra => //.
        move => ra _ /and3P [] -> -> -> /= [] _ hra ?? /Sv.subset_spec ok_wrf.
        by apply/Sv_memP => ?; apply: hra; apply: ok_wrf; exact: hk.
      + move: ok_wrf.
        rewrite /valid_writefun /write_fd /saved_stack_valid /=.
        case: sf_save_stack checked_save_stack => // r; t_xrbindP => _ _ _ /assertP /Sv_memP r_not_written /assertP.
        rewrite /magic_variables /= => /Sv_memP.
        rewrite Sv.union_spec Sv.add_spec Sv.singleton_spec => ? /Sv.subset_spec ?.
        by apply/and3P; split;
          [apply/eqP | apply/eqP | apply/Sv_memP ];
        intuition.
      + exact: sp_align.
      + exact: vrsp_tv.
      + exact: ok_m'.
      + exact: ok_args'.
      + apply: all2_check_ty_val ok_args''.
        elim: (mapM2_Forall3 ok_vargs); first by [].
        move => ty v v' tys vs vs' /truncate_val_subtype rec _ /= ->.
        by rewrite andbT.
      + have -> : scs = escs s0 by done.
        exact: texec.
      + etransitivity; last exact: ok_tres.
        apply: eq_mapM => x hx.
        rewrite {2}/get_var Fv.setP_neq //.
        apply/eqP => K.
        move: RSP_not_result.
        rewrite /res sv_of_listE => /mapP; apply.
        by exists x.
      + apply: all2_check_ty_val res_uincl.
        elim: (mapM2_Forall3 ok_vres'); first by [].
        move => _ v v' tys vs vs' /truncate_val_has_type <- _ /= ->.
        by rewrite /check_ty_val subtype_refl.
      + rewrite /valid_RSP -(sem_not_written texec).
        + rewrite /t1' /= Fv.setP_eq.
          congr (ok (pword_of_word _)).
          rewrite -(mvm_mem sim2).
          move: ok_s1; rewrite (write_vars_lvals [::]) => /write_lvals_stack_stable /ss_top_stack ->.
          by move/sem_stack_stable_sprog: sexec => /ss_top_stack.
        move/Sv.subset_spec: ok_wrf; rewrite /write_fd /= => ok_wrf.
        have [_]:= not_written_magic preserved_magic.
        by rewrite /vrsp /= /writefun_ra Sv.union_spec; intuition.
      rewrite (mvm_scs sim2) (mvm_mem sim2); reflexivity.
    - by apply wf_vm_set; case: sim2.
    - move: ok_wrf hk; rewrite /valid_writefun /write_fd /= /writefun_ra ok_fd /is_true Sv.subset_spec.
      set s := (X in Sv.union _ X); rewrite -/s; move: s (write_c fd.(f_body)) (wrf fn); clear. (* SvD.fsetdec faster *)
      by SvD.fsetdec.
    - exact: ok_tres.
    exact: res_uincl.
  Qed.

  Definition merge_varmaps_callP :
    ∀ scs m fn args scs' m' res,
      psem.sem_call p global_data scs m fn args scs' m' res →
      _
    :=
      Eval hnf in
      @sem_call_Ind _ _ _ _ _ _ p global_data Pc Pi_r Pi Pfor Pfun Hnil Hcons HmkI Hassgn Hopn Hsyscall Hif_true Hif_false Hwhile_true Hwhile_false Hfor Hfor_nil Hfor_cons Hcall Hproc.

End LEMMA.

Lemma merge_varmaps_export_callP scs m fn args scs' m' res :
  is_export p fn →
  psem.sem_call p global_data scs m fn args scs' m' res →
  sem_one_varmap.sem_export_call p extra_free_registers var_tmp global_data scs m fn args scs' m' res.
Proof.
  case => fd ok_fd Export.
  move => /merge_varmaps_callP /(_ 1%positive fd _ _ ok_fd).

  case: (checkP ok_p ok_fd) => _ok_wrf.
  rewrite /check_fd; t_xrbindP => D.
  rewrite {1  2}Export.
  set ID := (ID in check_c _ ID _).
  set results := sv_of_list v_var (f_res fd).
  set params := sv_of_list v_var (f_params fd).
  move => checked_body _ /assertP hdisj
      _ /assertP checked_params _ /assertP RSP_not_result _ /assertP preserved_magic
     [] checked_save_stack.
  t_xrbindP => _ /assertP to_save_not_result _ /assertP ok_callee_saved /assertP ok_params.

  rewrite Export => /(_ _ _ erefl erefl) H.
  exists fd.
  - exact: ok_fd.
  - exact/eqP.
  - exact: to_save_not_result.
  - exact: RSP_not_result.
  move => vm args' ok_vm ok_args' args_args' vm_rsp vm_gd.
  have := H vm args' vm_rsp vm_gd ok_vm ok_args' args_args'.
  case => k [] vm2 [] res' [] texec ok_vm2 ok_k ok_res' res_res'.
  case/sem_one_varmap.sem_callE: texec.
  rewrite ok_fd => _ m0 [scs1 m1 vm1] k' xa xr /Some_inj <-.
  rewrite /ra_valid /ra_undef_vm Export => rax_not_magic' ok_save_stack _ _ ok_m0 ok_xa wt_xa texec ok_xr wt_xr s1_rsp [] ????; subst.
  move: ok_xa; rewrite ok_args' => /ok_inj ?; subst xa.
  have /ok_inj ? : ok xr = ok res' :> exec values.
  { rewrite -ok_xr -ok_res'.
    apply: eq_mapM => /= r hr.
    rewrite {2}/get_var Fv.setP_neq //; apply/eqP => K.
    move: RSP_not_result.
    rewrite /results sv_of_listE => /mapP; apply.
    by exists r.
  } subst xr.
  exists m0 k' m1 vm1 res' => //; last first.
  + by move: texec; rewrite /ra_undef /ra_undef_vm_none /ra_vm Export /ra_undef_none.
  move/Sv.subset_spec: ok_callee_saved ok_k.
  move: (writefun_ra _ _ _ _) (sv_of_list _ _); clear; SvD.fsetdec.
Qed.

End PROG.<|MERGE_RESOLUTION|>--- conflicted
+++ resolved
@@ -92,7 +92,7 @@
   (var_tmp : var)
   (global_data: pointer).
 
-(* Let var_tmp := to_var reg_tmp. *)
+Hypothesis var_tmp_pointer : vtype var_tmp = sword Uptr.
 
 Definition valid_writefun (w: funname → Sv.t) (f: sfun_decl) : bool :=
   Sv.subset (write_fd p extra_free_registers var_tmp w f.2) (w f.1).
@@ -704,8 +704,6 @@
     by rewrite ok_z; apply: write_lval_uincl w.
   Qed.
 
-<<<<<<< HEAD
-
   Lemma Hsyscall : sem_Ind_syscall p Pi_r.
   Proof.
     move=> s1 scs m s2 o xs es ves vs hes ho hw sz ii I O t1.
@@ -752,8 +750,6 @@
     by rewrite -(mvm_scs sim) -(mvm_mem sim).
   Qed.
 
-=======
->>>>>>> 7645ecc8
   Lemma Hproc: sem_Ind_proc p global_data Pc Pfun.
   Proof.
     move => scs m ?? fn fd vargs vargs' s0 s1 s2 vres vres' ok_fd ok_vargs /init_stk_stateI
@@ -817,10 +813,7 @@
       exact: do_align_is_align.
     have sim1 : match_estate ID s1 t1'.
     - subst t1'; split;
-<<<<<<< HEAD
       first (by rewrite /=; move: ok_s1; rewrite (@write_vars_lvals _ [::]); apply write_lvals_escs);
-=======
->>>>>>> 7645ecc8
       first (by rewrite emem_with_vm (write_vars_emem ok_s1)); last by apply/wf_vm_set/wf_kill_vars.
       rewrite evm_with_vm /set_RSP => z.
       case: (z =P vrsp) => [-> _ | /eqP hzrsp hnin].
@@ -852,9 +845,6 @@
         rewrite Fv.get0.
         case: (tvm1.[z]) (hwftvm1 z) => // [*|[]]//; first by apply eval_uincl_undef.
         by case: vtype => //.
-<<<<<<< HEAD
-      by rewrite /ra_undef_vm kill_varsE; case:Sv_memP.
-=======
       rewrite /ra_undef_vm kill_varsE; case:Sv_memP; last by [].
       move: hnin preserved_magic; rewrite /ID /writefun_ra ok_fd -/(ra_undef _ _) -/params Sv.inter_spec => hnin no_magic hin.
       have {} hnin : ¬ Sv.In z params by intuition.
@@ -862,10 +852,10 @@
       have {not_GD} z_not_GD : z ≠ vgd.
       + move: vgd (ra_undef _ _) (wrf _) hin not_GD; clear; SvD.fsetdec.
       have z_not_arr : ~~ is_sarr (vtype z).
-      + move: hin ra_neq_magic checked_save_stack; clear => /SvD.F.union_1[].
+      + move: hin ra_neq_magic checked_save_stack; clear - var_tmp_pointer => /SvD.F.union_1[].
         * rewrite /ra_vm; case: sf_return_address => [ | ra | rastack ]; last by SvD.fsetdec.
-          - case/SvD.F.add_iff; first by move => <-.
-            by move => /sv_of_flagsP /in_map[] ? _ ->.
+          - case/SvD.F.add_iff; first by move => <-; rewrite var_tmp_pointer.
+            by move => /vflagsP ->.
           by move => /Sv.singleton_spec -> /and3P[] _ _ /eqP ->.
         rewrite /saved_stack_vm.
         case: sf_save_stack => [ | ra | ofs ] /=; only 1, 3: SvD.fsetdec.
@@ -873,7 +863,6 @@
       rewrite huninit //.
       by move: z_not_arr; clear; case: (vtype z).
 
->>>>>>> 7645ecc8
     have top_stack2 : top_stack (free_stack (emem s2)) = top_stack m.
     + have ok_alloc := Memory.alloc_stackP ok_m'.
       have ok_free := Memory.free_stackP (emem s2).
