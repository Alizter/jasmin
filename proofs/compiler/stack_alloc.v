(* ** License
 * -----------------------------------------------------------------------
 * Copyright 2016--2017 IMDEA Software Institute
 * Copyright 2016--2017 Inria
 *
 * Permission is hereby granted, free of charge, to any person obtaining
 * a copy of this software and associated documentation files (the
 * "Software"), to deal in the Software without restriction, including
 * without limitation the rights to use, copy, modify, merge, publish,
 * distribute, sublicense, and/or sell copies of the Software, and to
 * permit persons to whom the Software is furnished to do so, subject to
 * the following conditions:
 *
 * The above copyright notice and this permission notice shall be
 * included in all copies or substantial portions of the Software.
 *
 * THE SOFTWARE IS PROVIDED "AS IS", WITHOUT WARRANTY OF ANY KIND,
 * EXPRESS OR IMPLIED, INCLUDING BUT NOT LIMITED TO THE WARRANTIES OF
 * MERCHANTABILITY, FITNESS FOR A PARTICULAR PURPOSE AND NONINFRINGEMENT.
 * IN NO EVENT SHALL THE AUTHORS OR COPYRIGHT HOLDERS BE LIABLE FOR ANY
 * CLAIM, DAMAGES OR OTHER LIABILITY, WHETHER IN AN ACTION OF CONTRACT,
 * TORT OR OTHERWISE, ARISING FROM, OUT OF OR IN CONNECTION WITH THE
 * SOFTWARE OR THE USE OR OTHER DEALINGS IN THE SOFTWARE.
 * ----------------------------------------------------------------------- *)

(* ** Imports and settings *)
From mathcomp Require Import all_ssreflect all_algebra.
From CoqWord Require Import ssrZ.
Require List.

Require Import strings word utils gen_map type var expr low_memory sem.
Require Import compiler_util byteset.
Require Import ZArith.

Set Implicit Arguments.
Unset Strict Implicit.
Unset Printing Implicit Defensive.

Local Open Scope vmap.
Local Open Scope seq_scope.

Module Import E.

  Definition pass : string := "stack allocation".

  Definition stk_error_gen (internal:bool) (x:var_i) msg := {|
    pel_msg := msg;
    pel_fn := None;
    pel_fi := None;
    pel_ii := None;
    pel_vi := Some x.(v_info);
    pel_pass := Some pass;
    pel_internal := internal
  |}.

  Definition stk_error  := stk_error_gen false.
  Definition stk_ierror := stk_error_gen true.

  Definition stk_ierror_basic x msg :=
    stk_ierror x (pp_box [:: pp_s msg; pp_nobox [:: pp_s "("; pp_var x; pp_s ")"]]).

  Definition stk_error_no_var_gen (internal:bool) msg := {|
    pel_msg := pp_s msg;
    pel_fn := None;
    pel_fi := None;
    pel_ii := None;
    pel_vi := None;
    pel_pass := Some pass;
    pel_internal := internal
  |}.

  Definition stk_error_no_var  := stk_error_no_var_gen false.
  Definition stk_ierror_no_var := stk_error_no_var_gen true.

End E.

(* TODO: could [wsize_size] return a [positive] rather than a [Z]?
   If so, [size_of] could return a positive too.
*)
Definition size_of (t:stype) :=
  match t with
  | sword sz => wsize_size sz
  | sarr n   => Zpos n
  | sbool | sint => 1%Z
  end.

Definition slot := var.

Notation size_slot s := (size_of s.(vtype)).

Record region :=
  { r_slot : slot;        (* the name of the region        *)
      (* the size of the region is encoded in the type of [r_slot] *)
    r_align : wsize;      (* the alignment of the region   *)
    r_writable : bool;    (* the region is writable or not *)
  }.

Definition region_beq (r1 r2:region) :=
  [&& r1.(r_slot)     == r2.(r_slot),
      r1.(r_align)    == r2.(r_align) &
      r1.(r_writable) == r2.(r_writable)].

Definition region_same (r1 r2:region) :=
  (r1.(r_slot) == r2.(r_slot)).

Lemma region_axiom : Equality.axiom region_beq.
Proof.
  rewrite /region_beq => -[xs1 xa1 xw1] [xs2 xa2 xw2].
  by apply:(iffP and3P) => /= [[/eqP -> /eqP -> /eqP ->] | [-> -> ->]].
Qed.

Definition region_eqMixin := Equality.Mixin region_axiom.
Canonical  region_eqType  := Eval hnf in EqType region region_eqMixin.

Module CmpR.

  Definition t := [eqType of region].

  Definition cmp (r1 r2: t) :=
    Lex (bool_cmp r1.(r_writable) r2.(r_writable))
     (Lex (wsize_cmp r1.(r_align) r2.(r_align))
          (var_cmp r1.(r_slot) r2.(r_slot))).

  Instance cmpO : Cmp cmp.
  Proof.
    constructor => [x y | y x z c | [???] [???]]; rewrite /cmp !Lex_lex.
    + by repeat (apply lex_sym; first by apply cmp_sym); apply cmp_sym.
    + by repeat (apply lex_trans=> /=; first by apply cmp_ctrans); apply cmp_ctrans.
    move=> /lex_eq [] /= h1 /lex_eq [] /= h2 h3.
    by rewrite (cmp_eq h1) (cmp_eq h2) (cmp_eq h3).
  Qed.

End CmpR.

Module Mr := Mmake CmpR.

(* ------------------------------------------------------------------ *)
Record zone := {
  z_ofs : Z;
  z_len : Z;
}.

Scheme Equality for zone.

Lemma zone_eq_axiom : Equality.axiom zone_beq.
Proof.
  move=> x y;apply:(iffP idP).
  + by apply: internal_zone_dec_bl.
  by apply: internal_zone_dec_lb.
Qed.

Definition zone_eqMixin := Equality.Mixin zone_eq_axiom.
Canonical  zone_eqType  := EqType zone zone_eqMixin.

Definition disjoint_zones z1 z2 :=
  (((z1.(z_ofs) + z1.(z_len))%Z <= z2.(z_ofs)) ||
   ((z2.(z_ofs) + z2.(z_len))%Z <= z1.(z_ofs)))%CMP.

(* ------------------------------------------------------------------ *)
(* A zone inside a region. *)
Record sub_region := {
    sr_region : region;
    sr_zone  : zone;
  }.

Definition sub_region_beq sr1 sr2 :=
  (sr1.(sr_region) == sr2.(sr_region)) && (sr1.(sr_zone) == sr2.(sr_zone)).

Lemma sub_region_eq_axiom : Equality.axiom sub_region_beq.
Proof.
  rewrite /sub_region_beq => -[mp1 sub1] [mp2 sub2].
  by apply:(iffP andP) => /= [[/eqP -> /eqP ->] | [-> ->]].
Qed.

Definition sub_region_eqMixin := Equality.Mixin sub_region_eq_axiom.
Canonical sub_region_eqType := EqType sub_region sub_region_eqMixin.

(* ------------------------------------------------------------------ *)
(* idea: could we use a gvar instead of var & v_scope? *)
Variant ptr_kind_init :=
| PIdirect of var & zone & v_scope
| PIregptr of var
| PIstkptr of var & zone & var.

Variant ptr_kind :=
| Pdirect of var & Z & wsize & zone & v_scope
| Pregptr of var
| Pstkptr of var & Z & wsize & zone & var.

Record param_info := {
  pp_ptr      : var;
  pp_writable : bool;
  pp_align    : wsize;
}.

(* Variables stored in memory consist of a variable, an alignment and an offset. *)
Notation svar := (var * wsize * Z)%type.
Notation svar_map := (Mvar.t (Z * wsize)).

Record pos_map := {
  vrip    : var;
  vrsp    : var;
  globals : svar_map;
  locals  : Mvar.t ptr_kind;
  vnew    : Sv.t;
}.

Definition is_alignZ (z : Z) (ws : wsize) : bool :=
  (Z.land z (wsize_size ws - 1) == 0)%Z.

Definition check_align x (sr:sub_region) ws :=
  Let _ := assert (ws <= sr.(sr_region).(r_align))%CMP
                  (stk_ierror_basic x "unaligned offset") in
  assert (is_alignZ (z_ofs (sr_zone sr)) ws)
         (stk_ierror_basic x "unaligned sub offset").

Definition writable (x:var_i) (r:region) :=
  assert r.(r_writable)
    (stk_error x (pp_box [:: pp_s "cannot write to the constant pointer"; pp_var x])).

Module Region.

Definition bytes_map := Mvar.t ByteSet.t.

Record region_map := {
  var_region : Mvar.t sub_region; (* The region where the value is initialy stored            *)
  region_var :> Mr.t bytes_map;     (* The set of source variables whose value is in the region *)
    (* region -> var -> ByteSet.t *)
}.

Definition empty_bytes_map := Mvar.empty ByteSet.t.

Definition empty := {|
  var_region := Mvar.empty _;
  region_var := Mr.empty bytes_map;
|}.

Definition get_sub_region (rmap:region_map) (x:var_i) :=
  match Mvar.get rmap.(var_region) x with
  | Some sr => ok sr
  | None => Error (stk_error x (pp_box [:: pp_s "no region associated to variable"; pp_var x]))
  end.

Definition get_bytes_map (r:region) rv : bytes_map :=
  odflt empty_bytes_map (Mr.get rv r).

Definition get_bytes (x:var) (bytes_map:bytes_map) :=
  odflt ByteSet.empty (Mvar.get bytes_map x).

Definition interval_of_zone z :=
  {| imin := z.(z_ofs); imax := z.(z_ofs) + z.(z_len) |}.

Definition get_var_bytes rv r x :=
  let bm := get_bytes_map r rv in
  let bytes := get_bytes x bm in
  bytes.

(* Returns the sub-zone of [z] starting at offset [ofs] and of length [len].
   The offset [z] can be None, meaning its exact value is not known. In this
   case, the full zone [z] is returned. This is a safe approximation.
*)
Definition sub_zone_at_ofs z ofs len :=
  match ofs with
  | None => z
  | Some ofs => {| z_ofs := z.(z_ofs) + ofs; z_len := len |}
  end.

Definition sub_region_at_ofs sr ofs len :=
  {| sr_region := sr.(sr_region);
     sr_zone   := sub_zone_at_ofs sr.(sr_zone) ofs len
  |}.

Definition check_valid (rmap:region_map) (x:var_i) ofs len :=
  (* we get the bytes associated to variable [x] *)
  Let sr := get_sub_region rmap x in
  let bytes := get_var_bytes rmap sr.(sr_region) x in
  let sr' := sub_region_at_ofs sr ofs len in
  let isub_ofs := interval_of_zone sr'.(sr_zone) in
  (* we check if [isub_ofs] is a subset of one of the intervals of [bytes] *)
  Let _   := assert (ByteSet.mem bytes isub_ofs)
                    (stk_error x (pp_box [:: pp_s "the region associated to variable"; pp_var x; pp_s "is partial"])) in
  ok (sr, sr').

Definition clear_bytes i bytes := ByteSet.remove bytes i.
(* TODO: check optim
  let bytes := ByteSet.remove bytes i in
  if ByteSet.is_empty bytes then None else Some bytes.
*)

Definition clear_bytes_map i (bm:bytes_map) :=
  Mvar.map (clear_bytes i) bm.
(* TODO: if optim above, optim below
  let bm := Mvar.filter_map (clear_bytes i) bm in
  if Mvar.is_empty bm then None else Some bm.
*)

(* TODO: take [bytes] as an argument ? *)
Definition set_pure_bytes rv (x:var) sr ofs len :=
  let z     := sr.(sr_zone) in
  let z1    := sub_zone_at_ofs z ofs len in
  let i     := interval_of_zone z1 in
  let bm    := get_bytes_map sr.(sr_region) rv in
  let bytes := if ofs is Some _ then ByteSet.add i (get_bytes x bm)
               else get_bytes x bm
  in
  (* clear all bytes corresponding to z1 *)
  let bm := clear_bytes_map i bm in
  (* set the bytes *)
  let bm := Mvar.set bm x bytes in
  Mr.set rv sr.(sr_region) bm.

Definition set_bytes rv (x:var_i) sr (ofs : option Z) (len : Z) :=
  Let _     := writable x sr.(sr_region) in
  ok (set_pure_bytes rv x sr ofs len).

(* TODO: as many functions are similar, maybe we could have one big function
   taking flags as arguments that tell whether we have to check align/check valid... *)
Definition set_sub_region rmap (x:var_i) sr (ofs : option Z) (len : Z) :=
  Let rv := set_bytes rmap x sr ofs len in
  ok {| var_region := Mvar.set rmap.(var_region) x sr;
        region_var := rv |}.

Definition sub_region_stkptr s ws z :=
  let r := {| r_slot := s; r_align := ws; r_writable := true |} in
  {| sr_region := r; sr_zone := z |}.

Section WITH_POINTER_DATA.
Context {pd: PointerData}.

Definition set_stack_ptr (rmap:region_map) s ws z (x':var) :=
  let sr := sub_region_stkptr s ws z in
  let rv := set_pure_bytes rmap x' sr (Some 0)%Z (wsize_size Uptr) in
  {| var_region := rmap.(var_region);
     region_var := rv |}.

(* TODO: fusion with check_valid ? *)
Definition check_stack_ptr rmap s ws z x' :=
  let sr := sub_region_stkptr s ws z in
  let z := sub_zone_at_ofs z (Some 0)%Z (wsize_size Uptr) in
  let i := interval_of_zone z in
  let bytes := get_var_bytes rmap sr.(sr_region) x' in
  ByteSet.mem bytes i.

End WITH_POINTER_DATA.

(* Precondition size_of x = ws && length sr.sr_zone = wsize_size ws *)
Definition set_word rmap (x:var_i) sr ws :=
  Let _ := check_align x sr ws in
  set_sub_region rmap x sr (Some 0)%Z (size_slot x).

(* If we write to array [x] at offset [ofs], we invalidate the corresponding
   memory zone for the other variables, and mark it as valid for [x].
   The offset [ofs] can be None, meaning its exact value is not known. In this
   case, the full zone [z] associated to array [x] is invalidated for the
   other variables, and remains the zone associated to [x]. It is a safe
   approximation.
*)
(* [set_word], [set_stack_ptr] and [set_arr_word] could be factorized? -> think more about it *)
Definition set_arr_word (rmap:region_map) (x:var_i) ofs ws :=
  Let sr := get_sub_region rmap x in
  Let _ := check_align x sr ws in
  set_sub_region rmap x sr ofs (wsize_size ws).

Definition set_arr_call rmap x sr := set_sub_region rmap x sr (Some 0)%Z (size_slot x).

Definition set_move_bytes rv x sr :=
  let bm := get_bytes_map sr.(sr_region) rv in
  let bytes := get_bytes x bm in
  let bm := Mvar.set bm x (ByteSet.add (interval_of_zone sr.(sr_zone)) bytes) in
  Mr.set rv sr.(sr_region) bm.

Definition set_move_sub (rmap:region_map) x sr :=
  let rv := set_move_bytes rmap x sr in
  {| var_region := rmap.(var_region);
     region_var := rv |}.

Definition set_arr_sub (rmap:region_map) (x:var_i) ofs len sr_from :=
  Let sr := get_sub_region rmap x in
  let sr' := sub_region_at_ofs sr (Some ofs) len in
  Let _ := assert (sr' == sr_from)
                  (stk_ierror x
                    (pp_box [::
                      pp_s "the assignment to sub-array"; pp_var x;
                      pp_s "cannot be turned into a nop: source and destination regions are not equal"]))
  in
  ok (set_move_sub rmap x sr').

(* identical to [set_sub_region], except clearing
   TODO: fusion with set_arr_sub ? not sure its worth
*)
Definition set_move (rmap:region_map) (x:var) sr :=
  let rv := set_move_bytes rmap x sr in
  {| var_region := Mvar.set rmap.(var_region) x sr;
     region_var := rv |}.

Definition set_arr_init rmap x sr := set_move rmap x sr.

Definition incl_bytes_map (_r: region) (bm1 bm2: bytes_map) :=
  Mvar.incl (fun x => ByteSet.subset) bm1 bm2.

Definition incl (rmap1 rmap2:region_map) :=
  Mvar.incl (fun x r1 r2 => r1 == r2) rmap1.(var_region) rmap2.(var_region) &&
  Mr.incl incl_bytes_map rmap1.(region_var) rmap2.(region_var).

Definition merge_bytes (x:var) (bytes1 bytes2: option ByteSet.t) :=
  match bytes1, bytes2 with
  | Some bytes1, Some bytes2 =>
    let bytes := ByteSet.inter bytes1 bytes2 in
    if ByteSet.is_empty bytes then None
    else Some bytes
  | _, _ => None
  end.

Definition merge_bytes_map (_r:region) (bm1 bm2: option bytes_map) :=
  match bm1, bm2 with
  | Some bm1, Some bm2 =>
    let bm := Mvar.map2 merge_bytes bm1 bm2 in
    if Mvar.is_empty bm then None
    else Some bm
  | _, _ => None
  end.

Definition merge (rmap1 rmap2:region_map) :=
  {| var_region :=
       Mvar.map2 (fun _ osr1 osr2 =>
        match osr1, osr2 with
        | Some sr1, Some sr2 => if sr1 == sr2 then osr1 else None
        | _, _ => None
        end) rmap1.(var_region) rmap2.(var_region);
     region_var := Mr.map2 merge_bytes_map rmap1.(region_var) rmap2.(region_var) |}.

End Region.

Import Region.

Section ASM_OP.
Context {pd: PointerData}.
Context `{asmop:asmOp}.

Definition mul := Papp2 (Omul (Op_w Uptr)).
Definition add := Papp2 (Oadd (Op_w Uptr)).

Definition cast_word e :=
  match e with
  | Papp1 (Oint_of_word sz) e1 => if (sz == Uptr)%CMP
                                  then e1
                                  else cast_ptr e
  | _  => cast_ptr e
  end.

Definition mk_ofs aa ws e1 ofs :=
  let sz := mk_scale aa ws in
  if is_const e1 is Some i then
    cast_const (i * sz + ofs)%Z
  else
    add (mul (cast_const sz) (cast_word e1)) (cast_const ofs).

Definition mk_ofsi aa ws e1 :=
  if is_const e1 is Some i then Some (i * (mk_scale aa ws))%Z
  else None.

Section CHECK.

(* The code in this file is called twice.
   - First, it is called from the stack alloc OCaml oracle. Indeed, the oracle
     returns initial results, and performs stack and reg allocation using
     these results. Based on the program that it obtains,
     it fixes some of the results and returns them.
   - Second, it is called as a normal compilation pass on the results returned
     by the oracle.

   When the code is called from the OCaml oracle, all the checks
   that are performed so that the pass can be proved correct are actually not
   needed. We introduce this boolen [check] to deactivate some of the tests
   when the code is called from the oracle.

   TODO: deactivate more tests (or even do not use rmap) when [check] is [false]
*)
Variable (check : bool).

Definition assert_check E b (e:E) :=
  if check then assert b e
  else ok tt.

Inductive vptr_kind :=
  | VKglob of Z * wsize
  | VKptr  of ptr_kind.

Definition var_kind := option vptr_kind.

(* Return an instruction that computes an address from an base address and an
   offset.
   This is architecture-specific. *)
Context (mov_ofs
  :  lval       (* The variable to save the address to. *)
  -> assgn_tag  (* The tag present in the source. *)
  -> vptr_kind  (* The kind of address to compute. *)
  -> pexpr      (* Variable with base address. *)
  -> Z          (* Offset. *)
  -> option instr_r).

Section Section.

Variables (pmap:pos_map).

Section ALLOC_E.

Variables (rmap: region_map).

Definition get_global (x:var_i) :=
  match Mvar.get pmap.(globals) x with
  | None => Error (stk_ierror_basic x "unallocated global variable")
  | Some z => ok z
  end.

Definition get_local (x:var) := Mvar.get pmap.(locals) x.

Definition check_diff (x:var_i) :=
  if Sv.mem x pmap.(vnew) then
    Error (stk_ierror_basic x "the code writes to one of the new variables")
  else ok tt.

Definition check_var (x:var_i) :=
  match get_local x with
  | None => ok tt
  | Some _ =>
    Error (stk_error x (pp_box [::
      pp_var x; pp_s "is a stack variable, but a reg variable is expected"]))
  end.

Definition with_var xi x :=
  {| v_var := x; v_info := xi.(v_info) |}.

Definition base_ptr sc :=
  match sc with
  | Slocal => pmap.(vrsp)
  | Sglobal => pmap.(vrip)
  end.

Definition addr_from_pk (x:var_i) (pk:ptr_kind) :=
  match pk with
  | Pdirect _ ofs _ z sc => ok (with_var x (base_ptr sc), ofs + z.(z_ofs))
  | Pregptr p            => ok (with_var x p,             0)
  | Pstkptr _ _ _ _ _    =>
    Error (stk_error x (pp_box [::
      pp_var x; pp_s "is a stack pointer, it should not appear in an expression"]))
  end%Z.

Definition addr_from_vpk x (vpk:vptr_kind) :=
  match vpk with
  | VKglob zws => ok (with_var x pmap.(vrip), zws.1)
  | VKptr pk => addr_from_pk x pk
  end.

Definition mk_addr_ptr x aa ws (pk:ptr_kind) (e1:pexpr) :=
  Let xofs := addr_from_pk x pk in
  ok (xofs.1, mk_ofs aa ws e1 xofs.2).

Definition mk_addr x aa ws (vpk:vptr_kind) (e1:pexpr) :=
  Let xofs := addr_from_vpk x vpk in
  ok (xofs.1, mk_ofs aa ws e1 xofs.2).

Definition get_var_kind x :=
  let xv := x.(gv) in
  if is_glob x then
    Let z := get_global xv in
    ok (Some (VKglob z))
  else
    ok (omap VKptr (get_local xv)).

Definition sub_region_full x r :=
  let z := {| z_ofs := 0; z_len := size_slot x |} in
  {| sr_region := r; sr_zone := z |}.

Definition sub_region_glob x ws :=
  let r := {| r_slot := x; r_align := ws; r_writable := false |} in
  sub_region_full x r.

Definition check_vpk rmap (x:var_i) vpk ofs len :=
  match vpk with
  | VKglob (_, ws) =>
    let sr := sub_region_glob x ws in
    ok (sr, sub_region_at_ofs sr ofs len)
  | VKptr _pk =>
    check_valid rmap x ofs len
  end.

(* We could write [check_vpk] as follows.
  Definition check_vpk' rmap (x : gvar) ofs len :=
    let (sr, bytes) := check_gvalid rmap x in
    let sr' := sub_region_at_ofs sr.(sr_zone) ofs len in
    let isub_ofs := interval_of_zone sr'.(sr_zone) in
    (* we check if [isub_ofs] is a subset of one of the intervals of [bytes] *)
    (* useless test when [x] is glob, but factorizes call to [sub_region_at_ofs] *)
    Let _   := assert (ByteSet.mem bytes isub_ofs)
                      (Cerr_stk_alloc "check_valid: the region is partial") in
    ok sr'.
*)

Definition check_vpk_word rmap x vpk ofs ws :=
  Let srs := check_vpk rmap x vpk ofs (wsize_size ws) in
  check_align x srs.1 ws.

(* If an expression has a stored variable, replace its references by loads
   from memory. *)
Fixpoint alloc_e (e:pexpr) :=
  match e with
  | Pconst _ | Pbool _ | Parr_init _ => ok e
  | Pvar   x =>
    let xv := x.(gv) in
    Let vk := get_var_kind x in
    match vk with
    | None => Let _ := check_diff xv in ok e
    | Some vpk =>
      if is_word_type (vtype xv) is Some ws then
        Let _ := check_vpk_word rmap xv vpk (Some 0%Z) ws in
        Let pofs := mk_addr xv AAdirect ws vpk (Pconst 0) in
        ok (Pload ws pofs.1 pofs.2)
      else Error (stk_ierror_basic xv "not a word variable in expression")
    end

  | Pget aa ws x e1 =>
    let xv := x.(gv) in
    Let e1 := alloc_e e1 in
    Let vk := get_var_kind x in
    match vk with
    | None => Let _ := check_diff xv in ok (Pget aa ws x e1)
    | Some vpk =>
      let ofs := mk_ofsi aa ws e1 in
      Let _ := check_vpk_word rmap xv vpk ofs ws in
      Let pofs := mk_addr xv aa ws vpk e1 in
      ok (Pload ws pofs.1 pofs.2)
    end

  | Psub aa ws len x e1 =>
    Error (stk_ierror_basic x.(gv) "Psub")

  | Pload ws x e1 =>
    Let _ := check_var x in
    Let _ := check_diff x in
    Let e1 := alloc_e e1 in
    ok (Pload ws x e1)

  | Papp1 o e1 =>
    Let e1 := alloc_e e1 in
    ok (Papp1 o e1)

  | Papp2 o e1 e2 =>
    Let e1 := alloc_e e1 in
    Let e2 := alloc_e e2 in
    ok (Papp2 o e1 e2)

  | PappN o es =>
    Let es := mapM alloc_e es in
    ok (PappN o es)

  | Pif t e e1 e2 =>
    Let e := alloc_e e in
    Let e1 := alloc_e e1 in
    Let e2 := alloc_e e2 in
    ok (Pif t e e1 e2)
  end.

  Definition alloc_es := mapM alloc_e.

End ALLOC_E.

Definition sub_region_direct x align sc z :=
  let r := {| r_slot := x; r_align := align; r_writable := sc != Sglob |} in
  {| sr_region := r; sr_zone := z |}.

Definition sub_region_stack x align z :=
  sub_region_direct x align Slocal z.

Definition sub_region_pk x pk :=
  match pk with
  | Pdirect x ofs align sub Slocal => ok (sub_region_stack x align sub)
  | _ => Error (stk_ierror x (pp_box [:: pp_var x; pp_s "is not in the stack"]))
  end.

(* If an lvalue has a stored variable, replace its references by ones to
   memory. *)
Definition alloc_lval (rmap: region_map) (r:lval) (ty:stype) :=
  match r with
  | Lnone _ _ => ok (rmap, r)

  | Lvar x =>
    (* TODO: could we remove this [check_diff] and use an invariant in the proof instead? *)
    match get_local x with
    | None => Let _ := check_diff x in ok (rmap, r)
    | Some pk =>
      if is_word_type (vtype x) is Some ws then
        if subtype (sword ws) ty then
          Let pofs := mk_addr_ptr x AAdirect ws pk (Pconst 0) in
          Let sr   := sub_region_pk x pk in
          let r := Lmem ws pofs.1 pofs.2 in
          Let rmap := Region.set_word rmap x sr ws in
          ok (rmap, r)
        else Error (stk_ierror_basic x "invalid type for assignment")
      else Error (stk_ierror_basic x "not a word variable in assignment")
    end

  | Laset aa ws x e1 =>
    (* TODO: could we remove this [check_diff] and use an invariant in the proof instead? *)
    Let e1 := alloc_e rmap e1 in
    match get_local x with
    | None => Let _ := check_diff x in ok (rmap, Laset aa ws x e1)
    | Some pk =>
      let ofs := mk_ofsi aa ws e1 in
      Let rmap := set_arr_word rmap x ofs ws in
      Let pofs := mk_addr_ptr x aa ws pk e1 in
      let r := Lmem ws pofs.1 pofs.2 in
      ok (rmap, r)
    end

  | Lasub aa ws len x e1 =>
    Error (stk_ierror_basic x "Lasub")

  | Lmem ws x e1 =>
    Let _ := check_var x in
    Let _ := check_diff x in
    Let e1 := alloc_e rmap e1 in
    ok (rmap, Lmem ws x e1)
  end.

Definition nop := Copn [::] AT_none Onop [::].

(* [is_spilling] is used for stack pointers. *)
Definition is_nop is_spilling rmap (x:var) (sry:sub_region) : bool :=
  if is_spilling is Some (s, ws, z, f) then
    if Mvar.get rmap.(var_region) x is Some srx then
      (srx == sry) && check_stack_ptr rmap s ws z f
    else false
  else false.

(* TODO: better error message *)
Definition get_addr is_spilling rmap x dx tag sry vpk y ofs :=
  let ir := if is_nop is_spilling rmap x sry
            then Some nop
            else mov_ofs dx tag vpk y ofs in
  let rmap := Region.set_move rmap x sry in
  (rmap, ir).

Definition get_ofs_sub aa ws x e1 :=
  match mk_ofsi aa ws e1 with
  | None     => Error (stk_ierror_basic x "cannot take/set a subarray on a unknown starting position")
  | Some ofs => ok ofs
  end.

Definition get_Lvar_sub lv :=
  match lv with
  | Lvar x => ok (x, None)
  | Lasub aa ws len x e1 =>
    Let ofs := get_ofs_sub aa ws x e1 in
    ok (x, Some (ofs, arr_size ws len))
  | _      => Error (stk_ierror_no_var "get_Lvar_sub: variable/subarray expected")
  end.

Definition get_Pvar_sub e :=
  match e with
  | Pvar x => ok (x, None)
  | Psub aa ws len x e1 =>
    Let ofs := get_ofs_sub aa ws x.(gv) e1 in
    ok (x, Some (ofs, arr_size ws len))
  | _      => Error (stk_ierror_no_var "get_Pvar_sub: variable/subarray expected")
  end.

Definition is_stack_ptr vpk :=
  match vpk with
  | VKptr (Pstkptr s ofs ws z f) => Some (s, ofs, ws, z, f)
  | _ => None
  end.

(* Not so elegant: function [addr_from_vpk] can fail, but it
   actually fails only on the [Pstkptr] case, that is treated apart.
   Thus function [mk_addr_pexpr] never fails, but this is not checked statically.
*)
Definition mk_addr_pexpr rmap x vpk :=
  if is_stack_ptr vpk is Some (s, ofs, ws, z, f) then
    Let _   := assert (check_stack_ptr rmap s ws z f)
                      (stk_error x (pp_box [:: pp_s "the stack pointer"; pp_var x; pp_s "is no longer valid"])) in
    ok (Pload Uptr (with_var x pmap.(vrsp)) (cast_const (ofs + z.(z_ofs))), 0%Z)
  else
    Let xofs := addr_from_vpk x vpk in
    ok (Plvar xofs.1, xofs.2).

(* TODO: the check [is_lvar] was removed, was it really on purpose? *)
(* TODO : currently, we check that the source array is valid and set the target
   array as valid too. We could, instead, give the same validity to the target
   array as the source one.
   [check_vpk] should be replaced with some function returning the valid bytes
   of y...
*)
(* Precondition is_sarr ty *)
Definition alloc_array_move rmap r tag e :=
  Let xsub := get_Lvar_sub r in
  Let ysub := get_Pvar_sub e in
  let '(x,subx) := xsub in
  let '(y,suby) := ysub in

  Let sryl :=
    let vy := y.(gv) in
    Let vk := get_var_kind y in
    let (ofs, len) :=
      match suby with
      | None => (0%Z, size_slot vy)
      | Some p => p
      end
    in
    match vk with
    | None => Error (stk_ierror_basic vy "register array remains")
    | Some vpk =>
      Let srs := check_vpk rmap vy vpk (Some ofs) len in
      let sry := srs.2 in
      Let eofs := mk_addr_pexpr rmap vy vpk in
      ok (sry, vpk, eofs.1, (eofs.2 + ofs)%Z)
    end
  in
  let '(sry, vpk, ey, ofs) := sryl in
  match subx with
  | None =>
    match get_local (v_var x) with
    | None    => Error (stk_ierror_basic x "register array remains")
    | Some pk =>
      match pk with
      | Pdirect s _ ws zx sc =>
        let sr := sub_region_direct s ws sc zx in
        Let _  :=
          assert (sr == sry)
                 (stk_ierror x
                    (pp_box [::
                      pp_s "the assignment to array"; pp_var x;
                      pp_s "cannot be turned into a nop: source and destination regions are not equal"]))
        in
        let rmap := Region.set_move rmap x sry in
        ok (rmap, nop)
      | Pregptr p =>
        let (rmap, oir) :=
            get_addr None rmap x (Lvar (with_var x p)) tag sry vpk ey ofs in
        match oir with
        | None =>
          let err_pp := pp_box [:: pp_s "cannot compute address"; pp_var x] in
          Error (stk_error x err_pp)
        | Some ir =>
          ok (rmap, ir)
        end
      | Pstkptr slot ofsx ws z x' =>
        let is_spilling := Some (slot, ws, z, x') in
        let dx_ofs := cast_const (ofsx + z.(z_ofs)) in
        let dx := Lmem Uptr (with_var x pmap.(vrsp)) dx_ofs in
        let (rmap, oir) := get_addr is_spilling rmap x dx tag sry vpk ey ofs in
        match oir with
        | None =>
          let err_pp := pp_box [:: pp_s "cannot compute address"; pp_var x] in
          Error (stk_error x err_pp)
        | Some ir =>
          ok (Region.set_stack_ptr rmap slot ws z x', ir)
        end
      end
    end
  | Some (ofs, len) =>
    match get_local (v_var x) with
    | None   => Error (stk_ierror_basic x "register array remains")
    | Some _ =>
      Let rmap := Region.set_arr_sub rmap x ofs len sry in
      ok (rmap, nop)
    end
  end.

(* This function is also defined in array_init.v *)
(* TODO: clean *)
Definition is_array_init e :=
  match e with
  | Parr_init _ => true
  | _ => false
  end.

(* We do not update the [var_region] part *)
(* there seems to be an invariant: all Pdirect are in the rmap *)
(* long-term TODO: we can avoid putting PDirect in the rmap (look in pmap instead) *)
Definition alloc_array_move_init rmap r tag e :=
  if is_array_init e then
    Let xsub := get_Lvar_sub r in
    let '(x,subx) := xsub in
    let (ofs, len) :=
      match subx with
      | None => (0%Z, size_slot (v_var x))
      | Some p => p
      end in
    Let sr :=
      match get_local (v_var x) with
      | None    => Error (stk_ierror_basic x "register array remains")
      | Some pk =>
        match pk with
        | Pdirect x' _ ws z sc =>
          if sc is Slocal then
            ok (sub_region_stack x' ws z)
          else
            Error (stk_error x (pp_box [:: pp_s "cannot initialize glob array"; pp_var x]))
        | _ =>
          get_sub_region rmap x
        end
      end in
    let sr := sub_region_at_ofs sr (Some ofs) len in
    let rmap := Region.set_move_sub rmap x sr in
    ok (rmap, nop)
  else alloc_array_move rmap r tag e.

Definition bad_lval_number := stk_ierror_no_var "invalid number of lval".

Definition alloc_lvals rmap rs tys :=
  fmapM2 bad_lval_number alloc_lval rmap rs tys.

Section LOOP.

 Variable ii:instr_info.

 Variable check_c2 : region_map -> cexec ((region_map * region_map) * (pexpr * (seq instr * seq instr)) ).

 Fixpoint loop2 (n:nat) (m:region_map) :=
    match n with
    | O => Error (pp_at_ii ii (stk_ierror_no_var "loop2"))
    | S n =>
      Let m' := check_c2 m in
      if incl m m'.1.2 then ok (m'.1.1, m'.2)
      else loop2 n (merge m m'.1.2)
    end.

End LOOP.

Record stk_alloc_oracle_t :=
  { sao_align : wsize
  ; sao_size: Z
  ; sao_extra_size: Z
  ; sao_max_size : Z
  ; sao_params : seq (option param_info)  (* Allocation of pointer params *)
  ; sao_return : seq (option nat)         (* Where to find the param input region *)
  ; sao_slots : seq svar
  ; sao_alloc: seq (var * ptr_kind_init)   (* Allocation of local variables without params, and stk ptr *)
  ; sao_to_save: seq (var * Z)
  ; sao_rsp: saved_stack
  ; sao_return_address: return_address_location
  }.

Section PROG.

Context (local_alloc : funname -> stk_alloc_oracle_t).

Definition get_Pvar e :=
  if e is Pvar x
  then ok x
  else Error (stk_ierror_no_var "get_Pvar: variable expected").

(* The name is chosen to be similar to [set_pure_bytes] and [set_move_bytes],
   but there are probably better ideas.
   TODO: factorize [set_clear_bytes] and [set_pure_bytes] ?
*)
Definition set_clear_bytes rv sr ofs len :=
  let z := sr_zone sr in
  let z1 := sub_zone_at_ofs z ofs len in
  let i := interval_of_zone z1 in
  let bm := get_bytes_map (sr_region sr) rv in
  let bm := clear_bytes_map i bm in (* Clear all bytes corresponding to z1. *)
  Mr.set rv (sr_region sr) bm.

Definition set_clear_pure rmap sr ofs len :=
  {|
    var_region := var_region rmap;
    region_var := set_clear_bytes rmap sr ofs len;
  |}.

Definition set_clear rmap x sr ofs len :=
  Let: _ := writable x (sr_region sr) in
  ok (set_clear_pure rmap sr ofs len).

(* We clear the arguments.
   This is not necessary in the classic case, because we also clear them when
   assigning the results in [alloc_call_res] (this works if each writable reg
   ptr is returned, which is currently checked by the pretyper, and if each
   result variable has the same size as the corresponding input variable).
   But this makes the proof more complex and needs a few more checks in
   stack_alloc to be valid.
   Thus, for the sake of simplicity, it was decided to make the clearing of the
   arguments twice: here and in [alloc_call_res].

   We use two rmaps:
   - The initial rmap [rmap0] is used to check the validity of the sub-regions.
   - The current rmap [rmap] is [rmap0] with all the previous writable
     sub-regions cleared.
   Actually, we could use [rmap] to check the validity, and that would partially
   enforce that the arguments correspond to disjoint regions (in particular,
   writable sub-regions are pairwise disjoint), so with this version we could
   simplify check_all_disj.
   If we first check the validity and clear the writable regions, and then check
   the validity of the non-writable ones, we can even remove [check_all_disj].
   But the error message (disjoint regions) is much clearer when we have
   [check_all_disj], so I leave it as it is now. *)
Definition alloc_call_arg_aux
  (rmap0 rmap : region_map)
  (sao_param : option param_info)
  (e : pexpr) :
  cexec (region_map * (option (bool * sub_region) * pexpr)) :=
  Let: x := get_Pvar e in
  let xv := gv x in
  Let: _ :=
    assert
      (~~ is_glob x)
      (stk_ierror_basic xv "global variable in argument of a call")
  in
  match sao_param, get_local xv with
  | None, None =>
      Let: _ := check_diff xv in
      ok (rmap, (None, Pvar x))
  | None, Some _ =>
      Error (stk_ierror_basic xv "argument not a reg")
  | Some pi, Some (Pregptr p) =>
      Let: (sr, _) := Region.check_valid rmap0 xv (Some 0%Z) (size_slot xv) in
      Let: rmap :=
        if pp_writable pi
        then set_clear rmap xv sr (Some 0%Z) (size_slot xv)
        else ok rmap
      in
      Let: _ := check_align xv sr (pp_align pi) in
      let x' := mk_lvar (with_var xv p) in
      ok (rmap, (Some (pp_writable pi, sr), Pvar x'))
  | Some _, _ =>
      Error (stk_ierror_basic xv "the argument should be a reg ptr")
  end.

Definition alloc_call_args_aux rmap sao_params es :=
  fmapM2
    (stk_ierror_no_var "bad params info")
    (alloc_call_arg_aux rmap)
    rmap
    sao_params
    es.

Definition disj_sub_regions sr1 sr2 :=
  ~~ region_same (sr_region sr1) (sr_region sr2)
  || disjoint_zones (sr_zone sr1) (sr_zone sr2).

Fixpoint check_all_disj
  (notwritables writables : seq sub_region)
  (srs : seq (option (bool * sub_region) * pexpr)) :
  bool :=
  match srs with
  | [::] =>
      true
  | (None, _) :: srs =>
      check_all_disj notwritables writables srs
  | (Some (writable, sr), _) :: srs =>
      all (disj_sub_regions sr) writables
      && if writable
         then
           all (disj_sub_regions sr) notwritables
           && check_all_disj notwritables (sr :: writables) srs
         else
           check_all_disj (sr :: notwritables) writables srs
  end.

Definition alloc_call_args
  (rmap : region_map)
  (sao_params : seq (option param_info))
  (es : seq pexpr) :
  cexec (region_map * seq (option (bool * sub_region) * pexpr)) :=
  Let: (rm, srs) := alloc_call_args_aux rmap sao_params es in
  Let: _  :=
    assert
      (check_all_disj [::] [::] srs)
      (stk_error_no_var "some writable reg ptr are not disjoints")
  in
  ok (rm, srs).

Definition check_lval_reg_call (r : lval) : cexec unit :=
  match r with
  | Lnone _ _ =>
      ok tt
  | Lvar x =>
      if get_local x is None
      then check_diff x
      else Error (stk_ierror_basic x "call result should be stored in reg")
  | Laset _ _ x _ =>
      Error (stk_ierror_basic x "array assignement in lval of a call")
  | Lasub _ _ _ x _ =>
      Error (stk_ierror_basic x "sub-array assignement in lval of a call")
  | Lmem _ x _ =>
      Error (stk_ierror_basic x "call result should be stored in reg")
  end.

Definition check_is_Lvar r (x : var) :=
  if r is Lvar x'
  then x == x'
  else false.

Definition get_regptr (x : var_i) :=
  if get_local x is Some (Pregptr p)
  then
    ok (with_var x p)
  else
    let box := [:: pp_s "variable"; pp_var x; pp_s "should be a reg ptr"] in
    Error (stk_ierror x (pp_box box)).

Definition alloc_lval_call
  (srs : seq (option (bool * sub_region) * pexpr))
  (rmap : region_map)
  (r : lval)
  (i : option nat) :
  cexec (region_map * lval) :=
  match i with
  | None =>
      Let: _ := check_lval_reg_call r in
      ok (rmap, r)
  | Some i =>
      match nth (None, Pconst 0) srs i with
      | (Some (_, sr), _) =>
          match r with
          | Lnone i _ =>
              ok (rmap, Lnone i (sword Uptr))
          | Lvar x =>
              Let: p := get_regptr x in
              Let: rmap := Region.set_arr_call rmap x sr in
              (* TODO: Lvar p or Lvar (with_var x p) like in alloc_call_arg? *)
              ok (rmap, Lvar p)
          | Laset _ _ x _ =>
              Error (stk_ierror_basic x "array assignement in lval of a call")
          | Lasub _ _ _ x _ =>
              Error (stk_ierror_basic x "sub-array assignement in lval of a call")
          | Lmem _ x _ =>
              Error (stk_ierror_basic x "call result should be stored in reg ptr")
          end
      | (None, _) =>
          Error (stk_ierror_no_var "alloc_lval_call")
      end
  end.

Definition alloc_call_res rmap srs ret_pos rs :=
  fmapM2 bad_lval_number (alloc_lval_call srs) rmap rs ret_pos.

Definition local_size sao :=
  if is_RAnone (sao_return_address sao)
  then
    (sao_size sao + sao_extra_size sao + wsize_size (sao_align sao) - 1)%Z
  else
    round_ws (sao_align sao) (sao_size sao + sao_extra_size sao)%Z.

Definition alloc_call (sao_caller : stk_alloc_oracle_t) rmap ini rs fn es :=
  let sao_callee := local_alloc fn in
  Let: (rm, es) := alloc_call_args rmap (sao_params sao_callee) es in
  Let: (rm', lvs) := alloc_call_res rm es (sao_return sao_callee) rs in
(*Let: _ :=
    assert_check
      (~~ is_RAnone sao_callee.(sao_return_address))
      (Cerr_stk_alloc "cannot call export function")
  in*)
  let total_size := (local_size sao_caller + sao_max_size sao_callee)%Z in
  Let: _ :=
    assert_check
      (total_size <=? sao_max_size sao_caller)%Z
      (stk_ierror_no_var "error in max size computation")
  in
  Let: _ :=
    assert_check
      (sao_align sao_callee <= sao_align sao_caller)%CMP
      (stk_ierror_no_var "non aligned function call")
  in
  ok (rm', Ccall ini lvs fn (unzip2 es)).

Fixpoint alloc_i sao (rmap:region_map) (i: instr) : cexec (region_map * instr) :=
  let '(MkI ii ir) := i in
  Let: (rm, ir) :=
    match ir with
<<<<<<< HEAD
    | Cassgn r t ty e =>
        if is_sarr ty
        then
          add_iinfo ii (alloc_array_move_init rmap r e)
        else
          Let: e := add_iinfo ii (alloc_e rmap e) in
          Let: (rm, lv) := add_iinfo ii (alloc_lval rmap r ty) in
          ok (rm, Cassgn lv t ty e)

    | Copn rs t o e =>
        Let: e := add_iinfo ii (alloc_es rmap e) in
        Let: (rm, lvs) := add_iinfo ii (alloc_lvals rmap rs (sopn_tout o)) in
        ok (rm, Copn lvs t o e)

    | Cif e c1 c2 =>
        Let: e := add_iinfo ii (alloc_e rmap e) in
        Let: (rm1, c1') := fmapM (alloc_i sao) rmap c1 in
        Let: (rm2, c2') := fmapM (alloc_i sao) rmap c2 in
        ok (merge rm1 rm2, Cif e c1' c2')

    | Cwhile a c1 e c2 =>
        let check_c rmap :=
          Let: (rmap1, i1) := fmapM (alloc_i sao) rmap c1 in
          Let: e := add_iinfo ii (alloc_e rmap1 e) in
          Let: (rmap2, i2) := fmapM (alloc_i sao) rmap1 c2 in
          ok ((rmap1, rmap2), (e, (i1, i2)))
        in
        Let: (rm, (e', (c1', c2'))) := loop2 ii check_c Loop.nb rmap in
        ok (rm, Cwhile a c1' e' c2')
=======
    | Cassgn r t ty e => 
      if is_sarr ty then add_iinfo ii (alloc_array_move_init rmap r t e)
      else
        Let e := add_iinfo ii (alloc_e rmap e) in
        Let r := add_iinfo ii (alloc_lval rmap r ty) in
        ok (r.1, Cassgn r.2 t ty e)

    | Copn rs t o e => 
      Let e  := add_iinfo ii (alloc_es rmap e) in
      Let rs := add_iinfo ii (alloc_lvals rmap rs (sopn_tout o)) in
      ok (rs.1, Copn rs.2 t o e)

    | Cif e c1 c2 => 
      Let e := add_iinfo ii (alloc_e rmap e) in
      Let c1 := fmapM (alloc_i sao) rmap c1 in
      Let c2 := fmapM (alloc_i sao) rmap c2 in
      let rmap:= merge c1.1 c2.1 in
      ok (rmap, Cif e c1.2 c2.2)

    | Cwhile a c1 e c2 => 
      let check_c rmap := 
        Let c1 := fmapM (alloc_i sao) rmap c1 in
        let rmap1 := c1.1 in
        Let e := add_iinfo ii (alloc_e rmap1 e) in
        Let c2 := fmapM (alloc_i sao) rmap1 c2 in
        ok ((rmap1, c2.1), (e, (c1.2, c2.2))) in
      Let r := loop2 ii check_c Loop.nb rmap in
      ok (r.1, Cwhile a r.2.2.1 r.2.1 r.2.2.2)
>>>>>>> d244ed9d

    | Ccall ini rs fn es =>
        add_iinfo ii (alloc_call sao rmap ini rs fn es)

    | Cfor _ _ _  =>
        Error (pp_at_ii ii (stk_ierror_no_var "don't deal with for loop"))
    end
  in
  ok (rm, MkI ii ir).

End PROG.

End Section.

Definition init_stack_layout (mglob : svar_map) sao : cexec svar_map :=
  let add (xsr : svar) (slp : svar_map * Z) : cexec (svar_map * Z) :=
    let '(x, ws, ofs) := xsr in
    let '(stack, p) := slp in
    Let: _ :=
      assert
        (isNone (Mvar.get stack x))
        (stk_ierror_no_var "duplicate stack region")
    in
    Let: _ :=
      assert
        (isNone (Mvar.get mglob x))
        (stk_ierror_no_var "a region is both glob and stack")
    in
    Let: _ :=
      assert
        (p <= ofs)%CMP
        (stk_ierror_no_var "stack region overlap")
    in
    Let: _ :=
      assert
        (ws <= sao_align sao)%CMP
        (stk_ierror_no_var "bad stack alignment")
    in
    Let: _ :=
      assert
        (is_alignZ ofs ws)
        (stk_ierror_no_var "bad stack region alignment")
    in
    ok (Mvar.set stack x (ofs, ws), (ofs + size_slot x)%Z)
  in
  Let: (stack, size) := foldM add (Mvar.empty _, 0%Z) (sao_slots sao) in
  Let: _ :=
    assert
      (size <= sao_size sao)%CMP
      (stk_ierror_no_var "stack size")
  in
  ok stack.

Section INIT_LOCAL_MAP.
  Context
    (globals stack : svar_map).

Definition vars_of_scope sc :=
  if sc is Slocal
  then stack
  else globals.

Definition add_alloc_dirptr
  (rmap : region_map)
  (sv : Sv.t)
  (x x' : var)
  (z : zone)
  (sc : v_scope) :
  cexec (ptr_kind * region_map * Sv.t) :=
  match Mvar.get (vars_of_scope sc) x' with
  | None =>
      Error (stk_ierror_no_var "unknown region")
  | Some (ofs, ws) =>
      Let: _ :=
        assert
          [&& (size_slot x <= z_len z)%CMP
            , (0%Z <= z_ofs z)%CMP
            & ((z_ofs z + z_len z)%Z <= size_slot x')%CMP
          ]
          (stk_ierror_no_var "invalid slot")
      in
      let rmap :=
        if sc is Slocal
        then set_arr_init rmap x (sub_region_stack x' ws z)
        else rmap
      in
      ok (Pdirect x' ofs ws z sc, rmap, sv)
  end.

Definition add_alloc_stkptr
  (locals : Mvar.t ptr_kind)
  (rmap : region_map)
  (sv : Sv.t)
  (x x' : var)
  (z : zone)
  (xp : var) :
  cexec (ptr_kind * region_map * Sv.t) :=
  Let: _ :=
    assert
      (is_sarr (vtype x))
      (stk_ierror_no_var "a stk ptr variable must be an array")
  in
  match Mvar.get stack x' with
  | None =>
      Error (stk_ierror_no_var "unknown stack region")
  | Some (ofs, ws) =>
      Let: _ :=
        assert
          (~~ Sv.mem xp sv)
          (stk_ierror_no_var "invalid stk ptr (not unique)")
      in
      Let: _ :=
        assert
          (xp != x)
          (stk_ierror_no_var "a pseudo-var is equal to a program var")
      in
      Let: _ :=
        assert
          (isNone (Mvar.get locals xp))
          (stk_ierror_no_var "a pseudo-var is equal to a program var")
      in
      Let: _ :=
        assert
          [&& (Uptr <= ws)%CMP
            , (0%Z <= z_ofs z)%CMP
            , (is_alignZ (z_ofs z) Uptr)
            , (wsize_size Uptr <= z_len z)%CMP
            & ((z_ofs z + z_len z)%Z <= size_slot x')%CMP
          ]
          (stk_ierror_no_var "invalid ptr kind")
      in
      ok (Pstkptr x' ofs ws z xp, rmap, Sv.add xp sv)
  end.

Definition add_alloc_regptr
  (locals : Mvar.t ptr_kind)
  (rmap : region_map)
  (sv : Sv.t)
  (x p : var) :
  cexec (ptr_kind * region_map * Sv.t) :=
  Let: _ :=
    assert
      (is_sarr (vtype x))
      (stk_ierror_no_var "a reg ptr variable must be an array")
  in
  Let: _ :=
    assert
      (~~ Sv.mem p sv)
      (stk_ierror_no_var "invalid reg pointer already exists")
  in
  Let: _ :=
    assert
      (isNone (Mvar.get locals p))
      (stk_ierror_no_var "a pointer is equal to a program var")
  in
  Let: _ :=
    assert
      (vtype p == sword Uptr)
      (stk_ierror_no_var "invalid pointer type")
  in
  ok (Pregptr p, rmap, Sv.add p sv).

Definition add_alloc
  (xpk : var * ptr_kind_init)
  (lrx : Mvar.t ptr_kind * region_map * Sv.t) :
  cexec (Mvar.Map.t ptr_kind * region_map * Sv.t) :=
  let '(locals, rmap, sv) := lrx in
  let '(x, pk) := xpk in
  Let: _ :=
    assert
      (~~ Sv.mem x sv)
      (stk_ierror_no_var "invalid reg pointer")
  in
  Let: _ :=
    assert
      (isNone (Mvar.get locals x))
      (stk_ierror_no_var "the oracle returned two results for the same var")
  in
  Let: (pk, rmap, sv) :=
    match pk with
    | PIdirect x' z sc =>
        add_alloc_dirptr rmap sv x x' z sc
    | PIstkptr x' z xp =>
        add_alloc_stkptr locals rmap sv x x' z xp
    | PIregptr p =>
        add_alloc_regptr locals rmap sv x p
    end
  in
  ok (Mvar.set locals x pk, rmap, sv).

End INIT_LOCAL_MAP.

Definition initial_local_map vrip vrsp :
  (Mvar.t ptr_kind * region_map * Sv.t) :=
  (Mvar.empty _, Region.empty, Sv.add vrip (Sv.singleton vrsp)).

Definition init_local_map vrip vrsp globals stack sao :=
  foldM
    (add_alloc globals stack)
    (initial_local_map vrip vrsp)
    (sao_alloc sao).

(** For each function, the oracle returns:
  - the size of the stack block;
  - an allocation for local variables;
  - an allocation for the variables to save;
  - where to save the stack pointer (of the caller); (* TODO: merge with above? *)
  - how to pass the return address (non-export functions only)

  It can call back the partial stack-alloc transformation that given an oracle (size of the stack block and allocation of stack variables)
  will transform the body of the current function.

  The oracle is implemented as follows:
   1/ stack allocation
   2/ Reg allocation
   3/ if we have remaining register to save the stack pointer we use on those register
      else
        4/ we restart stack allocation and we keep one position in the stack to save the stack pointer
        5/ Reg allocation
*)

Definition check_result pmap rmap paramsi params oi (x : var_i) :=
  match oi with
  | Some i =>
      match nth None paramsi i with
      | Some sr =>
          Let: _ :=
            assert
              (vtype x == vtype (nth x params i))
              (stk_ierror_no_var
                 "reg ptr in result not corresponding to a parameter")
          in
          Let: (sr', _) := check_valid rmap x (Some 0%Z) (size_slot x) in
          Let: _ :=
            assert
              (sr == sr')
              (stk_ierror_no_var "invalid reg ptr in result")
          in
          get_regptr pmap x
      | None =>
          Error (stk_ierror_no_var "invalid function info")
      end
  | None =>
      Let: _ := check_var pmap x in
      Let: _ := check_diff pmap x in
      ok x
  end.

(* TODO: clean the 3 [all2] functions *)
Definition check_all_writable_regions_returned
  (paramsi : seq (option sub_region)) (ret_pos : seq (option nat)) : bool :=
  let check_sr i osr :=
    match osr with
    | Some sr => if r_writable (sr_region sr)
                 then Some i \in ret_pos
                 else true
    | None => true
    end
  in
  all2 check_sr (iota 0 (size paramsi)) paramsi.

Definition check_results pmap rmap paramsi params ret_pos res :=
  Let: _ :=
    assert
      (check_all_writable_regions_returned paramsi ret_pos)
      (stk_ierror_no_var "a writable region is not returned")
  in
  mapM2
    (stk_ierror_no_var "invalid function info")
    (check_result pmap rmap paramsi params)
    ret_pos
    res.

Definition check_param
  (mglob stack : svar_map)
  (disj : Sv.t)
  (lmap : Mvar.t ptr_kind)
  (pi_ptr x : var) :=
  Let: _ :=
    assert
      (vtype pi_ptr == sword Uptr)
      (stk_ierror_no_var "bad ptr type")
  in
  (* TODO: Is duplicate region the best error msg? *)
  Let: _ :=
    assert
      (~~ Sv.mem pi_ptr disj)
      (stk_ierror_no_var "duplicate region")
  in
  Let: _ :=
    assert
      (is_sarr (vtype x))
      (stk_ierror_no_var "bad reg ptr type")
  in
  Let: _ :=
    assert
      (isNone (Mvar.get lmap pi_ptr))
      (stk_ierror_no_var "a pointer is equal to a local var")
  in
  Let: _ :=
    assert
      (isNone (Mvar.get mglob x))
      (stk_ierror_no_var "a region is both glob and param")
  in
  assert
    (isNone (Mvar.get stack x))
    (stk_ierror_no_var "a region is both stack and param").

(* If a variable is a parameter, create its region and update the state.
   The state consists of a set of variables, a stack variable map and a region
   map. TODO_SA: explain better. *)
Definition init_param
  (mglob stack : svar_map)
  (accu : Sv.t * Mvar.t ptr_kind * region_map)
  (pi : option param_info)
  (x : var_i) :=
  let '(disj, lmap, rmap) := accu in
  Let: _ :=
    assert
      (~~ Sv.mem x disj)
      (stk_ierror_no_var "a parameter already exists")
  in
  Let: _ :=
    assert
      (isNone (Mvar.get lmap x))
      (stk_ierror_no_var "a stack variable also occurs as a parameter")
  in
  match pi with
  | None =>
      ok (accu, (None, x))
  | Some pi =>
      let '(VarI vx vi) := x in
      let pi_ptr := pp_ptr pi in
      Let: _ := check_param mglob stack disj lmap pi_ptr vx in
      let r :=
        {|
          r_slot := vx;
          r_align := pp_align pi;
          r_writable := pp_writable pi;
        |}
      in
      let sr := sub_region_full vx r in
      ok ( Sv.add pi_ptr disj
         , Mvar.set lmap vx (Pregptr pi_ptr)
         , set_move rmap vx sr
         , (Some sr, {| v_info := vi; v_var := pi_ptr; |})
         )
  end.

Definition init_params mglob stack disj lmap rmap sao_params params :=
  fmapM2
    (stk_ierror_no_var "invalid function info")
    (init_param mglob stack)
    (disj, lmap, rmap)
    sao_params
    params.

Definition check_sao sao :=
  Let: _ :=
    assert
      (0 <=? sao_extra_size sao)%Z
      (stk_ierror_no_var "negative extra size")
  in
  assert_check
    (local_size sao <=? sao_max_size sao)%Z
    (stk_ierror_no_var "sao_max_size too small").

Definition alloc_ufd_maps p_extra mglob sao (fd : _ufundef) :=
  let vrip := mk_ptr (sp_rip p_extra) in
  let vrsp := mk_ptr (sp_rsp p_extra) in

  (* Setup variable map for local definitions. *)
  Let: stack := init_stack_layout mglob sao in
  Let: (locals, rmap, disj) := init_local_map vrip vrsp mglob stack sao in

  (* Add parameters to the map. *)
  Let: (sv, lmap, rmap, alloc_params) :=
    init_params mglob stack disj locals rmap (sao_params sao) (f_params fd)
  in

  let paramsi := unzip1 alloc_params in
  let params := unzip2 alloc_params in
  let pmap :=
    {|
      vrip := vrip;
      vrsp := vrsp;
      globals := mglob;
      locals := lmap;
      vnew := sv;
    |}
  in
  ok (paramsi, params, rmap, pmap).

Definition mk_in_params tyin sao :=
  map2 (oapp (fun => spointer)) tyin (sao_params sao).

Definition mk_out_params tyout sao :=
  map2 (oapp (fun => spointer)) tyout (sao_return sao).

Definition alloc_ufd
  p_extra mglob (local_alloc : funname -> stk_alloc_oracle_t) sao fd :
  cexec _ufundef :=
  Let: _ := check_sao sao in
  Let: (paramsi, params, rmap, pmap) := alloc_ufd_maps p_extra mglob sao fd in

  (* Update code to use stored variables. *)
  Let: (rmap, body) := fmapM (alloc_i pmap local_alloc sao) rmap (f_body fd) in
  Let: res :=
    check_results pmap rmap paramsi (f_params fd) (sao_return sao) (f_res fd)
  in
  ok
    {|
      f_info := f_info fd;
      f_tyin := mk_in_params (f_tyin fd) sao;
      f_params := params;
      f_body := body;
      f_tyout := mk_out_params (f_tyout fd) sao;
      f_res := res;
      f_extra := f_extra fd;
    |}.

(* Add allocation information to a ufundef.
   Check that local_alloc returns a valid oracle.
   Generate parameters and region and pos maps. TODO_SA: What is a pos map?
   Update function body. *)
Definition alloc_fd
  p_extra mglob (local_alloc : funname -> stk_alloc_oracle_t) fn fd :=
  let sao := local_alloc fn in
  Let: ufd := alloc_ufd p_extra mglob local_alloc sao fd in
  let f_extra :=
    {|
      sf_align := sao_align sao;
      sf_stk_sz := sao_size sao;
      sf_stk_max := sao_max_size sao;
      sf_stk_extra_sz := sao_extra_size sao;
      sf_to_save := sao_to_save sao;
      sf_save_stack := sao_rsp sao;
      sf_return_address := sao_return_address sao;
    |}
  in
  ok (swith_extra ufd f_extra).

(* Check if a global declaration is stored properly. *)
Definition check_glob (m : svar_map) (data : seq u8) (gd : glob_decl) :=
  let '(x, gval) := gd in
  match Mvar.get m x with
  | None => false
  | Some (z, _) =>
      let n := Z.to_nat z in
      let data := drop n data in
      match gval with
      | @Gword ws w =>
          let s := Z.to_nat (wsize_size ws) in
          (s <= size data) && (LE.decode ws (take s data) == w)
      | @Garr p t =>
          let s := Z.to_nat p in
          let chk i :=
            match read t (Z.of_nat i) U8 with
            | Ok w => nth 0%R data i == w
            | _    => false
            end
          in
          (s <= size data) && all chk (iota 0 s)
      end
  end.

Definition check_globs (gd:glob_decls) (m : svar_map) (data:seq u8) :=
  all (check_glob m data) gd.

(* Global map from variables to offsets and alignments.
   Each variable is assigned an offset in global data and an alignment based
   on the first argument.
   The offset and type of a variable determine the space used. These must not
   overlap.
   The offset of each variable must respect its alignment.
   The overall size for all variables is bounded by the first argument. *)
Definition init_map
  (max_sz : Z)                (* Maximum size available for globals. *)
  (l : seq svar) :
  cexec svar_map :=
  let add_map (vp : svar) (globals : svar_map * Z) :=
    let '(v, al, off) := vp in
    let '(m, sz) := globals in
    let m' := Mvar.set m v (off, al) in
    let sz' := (off + size_slot v)%Z in
    Let: _ :=
      assert
        (sz <=? off)%Z
        (stk_ierror_no_var "global overlap")
    in
    Let: _ :=
      assert
        (is_alignZ off al)
        (stk_ierror_no_var "bad global alignment")
    in
    ok (m', sz')
  in
  Let: (m, sz) := foldM add_map (Mvar.empty (Z * wsize), 0%Z) l in
  Let: _ :=
    assert
      (sz <=? max_sz)%Z
      (stk_ierror_no_var "global size")
  in
  ok m.

Definition alloc_prog
  rip rsp global_data global_alloc local_alloc (P : _uprog) :
  cexec _sprog :=
  Let: mglob := init_map (Z.of_nat (size global_data)) global_alloc in
  let p_extra :=
    {|
      sp_rip := rip;
      sp_rsp := rsp;
      sp_globs := global_data;
    |}
  in
  Let: _ :=
    assert
      (rip != rsp)
      (stk_ierror_no_var "rip and rsp clash")
  in
  Let: _ :=
    assert
      (check_globs P.(p_globs) mglob global_data)
      (stk_ierror_no_var "invalid data")
  in
  Let: p_funs := map_cfprog_name (alloc_fd p_extra mglob local_alloc) (p_funcs P) in
  ok
    {|
      p_funcs := p_funs;
      p_globs := [::];
      p_extra := p_extra;
    |}.

End CHECK.

End ASM_OP.<|MERGE_RESOLUTION|>--- conflicted
+++ resolved
@@ -1169,11 +1169,10 @@
   let '(MkI ii ir) := i in
   Let: (rm, ir) :=
     match ir with
-<<<<<<< HEAD
     | Cassgn r t ty e =>
         if is_sarr ty
         then
-          add_iinfo ii (alloc_array_move_init rmap r e)
+          add_iinfo ii (alloc_array_move_init rmap r t e)
         else
           Let: e := add_iinfo ii (alloc_e rmap e) in
           Let: (rm, lv) := add_iinfo ii (alloc_lval rmap r ty) in
@@ -1199,36 +1198,6 @@
         in
         Let: (rm, (e', (c1', c2'))) := loop2 ii check_c Loop.nb rmap in
         ok (rm, Cwhile a c1' e' c2')
-=======
-    | Cassgn r t ty e => 
-      if is_sarr ty then add_iinfo ii (alloc_array_move_init rmap r t e)
-      else
-        Let e := add_iinfo ii (alloc_e rmap e) in
-        Let r := add_iinfo ii (alloc_lval rmap r ty) in
-        ok (r.1, Cassgn r.2 t ty e)
-
-    | Copn rs t o e => 
-      Let e  := add_iinfo ii (alloc_es rmap e) in
-      Let rs := add_iinfo ii (alloc_lvals rmap rs (sopn_tout o)) in
-      ok (rs.1, Copn rs.2 t o e)
-
-    | Cif e c1 c2 => 
-      Let e := add_iinfo ii (alloc_e rmap e) in
-      Let c1 := fmapM (alloc_i sao) rmap c1 in
-      Let c2 := fmapM (alloc_i sao) rmap c2 in
-      let rmap:= merge c1.1 c2.1 in
-      ok (rmap, Cif e c1.2 c2.2)
-
-    | Cwhile a c1 e c2 => 
-      let check_c rmap := 
-        Let c1 := fmapM (alloc_i sao) rmap c1 in
-        let rmap1 := c1.1 in
-        Let e := add_iinfo ii (alloc_e rmap1 e) in
-        Let c2 := fmapM (alloc_i sao) rmap1 c2 in
-        ok ((rmap1, c2.1), (e, (c1.2, c2.2))) in
-      Let r := loop2 ii check_c Loop.nb rmap in
-      ok (r.1, Cwhile a r.2.2.1 r.2.1 r.2.2.2)
->>>>>>> d244ed9d
 
     | Ccall ini rs fn es =>
         add_iinfo ii (alloc_call sao rmap ini rs fn es)
