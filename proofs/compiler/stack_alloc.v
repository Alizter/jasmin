--- conflicted
+++ resolved
@@ -183,15 +183,8 @@
 Definition mk_ofs ws e1 ofs : pexpr * leak_e_tr :=
   let sz := wsize_size ws in
   if is_const e1 is Some i then
-<<<<<<< HEAD
-    ((cast_const (i * sz + ofs)%Z), LT_seq [:: (LT_lidx (fun i => 
-      (LS_Add LS_stk
-        (LS_Add (LS_Mul (LS_const (wrepr U64 i)) (LS_const (wrepr U64 sz))) 
-                (LS_const (wrepr U64 ofs)))))); LT_remove])
-=======
     ((cast_const (i * sz + ofs)%Z),
-     (LT_lidx (fun i => sp + cst i × cst sz + cst ofs)))%LS
->>>>>>> 6bd9e312
+     LT_seq [:: (LT_lidx (fun i => sp + cst i × cst sz + cst ofs))%LS; LT_remove ])
   else
     (add (mul (cast_const sz) (cast_word e1).1) (cast_const ofs),
      LT_seq [:: LT_seq [:: LT_seq [:: (LT_seq [:: LT_seq [:: LT_remove; LT_remove] ; (cast_word e1).2]) ; LT_remove]; 
@@ -206,13 +199,8 @@
       if is_word_type (vtype x) is Some ws then
         let ofs' := cast_const ofs in
         let stk := {| v_var := vstk m; v_info := x.(v_info) |} in
-<<<<<<< HEAD
-        ok ((Pload ws stk ofs'), 
-             LT_seq [:: LT_seq [:: LT_id; LT_remove]; LT_const (LS_Add LS_stk (LS_const (wrepr U64 ofs)))]) 
-=======
         ok ((Pload ws stk ofs'),
-             LT_seq [:: LT_id; LT_const (sp + cst ofs)%LS ])
->>>>>>> 6bd9e312
+             LT_seq [:: LT_seq [:: LT_id; LT_remove]; LT_const (sp + cst ofs)%LS ])
         (*LT_var ofs'.2 (LAdr (wrepr U64 ofs)))*)
         (* we should also leak the pointer stored in the variable (vstk m) in evm *)
       else Let r := not_a_word_v in ok (r, LT_id)
@@ -228,16 +216,9 @@
         let stk := {| v_var := vstk m; v_info := x.(v_info) |} in
         let ofs' := mk_ofs ws er.1 ofs in 
         ok (Pload ws stk ofs'.1,
-<<<<<<< HEAD
             LT_map [:: LT_compose (LT_seq [:: er.2; LT_remove]) ofs'.2;
-            (LT_lidx (fun i => 
-              (LS_Add LS_stk
-                (LS_Add (LS_Mul (LS_const (wrepr U64 i)) (LS_const (wrepr U64 (wsize_size ws)))) (LS_const (wrepr U64 ofs))))))])
-=======
-            LT_map [:: LT_compose er.2 ofs'.2;
             (LT_lidx (fun i =>
               sp + cst i × cst (wsize_size ws) + cst ofs)%LS)])
->>>>>>> 6bd9e312
             (*LT_map [:: LT_compose er.2 ofs'.2; 
                       (LT_lidx (fun i => 
                                  (LS_Add LS_stk 
@@ -291,13 +272,8 @@
         if ty == sword ws then
           let ofs' := cast_const ofs in
           let stk := {| v_var := vstk m; v_info := x.(v_info) |} in
-<<<<<<< HEAD
-          ok ((Lmem ws stk ofs'), 
-               LT_seq [:: LT_seq [:: LT_id; LT_remove]; LT_const (LS_Add LS_stk (LS_const (wrepr U64 ofs)))])
-=======
           ok (Lmem ws stk ofs',
-              LT_seq [:: LT_id; LT_const (sp + cst ofs)%LS])
->>>>>>> 6bd9e312
+              LT_seq [:: LT_seq [:: LT_id; LT_remove]; LT_const (sp + cst ofs)%LS])
         else Let r := cerror (Cerr_stk_alloc "invalid type for Lvar") in ok (r, LT_remove)
       else not_a_word_v
     | None     =>
@@ -318,16 +294,9 @@
       if is_align (wrepr _ ofs) ws then
         let stk := {| v_var := vstk m; v_info := x.(v_info) |} in
         let ofs' := mk_ofs ws er.1 ofs in
-<<<<<<< HEAD
         ok ((Lmem ws stk ofs'.1), LT_map [:: LT_compose (LT_seq [:: er.2; LT_remove]) ofs'.2;
-            (LT_lidx (fun i => 
-              (LS_Add LS_stk
-                (LS_Add (LS_Mul (LS_const (wrepr U64 i)) (LS_const (wrepr U64 (wsize_size ws)))) (LS_const (wrepr U64 ofs))))))])
-=======
-        ok ((Lmem ws stk ofs'.1), LT_map [:: LT_compose er.2 ofs'.2;
             (LT_lidx (fun i =>
                         sp + cst i × cst (wsize_size ws) + cst ofs)%LS)])
->>>>>>> 6bd9e312
       else Let r  := not_aligned in ok(r, LT_remove)
 
     | None =>
