(* ** License
 * -----------------------------------------------------------------------
 * Copyright 2016--2017 IMDEA Software Institute
 * Copyright 2016--2017 Inria
 *
 * Permission is hereby granted, free of charge, to any person obtaining
 * a copy of this software and associated documentation files (the
 * "Software"), to deal in the Software without restriction, including
 * without limitation the rights to use, copy, modify, merge, publish,
 * distribute, sublicense, and/or sell copies of the Software, and to
 * permit persons to whom the Software is furnished to do so, subject to
 * the following conditions:
 *
 * The above copyright notice and this permission notice shall be
 * included in all copies or substantial portions of the Software.
 *
 * THE SOFTWARE IS PROVIDED "AS IS", WITHOUT WARRANTY OF ANY KIND,
 * EXPRESS OR IMPLIED, INCLUDING BUT NOT LIMITED TO THE WARRANTIES OF
 * MERCHANTABILITY, FITNESS FOR A PARTICULAR PURPOSE AND NONINFRINGEMENT.
 * IN NO EVENT SHALL THE AUTHORS OR COPYRIGHT HOLDERS BE LIABLE FOR ANY
 * CLAIM, DAMAGES OR OTHER LIABILITY, WHETHER IN AN ACTION OF CONTRACT,
 * TORT OR OTHERWISE, ARISING FROM, OUT OF OR IN CONNECTION WITH THE
 * SOFTWARE OR THE USE OR OTHER DEALINGS IN THE SOFTWARE.
 * ----------------------------------------------------------------------- *)

(* ** Imports and settings *)
From mathcomp Require Import all_ssreflect all_algebra.
From CoqWord Require Import ssrZ.
Require Import Coq.Logic.Eqdep_dec.
Require Import strings word utils type var expr low_memory sem.
Require Import constant_prop.
Require Import compiler_util.
Require Import ZArith.

Set Implicit Arguments.
Unset Strict Implicit.
Unset Printing Implicit Defensive.

Local Open Scope vmap.
Local Open Scope seq_scope.

Section Section.
Context {LO:LeakOp}.

Variant saved_stack :=
| SavedStackNone
| SavedStackReg of var
| SavedStackStk of Z.

Definition saved_stack_beq (x y : saved_stack) :=
  match x, y with
  | SavedStackNone, SavedStackNone => true
  | SavedStackReg v1, SavedStackReg v2 => v1 == v2
  | SavedStackStk z1, SavedStackStk z2 => z1 == z2
  | _, _ => false
  end.

Lemma saved_stack_eq_axiom : Equality.axiom saved_stack_beq.
Proof.
  move=> [ | v1 | z1] [ | v2 | z2] /=; try constructor => //.
  + apply (@equivP (v1 = v2)); first by apply eqP.
    by intuition congruence.
  apply (@equivP (z1 = z2)); first by apply eqP.
  by intuition congruence.
Qed.

Definition saved_stack_eqMixin   := Equality.Mixin saved_stack_eq_axiom.
Canonical  saved_stack_eqType      := Eval hnf in EqType saved_stack saved_stack_eqMixin.

(* what does sf_extra represents? : list of all stacks present?*)
Record sfundef := MkSFun {
  sf_iinfo  : instr_info;
  sf_stk_sz : Z;
  sf_stk_id : Ident.ident;
  sf_tyin   : seq stype;
  sf_params : seq var_i;
  sf_body   : cmd;
  sf_tyout  : seq stype;
  sf_res    : seq var_i;
  sf_extra  : list var * saved_stack;
}.

Definition sfundef_beq fd1 fd2 :=
  match fd1, fd2 with
  | MkSFun ii1 sz1 id1 ti1 p1 c1 to1 r1 e1, MkSFun ii2 sz2 id2 ti2 p2 c2 to2 r2 e2=>
    (ii1 == ii2) && (sz1 == sz2) && (id1 == id2) &&
    (ti1 == ti2) && (p1 == p2) && (c1 == c2) && (to1 == to2) && (r1 == r2) && (e1 == e2)
  end.

Lemma sfundef_eq_axiom : Equality.axiom sfundef_beq.
Proof.
  move=> [i1 s1 id1 ti1 p1 c1 to1 r1 e1] [i2 s2 id2 ti2 p2 c2 to2 r2 e2] /=.
  apply (@equivP ((i1 == i2) && (s1 == s2) && (id1 == id2) && (ti1 == ti2) && (p1 == p2) && (c1 == c2) && (to1 == to2) && (r1 == r2) && (e1 == e2)));first by apply idP.
  by split=> [ /andP[] /andP[] /andP[] /andP[] /andP[] /andP[] /andP[] /andP[] | [] ] /eqP -> /eqP->/eqP->/eqP->/eqP->/eqP->/eqP->/eqP->/eqP->.
Qed.

Definition sfundef_eqMixin   := Equality.Mixin sfundef_eq_axiom.
Canonical  sfundef_eqType      := Eval hnf in EqType sfundef sfundef_eqMixin.

Definition sprog := seq (funname * sfundef).

Definition map := (Mvar.t Z * Ident.ident)%type.

Definition size_of (t:stype) :=
  match t with
  | sword sz => ok (wsize_size sz)
  | sarr n   => ok (Zpos n)
  | _      => cerror (Cerr_stk_alloc "size_of")
  end.

Definition aligned_for (ty: stype) (ofs: Z) : bool :=
  match ty with
  | sarr _ => true
  | sword sz => is_align (wrepr _ ofs) sz
  | sbool | sint => false
  end.

Definition init_map (sz:Z) (nstk:Ident.ident) (l:list (var * Z)):=
  let add (vp:var*Z) (mp:Mvar.t Z * Z) :=
      let '(v, p) := vp in
    if (mp.2 <=? p)%Z then
      let ty := vtype v in
      if aligned_for ty vp.2 then
      Let s := size_of ty in
      cok (Mvar.set mp.1 v p, p + s)%Z
    else cerror (Cerr_stk_alloc "not aligned")
    else cerror (Cerr_stk_alloc "overlap") in
  Let mp := foldM add (Mvar.empty Z, 0%Z) l in
  if (mp.2 <=? sz)%Z then cok (mp.1, nstk)
  else cerror (Cerr_stk_alloc "stack size").

Definition is_in_stk (m:map) (x:var) :=
  match Mvar.get m.1 x with
  | Some _ => true
  | None   => false
  end.

Definition vstk (m:map) :=  {|vtype := sword Uptr; vname := m.2|}.

Definition is_vstk (m:map) (x:var) :=
  x == (vstk m).

Definition check_var m (x:var_i) :=
  ~~ is_in_stk m x && ~~is_vstk m x.

Definition cast_w ws := Papp1 (Oword_of_int ws).

Definition cast_ptr := cast_w Uptr.

Definition cast_const z := cast_ptr (Pconst z).

Definition mul := Papp2 (Omul (Op_w Uptr)).
Definition add := Papp2 (Oadd (Op_w Uptr)).


Definition cast_word e :=
  match e with
  | Papp1 (Oint_of_word U64) e1 => (e1, LT_compose (LT_subi 0) (LT_subi 0))
  | _  => (cast_ptr e, LT_id)
  end.

Definition stk_not_fresh {A} :=
  @cerror (Cerr_stk_alloc "the stack variable is not fresh") A.

Definition not_a_word_v {A} :=
  @cerror (Cerr_stk_alloc "not a word variable") A.

Definition not_aligned {A} :=
  @cerror (Cerr_stk_alloc "array variable not aligned") A.

Definition invalid_var {A} :=
  @cerror (Cerr_stk_alloc "invalid variable") A.

Section Notations.
(* Declare Scope lt_scope. *)
(* Declare Scope ls_scope. *)
Delimit Scope lt_scope with LT.
Delimit Scope ls_scope with LS.

Notation "'cst' n" := (LS_const (wrepr Uptr n)) (at level 0) : ls_scope.
Notation "'sp'" := (LS_stk) (at level 0): ls_scope.
Notation "x + y" := (LS_Add x%LS y%LS) : ls_scope.
Infix "×" := LS_Mul (at level 30) : ls_scope.

Notation "'id'" := LT_id : lt_scope.
Notation "•" := LT_remove : lt_scope.
Infix "∘" := LT_compose (at level 60) : lt_scope.
Notation "[ x , .. , y ]" := (LT_map (cons x%LT .. (cons y%LT nil) ..)) : lt_scope.
Notation "[ x ; .. ; y ]" := (LT_seq (cons x%LT .. (cons y%LT nil) ..)) : lt_scope.
Notation "'C' e" := (LT_const e%LS) (at level 0) : lt_scope.
Notation "[[ i ↦ e ]]" := (LT_lidx (fun i => e%LS)) (i ident) : lt_scope.

Definition mk_ofs ws e ofs : pexpr * leak_e_tr :=
  let sz := wsize_size ws in
  if is_const e is Some i then
    ((cast_const (i * sz + ofs)%Z),
<<<<<<< HEAD
     LT_seq [:: (LT_lidx (fun i => sp + cst i × cst sz + cst ofs))%LS; LT_remove ])
  else
    (add (mul (cast_const sz) (cast_word e1).1) (cast_const ofs),
     LT_seq [:: LT_seq [:: LT_seq [:: (LT_seq [:: LT_seq [:: LT_remove; LT_remove] ; (cast_word e1).2]) ; LT_remove]; 
     LT_seq [:: LT_remove; LT_remove]] ; LT_remove]).
=======
     [[ i ↦ sp + cst i × cst sz + cst ofs ]]%LT)
  else
    let: (e, t) := cast_word e in
    (add (mul (cast_const sz) e) (cast_const ofs), [ [ • ; t] ; • ]%LT).

Let ret {E} e t : cexec (E * leak_e_tr) := ok (e, t).
Arguments ret {_} _ _%LT.
>>>>>>> 5a809f2f

Fixpoint alloc_e (m: map) (e: pexpr) : cexec (pexpr * leak_e_tr) :=
  match e with
  | Pconst _ | Pbool _ | Parr_init _ | Pglobal _ => ret e id
  | Pvar   x =>
    if Mvar.get m.1 x is Some ofs then
      if is_word_type (vtype x) is Some ws then
<<<<<<< HEAD
        let ofs' := cast_const ofs in
        let stk := {| v_var := vstk m; v_info := x.(v_info) |} in
        ok ((Pload ws stk ofs'),
             LT_seq [:: LT_seq [:: LT_id; LT_remove]; LT_const (sp + cst ofs)%LS ])
        (*LT_var ofs'.2 (LAdr (wrepr U64 ofs)))*)
        (* we should also leak the pointer stored in the variable (vstk m) in evm *)
      else Let r := not_a_word_v in ok (r, LT_id)
    | None     =>
      if is_vstk m x then stk_not_fresh
      else ok (e, LT_id)
    end
  | Pget ws x e1 =>
    Let er := alloc_e m e1 in
    match Mvar.get m.1 x with
    | Some ofs =>
      if is_align (wrepr _ ofs) ws then
        let stk := {| v_var := vstk m; v_info := x.(v_info) |} in
        let ofs' := mk_ofs ws er.1 ofs in 
        ok (Pload ws stk ofs'.1,
            LT_map [:: LT_compose (LT_seq [:: er.2; LT_remove]) ofs'.2;
            (LT_lidx (fun i =>
              sp + cst i × cst (wsize_size ws) + cst ofs)%LS)])
            (*LT_map [:: LT_compose er.2 ofs'.2; 
                      (LT_lidx (fun i => 
                                 (LS_Add LS_stk 
                                    (LS_Add (LS_Mul (LS_const (wrepr U64 i)) 
                                                    (LS_const (wrepr U64 (wsize_size ws)))) 
                                            (LS_const (wrepr U64 ofs))))))])*)
        (*LT_adr (* we need to look in evm for stk*) (wsize_size ws) ofs])*)
        (* we should also leak the pointer stored in the variable (vstk m) in evm *)
      else Let r := not_aligned in ok (r, LT_remove)

    | None =>
=======
        let stk := {| v_var := vstk m; v_info := v_info x |} in
        ret (Pload ws stk (cast_const ofs)) [ id; C (sp + cst ofs) ]
      else not_a_word_v
    else
      if is_vstk m x then stk_not_fresh
      else ret e id

  | Pget ws x e =>
    Let: (e, r) := alloc_e m e in
    if Mvar.get m.1 x is Some ofs then
      if is_align (wrepr Uptr ofs) ws then
        let stk := {| v_var := vstk m; v_info := v_info x |} in
        let: (ofs', t) := mk_ofs ws e ofs in
        ret (Pload ws stk ofs') [ r ∘ t, [[ i ↦ sp + cst i × cst (wsize_size ws) + cst ofs ]] ]
      else not_aligned
    else
>>>>>>> 5a809f2f
      if is_vstk m x then stk_not_fresh
      else ret (Pget ws x e) [ r, id ]
  (* LT_id corresponds to address leaked *)
  | Pload ws x e =>
    if check_var m x then
      Let: (e, r) := alloc_e m e in (* offset *)
      ret (Pload ws x e) [ r, id ]
    else invalid_var

<<<<<<< HEAD
  | Papp1 o e1 =>
    Let er := alloc_e m e1 in
    ok ((Papp1 o er.1), LT_map[:: er.2; LT_remove])
=======
  | Papp1 o e =>
    Let: (e, r) := alloc_e m e in
    ret (Papp1 o e) r
>>>>>>> 5a809f2f

  | Papp2 o e1 e2 =>
    Let er1 := alloc_e m e1 in
    Let er2 := alloc_e m e2 in
<<<<<<< HEAD
    ok ((Papp2 o er1.1 er2.1), LT_map [:: LT_map [:: er1.2; er2.2]; LT_id])

  | PappN o es =>
    Let ers := mapM (alloc_e m) es in
    ok ((PappN o (unzip1 ers)), LT_map [:: LT_map (unzip2 ers); LT_id])
=======
    ret (Papp2 o er1.1 er2.1) [ er1.2, er2.2]

  | PappN o es =>
    Let ers := mapM (alloc_e m) es in
    ret (PappN o (unzip1 ers)) (LT_map (unzip2 ers))
>>>>>>> 5a809f2f

  | Pif t e e1 e2 =>
    Let er := alloc_e m e in
    Let er1 := alloc_e m e1 in
    Let er2 := alloc_e m e2 in
    ret (Pif t er.1 er1.1 er2.1) [ er.2, er1.2, er2.2]
  end.

Definition ill_typed_lvar : cexec (lval * leak_e_tr) := cerror (Cerr_stk_alloc "invalid type for Lvar").

Definition alloc_lval (m: map) (r: lval) ty : cexec (lval * leak_e_tr) :=
  match r with
  | Lnone _ _ => ret r id

  | Lvar x =>
    if Mvar.get m.1 x is Some ofs then
      if is_word_type (vtype x) is Some ws then
        if ty == sword ws then
          let ofs' := cast_const ofs in
<<<<<<< HEAD
          let stk := {| v_var := vstk m; v_info := x.(v_info) |} in
          ok (Lmem ws stk ofs',
              LT_seq [:: LT_seq [:: LT_id; LT_remove]; LT_const (sp + cst ofs)%LS])
        else Let r := cerror (Cerr_stk_alloc "invalid type for Lvar") in ok (r, LT_remove)
=======
          let stk := {| v_var := vstk m; v_info := v_info x |} in
          ret (Lmem ws stk ofs') [ id; C (sp + cst ofs)]
        else ill_typed_lvar
>>>>>>> 5a809f2f
      else not_a_word_v
    else
      if is_vstk m x then stk_not_fresh
      else ret r id

  | Lmem ws x e =>
    if check_var m x then
<<<<<<< HEAD
      Let er := alloc_e m e1 in
      ok ((Lmem ws x er.1), LT_map [:: er.2; LT_id])
    else Let r := invalid_var in ok(r, LT_remove)

  | Laset ws x e1 =>
    Let er := alloc_e m e1 in
    match Mvar.get m.1 x with
    | Some ofs =>
      if is_align (wrepr _ ofs) ws then
        let stk := {| v_var := vstk m; v_info := x.(v_info) |} in
        let ofs' := mk_ofs ws er.1 ofs in
        ok ((Lmem ws stk ofs'.1), LT_map [:: LT_compose (LT_seq [:: er.2; LT_remove]) ofs'.2;
            (LT_lidx (fun i =>
                        sp + cst i × cst (wsize_size ws) + cst ofs)%LS)])
      else Let r  := not_aligned in ok(r, LT_remove)

    | None =>
      if is_vstk m x then Let r:= stk_not_fresh in ok(r, LT_remove)
      else ok ((Laset ws x er.1), LT_map [:: er.2; LT_id])
    end

=======
      Let: (e, r) := alloc_e m e in
      ret (Lmem ws x e) [ r, id ]
    else invalid_var

  | Laset ws x e =>
    Let: (e, r) := alloc_e m e in
    if Mvar.get m.1 x is Some ofs then
      if is_align (wrepr Uptr ofs) ws then
        let stk := {| v_var := vstk m; v_info := v_info x |} in
        let: (ofs', t) := mk_ofs ws e ofs in
        ret (Lmem ws stk ofs') [ r ∘ t, [[ i ↦ sp + cst i × cst (wsize_size ws) + cst ofs ]] ]
      else not_aligned
    else
      if is_vstk m x then stk_not_fresh
      else ret (Laset ws x e) [ r, id ]
>>>>>>> 5a809f2f
  end.

Definition bad_lval_number := Cerr_stk_alloc "invalid number of lval".

Fixpoint alloc_i (m: map) (i: instr) : ciexec (instr * leak_i_tr) :=
  let (ii, ir) := i in
  Let ir :=
    match ir with
    | Cassgn r t ty e =>
      Let r := add_iinfo ii (alloc_lval m r ty) in
      Let e := add_iinfo ii (alloc_e m e) in
      ok ((Cassgn r.1 t ty e.1), LT_ile [ e.2, r.2]%LT)

    | Copn rs t o e =>
      Let rs := add_iinfo ii (mapM2 bad_lval_number (alloc_lval m) rs (sopn_tout o)) in
      Let e  := add_iinfo ii (mapM  (alloc_e m) e) in
      ok ((Copn (unzip1 rs) t o (unzip1 e)), 
<<<<<<< HEAD
           LT_ile (LT_map [:: LT_map (unzip2 e); LT_id; LT_map (unzip2 rs)]))
=======
           LT_ile [ LT_map (unzip2 e) , LT_map (unzip2 rs)]%LT)
>>>>>>> 5a809f2f

    | Cif e c1 c2 =>
      Let e := add_iinfo ii (alloc_e m e) in
      Let cr1 := mapM (alloc_i m) c1 in
      Let cr2 := mapM (alloc_i m) c2 in
      ok (Cif e.1 (unzip1 cr1) (unzip1 cr2), LT_icond e.2 (unzip2 cr1) (unzip2 cr2))

    | Cwhile a c1 e c2 =>
      Let e := add_iinfo ii (alloc_e m e) in
      Let cr1 := mapM (alloc_i m) c1 in
      Let cr2 := mapM (alloc_i m) c2 in
      ok (Cwhile a (unzip1 cr1) e.1 (unzip1 cr2), LT_iwhile (unzip2 cr1) e.2 (unzip2 cr2))

    | Cfor _ _ _  => cierror ii (Cerr_stk_alloc "don't deal with for loop")
    | Ccall _ _ _ _ => cierror ii (Cerr_stk_alloc "don't deal with call")
    end in
  ok ((MkI ii ir.1), ir.2).

End Notations.

Definition add_err_fun (A : Type) (f : funname) (r : cexec A) :=
  match r with
  | ok _ a => ok a
  | Error e => Error (Ferr_fun f e)
  end.

Definition alloc_fd (stk_alloc_fd :
   fun_decl -> Z * Ident.ident * list (var * Z) * (list var * saved_stack))
    (f: fun_decl) : cfexec (funname * sfundef * leak_c_tr) :=
  let info := stk_alloc_fd f in
  let (fn, fd) := f in
  Let sfd :=
    let: (((size, stkid), l), saved):= info in
    Let m := add_err_fun fn (init_map size stkid l) in
    Let body := add_finfo fn fn (mapM (alloc_i m) fd.(f_body)) in
    if all (check_var m) fd.(f_params) && all (check_var m) fd.(f_res) then
      ok ({| sf_iinfo  := fd.(f_iinfo);
            sf_stk_sz := size;
            sf_stk_id := stkid;
            sf_tyin   := fd.(f_tyin);
            sf_params := fd.(f_params);
            sf_body   := (unzip1 body);
            sf_tyout  := fd.(f_tyout);
            sf_res    := fd.(f_res);
            sf_extra  := saved;
         |}, unzip2 body)
    else add_err_fun fn invalid_var in
  ok (fn, sfd.1, sfd.2).


Definition alloc_prog stk_alloc_fd P : cfexec (sprog * leak_f_tr) :=
  Let r := mapM (alloc_fd stk_alloc_fd) P.(p_funcs) in 
  let rfn := unzip1 r in
  let fn := unzip1 rfn in 
  let ltfs := zip fn (unzip2 r) in
  ok (rfn, ltfs).

End Section.
<|MERGE_RESOLUTION|>--- conflicted
+++ resolved
@@ -194,21 +194,14 @@
   let sz := wsize_size ws in
   if is_const e is Some i then
     ((cast_const (i * sz + ofs)%Z),
-<<<<<<< HEAD
-     LT_seq [:: (LT_lidx (fun i => sp + cst i × cst sz + cst ofs))%LS; LT_remove ])
-  else
-    (add (mul (cast_const sz) (cast_word e1).1) (cast_const ofs),
-     LT_seq [:: LT_seq [:: LT_seq [:: (LT_seq [:: LT_seq [:: LT_remove; LT_remove] ; (cast_word e1).2]) ; LT_remove]; 
-     LT_seq [:: LT_remove; LT_remove]] ; LT_remove]).
-=======
-     [[ i ↦ sp + cst i × cst sz + cst ofs ]]%LT)
+     [ [[ i ↦ sp + cst i × cst sz + cst ofs ]] ; • ]%LT)
   else
     let: (e, t) := cast_word e in
-    (add (mul (cast_const sz) e) (cast_const ofs), [ [ • ; t] ; • ]%LT).
+    (add (mul (cast_const sz) e) (cast_const ofs),
+      [ [ [ [ [ • ; • ] ; t ] ; • ] ; [ • ; • ] ] ; • ]%LT).
 
 Let ret {E} e t : cexec (E * leak_e_tr) := ok (e, t).
 Arguments ret {_} _ _%LT.
->>>>>>> 5a809f2f
 
 Fixpoint alloc_e (m: map) (e: pexpr) : cexec (pexpr * leak_e_tr) :=
   match e with
@@ -216,43 +209,8 @@
   | Pvar   x =>
     if Mvar.get m.1 x is Some ofs then
       if is_word_type (vtype x) is Some ws then
-<<<<<<< HEAD
-        let ofs' := cast_const ofs in
-        let stk := {| v_var := vstk m; v_info := x.(v_info) |} in
-        ok ((Pload ws stk ofs'),
-             LT_seq [:: LT_seq [:: LT_id; LT_remove]; LT_const (sp + cst ofs)%LS ])
-        (*LT_var ofs'.2 (LAdr (wrepr U64 ofs)))*)
-        (* we should also leak the pointer stored in the variable (vstk m) in evm *)
-      else Let r := not_a_word_v in ok (r, LT_id)
-    | None     =>
-      if is_vstk m x then stk_not_fresh
-      else ok (e, LT_id)
-    end
-  | Pget ws x e1 =>
-    Let er := alloc_e m e1 in
-    match Mvar.get m.1 x with
-    | Some ofs =>
-      if is_align (wrepr _ ofs) ws then
-        let stk := {| v_var := vstk m; v_info := x.(v_info) |} in
-        let ofs' := mk_ofs ws er.1 ofs in 
-        ok (Pload ws stk ofs'.1,
-            LT_map [:: LT_compose (LT_seq [:: er.2; LT_remove]) ofs'.2;
-            (LT_lidx (fun i =>
-              sp + cst i × cst (wsize_size ws) + cst ofs)%LS)])
-            (*LT_map [:: LT_compose er.2 ofs'.2; 
-                      (LT_lidx (fun i => 
-                                 (LS_Add LS_stk 
-                                    (LS_Add (LS_Mul (LS_const (wrepr U64 i)) 
-                                                    (LS_const (wrepr U64 (wsize_size ws)))) 
-                                            (LS_const (wrepr U64 ofs))))))])*)
-        (*LT_adr (* we need to look in evm for stk*) (wsize_size ws) ofs])*)
-        (* we should also leak the pointer stored in the variable (vstk m) in evm *)
-      else Let r := not_aligned in ok (r, LT_remove)
-
-    | None =>
-=======
         let stk := {| v_var := vstk m; v_info := v_info x |} in
-        ret (Pload ws stk (cast_const ofs)) [ id; C (sp + cst ofs) ]
+        ret (Pload ws stk (cast_const ofs)) [ [ id ; • ] ; C (sp + cst ofs) ]
       else not_a_word_v
     else
       if is_vstk m x then stk_not_fresh
@@ -264,10 +222,9 @@
       if is_align (wrepr Uptr ofs) ws then
         let stk := {| v_var := vstk m; v_info := v_info x |} in
         let: (ofs', t) := mk_ofs ws e ofs in
-        ret (Pload ws stk ofs') [ r ∘ t, [[ i ↦ sp + cst i × cst (wsize_size ws) + cst ofs ]] ]
+        ret (Pload ws stk ofs') [ [ r ; • ] ∘ t, [[ i ↦ sp + cst i × cst (wsize_size ws) + cst ofs ]] ]
       else not_aligned
     else
->>>>>>> 5a809f2f
       if is_vstk m x then stk_not_fresh
       else ret (Pget ws x e) [ r, id ]
   (* LT_id corresponds to address leaked *)
@@ -277,32 +234,18 @@
       ret (Pload ws x e) [ r, id ]
     else invalid_var
 
-<<<<<<< HEAD
-  | Papp1 o e1 =>
-    Let er := alloc_e m e1 in
-    ok ((Papp1 o er.1), LT_map[:: er.2; LT_remove])
-=======
   | Papp1 o e =>
     Let: (e, r) := alloc_e m e in
-    ret (Papp1 o e) r
->>>>>>> 5a809f2f
+    ret (Papp1 o e) [ r , • ]
 
   | Papp2 o e1 e2 =>
     Let er1 := alloc_e m e1 in
     Let er2 := alloc_e m e2 in
-<<<<<<< HEAD
-    ok ((Papp2 o er1.1 er2.1), LT_map [:: LT_map [:: er1.2; er2.2]; LT_id])
+    ret (Papp2 o er1.1 er2.1) [ [ er1.2, er2.2], id ]
 
   | PappN o es =>
     Let ers := mapM (alloc_e m) es in
-    ok ((PappN o (unzip1 ers)), LT_map [:: LT_map (unzip2 ers); LT_id])
-=======
-    ret (Papp2 o er1.1 er2.1) [ er1.2, er2.2]
-
-  | PappN o es =>
-    Let ers := mapM (alloc_e m) es in
-    ret (PappN o (unzip1 ers)) (LT_map (unzip2 ers))
->>>>>>> 5a809f2f
+    ret (PappN o (unzip1 ers)) [ LT_map (unzip2 ers), id ]
 
   | Pif t e e1 e2 =>
     Let er := alloc_e m e in
@@ -322,16 +265,9 @@
       if is_word_type (vtype x) is Some ws then
         if ty == sword ws then
           let ofs' := cast_const ofs in
-<<<<<<< HEAD
-          let stk := {| v_var := vstk m; v_info := x.(v_info) |} in
-          ok (Lmem ws stk ofs',
-              LT_seq [:: LT_seq [:: LT_id; LT_remove]; LT_const (sp + cst ofs)%LS])
-        else Let r := cerror (Cerr_stk_alloc "invalid type for Lvar") in ok (r, LT_remove)
-=======
           let stk := {| v_var := vstk m; v_info := v_info x |} in
-          ret (Lmem ws stk ofs') [ id; C (sp + cst ofs)]
+          ret (Lmem ws stk ofs') [ [ id ; • ] ; C (sp + cst ofs)]
         else ill_typed_lvar
->>>>>>> 5a809f2f
       else not_a_word_v
     else
       if is_vstk m x then stk_not_fresh
@@ -339,29 +275,6 @@
 
   | Lmem ws x e =>
     if check_var m x then
-<<<<<<< HEAD
-      Let er := alloc_e m e1 in
-      ok ((Lmem ws x er.1), LT_map [:: er.2; LT_id])
-    else Let r := invalid_var in ok(r, LT_remove)
-
-  | Laset ws x e1 =>
-    Let er := alloc_e m e1 in
-    match Mvar.get m.1 x with
-    | Some ofs =>
-      if is_align (wrepr _ ofs) ws then
-        let stk := {| v_var := vstk m; v_info := x.(v_info) |} in
-        let ofs' := mk_ofs ws er.1 ofs in
-        ok ((Lmem ws stk ofs'.1), LT_map [:: LT_compose (LT_seq [:: er.2; LT_remove]) ofs'.2;
-            (LT_lidx (fun i =>
-                        sp + cst i × cst (wsize_size ws) + cst ofs)%LS)])
-      else Let r  := not_aligned in ok(r, LT_remove)
-
-    | None =>
-      if is_vstk m x then Let r:= stk_not_fresh in ok(r, LT_remove)
-      else ok ((Laset ws x er.1), LT_map [:: er.2; LT_id])
-    end
-
-=======
       Let: (e, r) := alloc_e m e in
       ret (Lmem ws x e) [ r, id ]
     else invalid_var
@@ -372,12 +285,11 @@
       if is_align (wrepr Uptr ofs) ws then
         let stk := {| v_var := vstk m; v_info := v_info x |} in
         let: (ofs', t) := mk_ofs ws e ofs in
-        ret (Lmem ws stk ofs') [ r ∘ t, [[ i ↦ sp + cst i × cst (wsize_size ws) + cst ofs ]] ]
+        ret (Lmem ws stk ofs') [ [ r ; • ] ∘ t, [[ i ↦ sp + cst i × cst (wsize_size ws) + cst ofs ]] ]
       else not_aligned
     else
       if is_vstk m x then stk_not_fresh
       else ret (Laset ws x e) [ r, id ]
->>>>>>> 5a809f2f
   end.
 
 Definition bad_lval_number := Cerr_stk_alloc "invalid number of lval".
@@ -394,12 +306,8 @@
     | Copn rs t o e =>
       Let rs := add_iinfo ii (mapM2 bad_lval_number (alloc_lval m) rs (sopn_tout o)) in
       Let e  := add_iinfo ii (mapM  (alloc_e m) e) in
-      ok ((Copn (unzip1 rs) t o (unzip1 e)), 
-<<<<<<< HEAD
-           LT_ile (LT_map [:: LT_map (unzip2 e); LT_id; LT_map (unzip2 rs)]))
-=======
-           LT_ile [ LT_map (unzip2 e) , LT_map (unzip2 rs)]%LT)
->>>>>>> 5a809f2f
+      ok ((Copn (unzip1 rs) t o (unzip1 e)),
+           LT_ile [ LT_map (unzip2 e), id, LT_map (unzip2 rs)]%LT)
 
     | Cif e c1 c2 =>
       Let e := add_iinfo ii (alloc_e m e) in
