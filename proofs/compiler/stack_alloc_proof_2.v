(* ** License
 * -----------------------------------------------------------------------
 * Copyright 2016--2017 IMDEA Software Institute
 * Copyright 2016--2017 Inria
 *
 * Permission is hereby granted, free of charge, to any person obtaining
 * a copy of this software and associated documentation files (the
 * "Software"), to deal in the Software without restriction, including
 * without limitation the rights to use, copy, modify, merge, publish,
 * distribute, sublicense, and/or sell copies of the Software, and to
 * permit persons to whom the Software is furnished to do so, subject to
 * the following conditions:
 *
 * The above copyright notice and this permission notice shall be
 * included in all copies or substantial portions of the Software.
 *
 * THE SOFTWARE IS PROVIDED "AS IS", WITHOUT WARRANTY OF ANY KIND,
 * EXPRESS OR IMPLIED, INCLUDING BUT NOT LIMITED TO THE WARRANTIES OF
 * MERCHANTABILITY, FITNESS FOR A PARTICULAR PURPOSE AND NONINFRINGEMENT.
 * IN NO EVENT SHALL THE AUTHORS OR COPYRIGHT HOLDERS BE LIABLE FOR ANY
 * CLAIM, DAMAGES OR OTHER LIABILITY, WHETHER IN AN ACTION OF CONTRACT,
 * TORT OR OTHERWISE, ARISING FROM, OUT OF OR IN CONNECTION WITH THE
 * SOFTWARE OR THE USE OR OTHER DEALINGS IN THE SOFTWARE.
 * ----------------------------------------------------------------------- *)

(* This file is the second part of [stack_alloc_proof.v] that was split to
   ease the development process.
*)

(* ** Imports and settings *)
From mathcomp Require Import all_ssreflect all_algebra.
From CoqWord Require Import ssrZ.
Require Import psem psem_facts compiler_util.
Require Export stack_alloc stack_alloc_proof.
Require Import byteset.
Require Import Psatz.
Import Utf8.

Set Implicit Arguments.
Unset Strict Implicit.
Unset Printing Implicit Defensive.

Local Open Scope vmap.
Local Open Scope seq_scope.
Local Open Scope Z_scope.

Import Region.

(* When the boolean is set to false, some checks are disable. On the Coq side,
   we want to perform all the checks, so we set it to true.
*)
Notation alloc_fd   := (alloc_fd true).
Notation alloc_i    := (alloc_i true).
Notation alloc_prog := (alloc_prog true).

Section INIT.

Variable global_data : seq u8.
Variable global_alloc : seq (var * wsize * Z).

Let glob_size := Z.of_nat (size global_data).

Context {pd: PointerData}.
Context `{asmop:asmOp}.
Variable rip : pointer.
Hypothesis no_overflow_glob_size : no_overflow rip glob_size.

Variable mglob : Mvar.t (Z * wsize).

Hypothesis hmap : init_map (Z.of_nat (size global_data)) global_alloc = ok mglob.

Lemma init_mapP : forall x1 ofs1 ws1,
  Mvar.get mglob x1 = Some (ofs1, ws1) -> [/\
    ofs1 mod wsize_size ws1 = 0,
    0 <= ofs1 /\ ofs1 + size_slot x1 <= glob_size &
    (forall x2 ofs2 ws2,
      Mvar.get mglob x2 = Some (ofs2, ws2) -> x1 <> x2 ->
      ofs1 + size_slot x1 <= ofs2 \/ ofs2 + size_slot x2 <= ofs1)].
Proof.
  move: hmap; rewrite /init_map.
  t_xrbindP=> -[mglob' size] hfold /=.
  case: ZleP => [hle|//] [?] x1 ofs1 ws1 hget; subst mglob'.
  have: [/\ ofs1 mod wsize_size ws1 = 0,
    0 <= ofs1 /\ ofs1 + size_slot x1 <= size &
    ∀ x2 ofs2 ws2,
      Mvar.get mglob x2 = Some (ofs2, ws2) -> x1 ≠ x2 ->
      ofs1 + size_slot x1 <= ofs2 ∨ ofs2 + size_slot x2 <= ofs1];
  last first.
  + by move=> [h1 h2 h3]; split=> //; lia.
  move: hfold x1 ofs1 ws1 hget.
  have: 0 <= (Mvar.empty (Z * wsize), 0).2 /\
    forall x1 ofs1 ws1,
    Mvar.get (Mvar.empty (Z * wsize), 0).1 x1 = Some (ofs1, ws1) -> [/\
    ofs1 mod wsize_size ws1 = 0,
    0 <= ofs1 /\ ofs1 + size_slot x1 <= (Mvar.empty (Z * wsize), 0).2 &
      (forall x2 ofs2 ws2,
        Mvar.get (Mvar.empty (Z * wsize), 0).1 x2 = Some (ofs2, ws2) -> x1 <> x2 ->
        ofs1 + size_slot x1 <= ofs2 \/ ofs2 + size_slot x2 <= ofs1)].
  + done.
  elim: global_alloc (Mvar.empty _, 0).
  + by move=> [mglob0 size0] [_ hbase2] /= [<- <-].
  move=> [[x wsx] ofsx] l ih [mglob0 size0] /= [hbase1 hbase2].
  t_xrbindP=> -[mglob1 size1].
  case: ZleP => [h1|//].
  case: eqP => [h2|//].
  move=> [<- <-].
  apply ih.
  split=> /=.
  + by have := size_slot_gt0 x; lia.
  move=> x1 ofs1 ws1.
  rewrite Mvar.setP.
  case: eqP => [|_].
  + move=> <- [<- <-].
    split.
    + by rewrite -Zland_mod.
    + by lia.
    move=> x2 ofs2 ws2.
    rewrite Mvar.setP.
    case: eqP => [//|_].
    by move=> /hbase2 [_ ? _] _; right; lia.
  move=> /hbase2 [???]; split=> //.
  + by have := size_slot_gt0 x; lia.
  move=> x2 ofs2 ws2.
  rewrite Mvar.setP.
  case: eqP; last by eauto.
  by move=> <- [<- _] _; left; lia.
Qed.

Lemma init_map_align x1 ofs1 ws1 :
  Mvar.get mglob x1 = Some (ofs1, ws1) -> ofs1 mod wsize_size ws1 = 0.
Proof. by move=> /init_mapP [? _ _]. Qed.

Lemma init_map_bounded x1 ofs1 ws1 :
  Mvar.get mglob x1 = Some (ofs1, ws1) ->
  0 <= ofs1 /\ ofs1 + size_slot x1 <= glob_size.
Proof. by move=> /init_mapP [_ ? _]. Qed.

Lemma init_map_disjoint x1 ofs1 ws1 :
  Mvar.get mglob x1 = Some (ofs1, ws1) ->
  forall x2 ofs2 ws2,
    Mvar.get mglob x2 = Some (ofs2, ws2) -> x1 <> x2 ->
    ofs1 + size_slot x1 <= ofs2 \/ ofs2 + size_slot x2 <= ofs1.
Proof. by move=> /init_mapP [_ _ ?]. Qed.


Variable (P : uprog) (ev: @extra_val_t _ progUnit).
Notation gd := (p_globs P).

Hypothesis hglobs : check_globs gd mglob global_data.

Lemma check_globP gd :
  check_glob mglob global_data gd ->
  exists ofs ws,
    Mvar.get mglob gd.1 = Some (ofs, ws) /\
    forall k w,
      get_val_byte (gv2val gd.2) k = ok w ->
      nth 0%R global_data (Z.to_nat (ofs + k)) = w.
Proof.
  rewrite /check_glob.
  case heq: Mvar.get => [[ofs ws]|//].
  move=> h; eexists _, _; (split; first by reflexivity); move: h.
  move /init_map_bounded in heq.
  case: gd.2.
  + move=> ws' w /andP [] /leP; rewrite size_drop => hle /eqP hw.
    move=> k u /=.
    case: andP => //; rewrite !zify => hbound [<-].
    rewrite Z2Nat.inj_add; try lia.
    rewrite -nth_drop -(@nth_take (Z.to_nat (wsize_size ws')));
      last by apply /ltP; apply Z2Nat.inj_lt; lia.
    rewrite /LE.wread8.
    f_equal.
    apply (LE.decode_inj (sz:=ws')).
    + rewrite size_take size_drop LE.size_encode.
      by case: ltP; lia.
    + rewrite size_take size_drop.
      by case: ltP; lia.
    by rewrite -hw LE.decodeK.
  move=> len a /andP [] /leP; rewrite size_drop => hle /allP hread.
  move=> k w /dup[] /get_val_byte_bound /= hbound hw.
  apply /eqP; rewrite Z2Nat.inj_add; try lia.
  move: (hread (Z.to_nat k)).
  rewrite Z2Nat.id; last by lia.
  rewrite hw nth_drop.
  apply.
  rewrite mem_iota; apply /andP; split; first by apply /leP; lia.
  by apply /ltP; apply Z2Nat.inj_lt; lia.
Qed.

Lemma check_globsP g gv :
  get_global_value gd g = Some gv ->
  exists ofs ws,
    Mvar.get mglob g = Some (ofs, ws) /\
    forall k w,
      get_val_byte (gv2val gv) k = ok w ->
      nth 0%R global_data (Z.to_nat (ofs + k)) = w.
Proof.
  move: hglobs; rewrite /check_globs.
  elim: gd => // -[g' gv'] gd ih /= /andP [/check_globP h1 /ih h2].
  case: eqP => [|//].
  by move=> -> [<-].
Qed.

Section LOCAL.

Variable sao : stk_alloc_oracle_t.
Variable stack : Mvar.t (Z * wsize).

Hypothesis hlayout : init_stack_layout mglob sao = ok stack.

Lemma init_stack_layoutP :
  0 <= sao.(sao_size) /\
  forall x1 ofs1 ws1,
    Mvar.get stack x1 = Some (ofs1, ws1) -> [/\
      (ws1 <= sao.(sao_align))%CMP,
      ofs1 mod wsize_size ws1 = 0,
      0 <= ofs1 /\ ofs1 + size_slot x1 <= sao.(sao_size),
      (forall x2 ofs2 ws2,
        Mvar.get stack x2 = Some (ofs2, ws2) -> x1 <> x2 ->
        ofs1 + size_slot x1 <= ofs2 \/ ofs2 + size_slot x2 <= ofs1) &
      Mvar.get mglob x1 = None].
Proof.
  move: hlayout; rewrite /init_stack_layout.
  t_xrbindP=> -[stack' size] hfold.
  rewrite zify.
  case: ZleP => [hle|//] [?]; subst stack'.
  have: 0 <= size /\
    forall x1 ofs1 ws1,
    Mvar.get stack x1 = Some (ofs1, ws1) -> [/\
      (ws1 ≤ sao_align sao)%CMP, ofs1 mod wsize_size ws1 = 0,
      0 <= ofs1 /\ ofs1 + size_slot x1 <= size,
      (forall x2 ofs2 ws2,
        Mvar.get stack x2 = Some (ofs2, ws2) -> x1 <> x2 ->
        ofs1 + size_slot x1 <= ofs2 \/ ofs2 + size_slot x2 <= ofs1) &
      Mvar.get mglob x1 = None];
  last first.
  + move=> [h1 h2]; split; first by lia.
    by move=> x1 ofs1 ws1 /h2 [?????]; split=> //; lia.
  move: hfold.
  have: 0 <= (Mvar.empty (Z * wsize), 0).2 /\
    forall x1 ofs1 ws1,
    Mvar.get (Mvar.empty (Z * wsize), 0).1 x1 = Some (ofs1, ws1) -> [/\
      (ws1 <= sao.(sao_align))%CMP,
      ofs1 mod wsize_size ws1 = 0,
      0 <= ofs1 /\ ofs1 + size_slot x1 <= (Mvar.empty (Z * wsize), 0).2,
      (forall x2 ofs2 ws2,
        Mvar.get (Mvar.empty (Z * wsize), 0).1 x2 = Some (ofs2, ws2) -> x1 <> x2 ->
        ofs1 + size_slot x1 <= ofs2 \/ ofs2 + size_slot x2 <= ofs1) &
      Mvar.get mglob x1 = None].
  + done.
  elim: sao.(sao_slots) (Mvar.empty _, 0).
  + by move=> [stack0 size0] /= hbase [<- <-].
  move=> [[x wsx] ofsx] l ih [stack0 size0] /= [hbase1 hbase2].
  t_xrbindP=> -[stack1 size1].
  case: Mvar.get => //.
  case heq: Mvar.get => //.
  case: ifP => [|//]; rewrite zify => /ZleP h1.
  case: ifP => [h2|//].
  case: eqP => [h3|//].
  move=> [<- <-].
  apply ih.
  split=> /=.
  + by have := size_slot_gt0 x; lia.
  move=> x1 ofs1 ws1.
  rewrite Mvar.setP.
  case: eqP => [|_].
  + move=> <- [<- <-].
    split=> //.
    + by rewrite -Zland_mod.
    + by lia.
    move=> x2 ofs2 ws2.
    rewrite Mvar.setP.
    case: eqP => [|_]; first by congruence.
    by move=> /hbase2 [_ _ ? _]; lia.
  move=> /hbase2 /= [????]; split=> //.
  + by have := size_slot_gt0 x; lia.
  move=> x2 ofs2 ws2.
  rewrite Mvar.setP.
  case: eqP; last by eauto.
  by move=> <- [<- _]; lia.
Qed.

Lemma init_stack_layout_size_ge0 : 0 <= sao.(sao_size).
Proof. by have [? _] := init_stack_layoutP. Qed.

Lemma init_stack_layout_stack_align x1 ofs1 ws1 :
  Mvar.get stack x1 = Some (ofs1, ws1) -> (ws1 <= sao.(sao_align))%CMP.
Proof. by have [_ h] := init_stack_layoutP => /h [? _ _ _ _]. Qed.

Lemma init_stack_layout_align x1 ofs1 ws1 :
  Mvar.get stack x1 = Some (ofs1, ws1) -> ofs1 mod wsize_size ws1 = 0.
Proof. by have [_ h] := init_stack_layoutP => /h [_ ? _ _ _]. Qed.

Lemma init_stack_layout_bounded x1 ofs1 ws1 :
  Mvar.get stack x1 = Some (ofs1, ws1) ->
  0 <= ofs1 /\ ofs1 + size_slot x1 <= sao.(sao_size).
Proof. by have [_ h] := init_stack_layoutP => /h [_ _ ? _ _]. Qed.

Lemma init_stack_layout_disjoint x1 ofs1 ws1 :
  Mvar.get stack x1 = Some (ofs1, ws1) ->
  forall x2 ofs2 ws2,
    Mvar.get stack x2 = Some (ofs2, ws2) -> x1 <> x2 ->
    ofs1 + size_slot x1 <= ofs2 \/ ofs2 + size_slot x2 <= ofs1.
Proof. by have [_ h] := init_stack_layoutP => /h [_ _ _ ? _]. Qed.

Lemma init_stack_layout_not_glob x1 ofs1 ws1 :
  Mvar.get stack x1 = Some (ofs1, ws1) -> Mvar.get mglob x1 = None.
Proof. by have [_ h] := init_stack_layoutP => /h [_ _ _ _ ?]. Qed.

(* We pack the hypotheses about slots in a record for the sake of simplicity. *)
Record wf_Slots (Slots : Sv.t) Addr (Writable:slot-> bool) Align := {
  wfsl_no_overflow : forall s, Sv.In s Slots -> no_overflow (Addr s) (size_slot s);
  wfsl_disjoint : forall s1 s2, Sv.In s1 Slots -> Sv.In s2 Slots -> s1 <> s2 ->
    Writable s1 -> disjoint_zrange (Addr s1) (size_slot s1) (Addr s2) (size_slot s2);
  wfsl_align : forall s, Sv.In s Slots -> is_align (Addr s) (Align s);
  wfsl_not_glob : forall s, Sv.In s Slots -> Writable s ->
    0 < glob_size -> disjoint_zrange rip glob_size (Addr s) (size_slot s)
}.

Variable rsp : pointer.
Hypothesis no_overflow_size : no_overflow rsp sao.(sao_size).
Hypothesis disjoint_zrange_globals_locals :
  0 < glob_size -> 0 < sao.(sao_size) ->
  disjoint_zrange rip glob_size rsp sao.(sao_size).
Hypothesis rip_align : is_align rip U256.
  (* could be formulated [forall ws, is_align rip ws] (cf. extend_mem) *)
Hypothesis rsp_align : is_align rsp sao.(sao_align).

Definition Slots_slots (m : Mvar.t (Z * wsize)) :=
  SvP.MP.of_list (map fst (Mvar.elements m)).

Lemma in_Slots_slots m s :
  Sv.In s (Slots_slots m) <-> Mvar.get m s <> None.
Proof.
  rewrite /Slots_slots; split.
  + move=> /SvP.MP.of_list_1 /SetoidList.InA_alt.
    move=> [_ [<- /InP /mapP]].
    move=> [[s' ?]] /Mvar.elementsP /= ??; subst s'.
    by congruence.
  move=> hget.
  apply SvP.MP.of_list_1; apply SetoidList.InA_alt.
  exists s; split=> //.
  apply /InP; apply /mapP.
  case heq: (Mvar.get m s) => [ofs_align|//].
  exists (s, ofs_align) => //.
  by apply /Mvar.elementsP.
Qed.

Definition Offset_slots (m : Mvar.t (Z * wsize)) s :=
  match Mvar.get m s with
  | Some (ofs, _) => ofs
  | _ => 0
  end.

Definition Align_slots (m : Mvar.t (Z * wsize)) s :=
  match Mvar.get m s with
  | Some (_, ws) => ws
  | _ => U8
  end.

Definition Slots_globals := Slots_slots mglob.
Definition Addr_globals s := (rip + wrepr _ (Offset_slots mglob s))%R.
Definition Writable_globals (s:slot) := false.
Definition Align_globals := Align_slots mglob.

Definition Slots_locals := Slots_slots stack.
Definition Addr_locals s := (rsp + wrepr _ (Offset_slots stack s))%R.
Definition Writable_locals (s:slot) := true.
Definition Align_locals := Align_slots stack.

Variable params : seq var_i.
Variables vargs1 vargs2 : seq value.
Variable scs1 : syscall_state.
Variable m1 m2 : mem.

Hypothesis Hargs : Forall3 (wf_arg glob_size rip m1 m2) sao.(sao_params) vargs1 vargs2.
Hypothesis Hdisj : disjoint_values sao.(sao_params) vargs1 vargs2.
Hypothesis Hsub : Forall3 (fun opi (x:var_i) v => opi <> None -> subtype x.(vtype) (type_of_val v)) sao.(sao_params) params vargs1.

(* [param_info] is registered as [eqType], so that we can use all operators of
   the [seq] library on sequences containing [param_info]s.
   Is it the right place to perform this registration?
*)
Definition param_info_beq pi1 pi2 :=
  [&& pi1.(pp_ptr) == pi2.(pp_ptr),
      pi1.(pp_writable) == pi2.(pp_writable) &
      pi1.(pp_align) == pi2.(pp_align)].

Lemma param_info_axiom : Equality.axiom param_info_beq.
Proof.
  move=> [ptr1 w1 al1] [ptr2 w2 al2].
  by apply:(iffP and3P) => /= [[/eqP -> /eqP -> /eqP ->] | [-> -> ->]].
Qed.

Definition param_info_eqMixin := Equality.Mixin param_info_axiom.
Canonical  param_info_eqType  := EqType param_info param_info_eqMixin.

(* We would have liked to do the same for values, but this is impossible
   because of arrays, thus we still have non-eqType in our sequences, which is painful.
*)

Definition param_tuples :=
  let s := zip params (zip sao.(sao_params) (zip vargs1 vargs2)) in
  pmap (fun '(x, (opi, (v1, v2))) =>
    omap (fun pi => (x.(v_var), (pi, (v1, v2)))) opi) s.

Definition Slots_params := SvP.MP.of_list (map fst param_tuples).

(* For a parameter slot [s], [get_pi] returns the param_info and the two values
   (in the source and in the target) that correspond to it.
*)
Definition get_pi s := assoc param_tuples s.

Definition Addr_params s :=
  match get_pi s with
  | Some (_, (_, Vword sz w)) => if (sz == Uptr)%CMP
                                 then zero_extend Uptr w
                                 else 0%R
  | _                         => 0%R
  end.

Definition Writable_params s :=
  match get_pi s with
  | Some (pi, _) => pi.(pp_writable)
  | None         => false
  end.

Definition Align_params s :=
  match get_pi s with
  | Some (pi, _) => pi.(pp_align)
  | None         => U8
  end.

(* Slots : glob + stack + params *)
Definition Slots :=
  Sv.union Slots_globals (Sv.union Slots_locals Slots_params).

Lemma in_Slots s :
  Sv.In s Slots <->
    Sv.In s Slots_globals \/ Sv.In s Slots_locals \/ Sv.In s Slots_params.
Proof. by rewrite /Slots; rewrite !Sv.union_spec. Qed.

Definition pick_slot A (f_globals f_locals f_params : slot -> A) s :=
  if Sv.mem s Slots_globals then f_globals s
  else if Sv.mem s Slots_locals then f_locals s
  else f_params s.

Definition Addr := pick_slot Addr_globals Addr_locals Addr_params.
Definition Writable := pick_slot Writable_globals Writable_locals Writable_params.
Definition Align := pick_slot Align_globals Align_locals Align_params.

Lemma wunsigned_Addr_globals s ofs ws :
  Mvar.get mglob s = Some (ofs, ws) ->
  wunsigned (Addr_globals s) = wunsigned rip + ofs.
Proof.
  clear disjoint_zrange_globals_locals.
  move=> hget.
  rewrite /Addr_globals /Offset_slots hget.
  rewrite wunsigned_add //.
  have hbound := init_map_bounded hget.
  move: no_overflow_glob_size; rewrite /no_overflow zify => hover.
  have := wunsigned_range rip.
  have := size_slot_gt0 s.
  by lia.
Qed.

Lemma zbetween_Addr_globals s :
  Sv.In s Slots_globals ->
  zbetween rip glob_size (Addr_globals s) (size_slot s).
Proof.
  move=> /in_Slots_slots.
  case heq: Mvar.get => [[ofs ws]|//] _.
  rewrite /zbetween !zify (wunsigned_Addr_globals heq).
  have hbound := init_map_bounded heq.
  by lia.
Qed.

Lemma wunsigned_Addr_locals s ofs ws :
  Mvar.get stack s = Some (ofs, ws) ->
  wunsigned (Addr_locals s) = wunsigned rsp + ofs.
Proof.
  clear disjoint_zrange_globals_locals.
  move=> hget.
  rewrite /Addr_locals /Offset_slots hget.
  rewrite wunsigned_add //.
  have hbound := init_stack_layout_bounded hget.
  move: no_overflow_size; rewrite /no_overflow zify => hover.
  have := wunsigned_range rsp.
  have := size_slot_gt0 s.
  by lia.
Qed.

Lemma zbetween_Addr_locals s :
  Sv.In s Slots_locals ->
  zbetween rsp sao.(sao_size) (Addr_locals s) (size_slot s).
Proof.
  move=> /in_Slots_slots.
  case heq: Mvar.get => [[ofs ws]|//] _.
  rewrite /zbetween !zify (wunsigned_Addr_locals heq).
  have hbound := init_stack_layout_bounded heq.
  by lia.
Qed.

Lemma disjoint_globals_locals : disjoint Slots_globals Slots_locals.
Proof.
  apply /disjointP => s /in_Slots_slots ? /in_Slots_slots.
  case heq: Mvar.get => [[ofs ws]|//].
  by move /init_stack_layout_not_glob in heq.
Qed.

Lemma pick_slot_globals s :
  Sv.In s Slots_globals ->
  forall A (f_globals f_locals f_params : slot -> A),
  pick_slot f_globals f_locals f_params s = f_globals s.
Proof. by rewrite /pick_slot => /Sv_memP ->. Qed.

Lemma pick_slot_locals s :
  Sv.In s Slots_locals ->
  forall A (f_globals f_locals f_params : slot -> A),
  pick_slot f_globals f_locals f_params s = f_locals s.
Proof.
  rewrite /pick_slot.
  case: Sv_memP => [|_].
  + by move /disjointP : disjoint_globals_locals => h /h.
  by move=> /Sv_memP ->.
Qed.


Variable vripn : Ident.ident.
Let vrip0 := {| vtype := spointer; vname := vripn |}.
Variable vrspn : Ident.ident.
Let vrsp0 := {| vtype := spointer; vname := vrspn |}.
Variable vlen : Ident.ident.
Let vxlen0 := {| vtype := spointer; vname := vlen |}.
Variable locals1 : Mvar.t ptr_kind.
Variable rmap1 : region_map.
Variable vnew1 : Sv.t.
Hypothesis hlocal_map : init_local_map vrip0 vrsp0 vxlen0 mglob stack sao = ok (locals1, rmap1, vnew1).
Variable vnew2 : Sv.t.
Variable locals2 : Mvar.t ptr_kind.
Variable rmap2 : region_map.
Variable alloc_params : seq (option sub_region * var_i).
Hypothesis hparams : init_params mglob stack vnew1 locals1 rmap1 sao.(sao_params) params = ok (vnew2, locals2, rmap2, alloc_params).

Lemma uniq_param_tuples : uniq (map fst param_tuples).
Proof.
  have: uniq (map fst param_tuples) /\
    forall x, x \in map fst param_tuples -> Mvar.get locals1 x = None;
  last by move=> [].
  rewrite /param_tuples.
  move: hparams; rewrite /init_params.
  elim: sao.(sao_params) params vargs1 vargs2 vnew1 locals1 rmap1 vnew2 locals2 rmap2 alloc_params;
    first by move=> [|??] [|??] [|??].
  move=> opi sao_params ih [|x params'] [|varg1 vargs1'] [|varg2 vargs2'] //.
  move=> vnew0 locals0 rmap0 vnew2' locals2' rmap2' alloc_params' /=.
  t_xrbindP=> -[[[vnew1' locals1'] rmap1'] alloc_param'] _ _.
  case heq: Mvar.get => //.
  case: opi => [pi|]; last first.
  + by move=> [<- <- <- <-] [[[??]?]?] /ih -/(_ vargs1' vargs2') [ih1 ih2] _ _.
  t_xrbindP=> _ _ _ _ _ _.
  case: Mvar.get => //.
  case: Mvar.get => //.
  case: Mvar.get => //.
  move=> [_ ? _ _]; subst locals1'.
  move=> [[[_ _] _] _] /ih -/(_ vargs1' vargs2') [ih1 ih2] _ _.
  split=> /=.
  + apply /andP; split=> //.
    apply /negP => /ih2.
    by rewrite Mvar.setP_eq.
  move=> y; rewrite in_cons => /orP.
  case.
  + by move=> /eqP ->.
  move=> /ih2.
  by rewrite Mvar.setP; case: eqP.
Qed.

Lemma in_Slots_params s :
  Sv.In s Slots_params <-> get_pi s <> None.
Proof.
  rewrite /Slots_params /get_pi SvP.MP.of_list_1 SetoidList.InA_alt.
  split.
  + move=> [] _ [<-] /InP /in_map [[x [opi v]] hin ->].
    by have -> := mem_uniq_assoc hin uniq_param_tuples.
  case heq: assoc => [[pi [v1 v2]]|//] _.
  exists s; split=> //.
  apply /InP; apply /in_map.
  exists (s, (pi, (v1, v2))) => //.
  by apply assoc_mem'.
Qed.

Lemma init_params_not_glob_nor_stack s pi :
  get_pi s = Some pi ->
  Mvar.get mglob s = None /\ Mvar.get stack s = None.
Proof.
  rewrite /get_pi /param_tuples.
  move: hparams; rewrite /init_params.
  elim: params sao.(sao_params) vargs1 vargs2 vnew1 locals1 rmap1 vnew2 locals2 rmap2 alloc_params;
    first by move=> [|??] [|??] [|??].
  move=> x params' ih [|opi2 sao_params] [|varg1 vargs1'] [|varg2 vargs2'] //.
  move=> vnew0 locals0 rmap0 vnew2' locals2' rmap2' alloc_params' /=.
  t_xrbindP=> -[[[??]?]?] _ _.
  case: Mvar.get => //.
  case: opi2 => [pi2|]; last first.
  + by move=> [<- <- <- <-] [[[??]?]?] /ih{ih}ih _ _; apply ih.
  t_xrbindP=> _ _ _ _ _ _.
  case: Mvar.get => //.
  case heq1: Mvar.get => //.
  case heq2: Mvar.get => //.
  move=> _ [[[_ _] _] _] /ih{ih}ih _ _ /=.
  case: eqP => [-> //|_].
  by apply ih.
Qed.

Lemma get_pi_Forall :
  List.Forall (fun '(x, (opi, (v1, v2))) =>
    forall pi, opi = Some pi -> get_pi x.(v_var) = Some (pi, (v1, v2)))
    (zip params (zip sao.(sao_params) (zip vargs1 vargs2))).
Proof.
  apply List.Forall_forall.
  move=> [x [opi [v1 v2]]] hin pi ?; subst opi.
  rewrite /get_pi.
  apply: mem_uniq_assoc uniq_param_tuples.
  rewrite /param_tuples.
  have [s1 [s2 ->]] := List.in_split _ _ hin.
  rewrite pmap_cat.
  by apply List.in_app_iff; right; left.
Qed.

(* We perform an induction while we could use properties of zip and List.In,
   but it seems simpler in this case.
*)
Lemma get_pi_wf_arg s pi v1 v2 :
  get_pi s = Some (pi, (v1, v2)) -> wf_arg glob_size rip m1 m2 (Some pi) v1 v2.
Proof.
  rewrite /get_pi => -/(assoc_mem' (w:=_)).
  rewrite /param_tuples.
  elim: Hargs params; first by move=> [].
  move=> opi varg1 varg2 sao_params vargs1' vargs2' hrin _ ih [//|param params'].
  case: opi hrin => [pi'|] hrin; last by apply ih.
  by move=> [[_ <- <- <-] //|]; apply ih.
Qed.

Lemma get_pi_size_le s pi v1 v2 :
  get_pi s = Some (pi, (v1, v2)) -> size_slot s <= size_val v1.
Proof.
  rewrite /get_pi => -/(assoc_mem' (w:=_)).
  rewrite /param_tuples.
  elim: Hsub vargs2; first by move=> [].
  move=> opi x varg1 sao_params params' vargs1' hsub _ ih [//|varg2 vargs2'].
  case: opi hsub => [pi'|] hsub; last by apply ih.
  move=> [[<- _ <- _] //|]; last by apply ih.
  apply size_of_le.
  by apply hsub.
Qed.

(* TODO: move (and cf. dummy_info in array_init.v) *)
(* We need a var to give to nth as a default value *)
Definition dummy_var := {| vtype := sbool; vname := ""%string |}.

Lemma get_pi_nth s pi v1 v2 :
  get_pi s = Some (pi, (v1, v2)) ->
  exists k,
    [/\ nth dummy_var (map v_var params) k = s,
        nth None sao.(sao_params) k = Some pi,
        nth (Vbool true) vargs1 k = v1 &
        nth (Vbool true) vargs2 k = v2].
Proof.
  rewrite /get_pi => -/(assoc_mem' (w:=_)).
  rewrite /param_tuples.
  elim: sao.(sao_params) params vargs1 vargs2; first by move=> [|??] [|??] [|??].
  move=> opi sao_params ih [|x params'] [|varg1 vargs1'] [|varg2 vargs2'] //.
  case: opi => [pi'|].
  + move=> /=.
    case.
    + by move=> [-> -> -> ->]; exists 0%nat.
    by move=> /ih{ih} [k ih]; exists (S k).
  by move=> /ih{ih} [k ih]; exists (S k).
Qed.

Lemma disjoint_globals_params : disjoint Slots_globals Slots_params.
Proof.
  apply /disjointP => s /in_Slots_slots ? /in_Slots_params.
  case heq: get_pi => [pi|//].
  by have [] := init_params_not_glob_nor_stack heq; congruence.
Qed.

Lemma disjoint_locals_params : disjoint Slots_locals Slots_params.
Proof.
  apply /disjointP => s /in_Slots_slots ? /in_Slots_params.
  case heq: get_pi => [pi|//].
  by have [] := init_params_not_glob_nor_stack heq; congruence.
Qed.

Lemma pick_slot_params s :
  Sv.In s Slots_params ->
  forall A (f_globals f_locals f_params : slot -> A),
  pick_slot f_globals f_locals f_params s = f_params s.
Proof.
  rewrite /pick_slot.
  case: Sv_memP => [|_].
  + by move /disjointP : disjoint_globals_params => h /h.
  case: Sv_memP => //.
  by move /disjointP : disjoint_locals_params => h /h.
Qed.

Lemma disjoint_zrange_globals_params :
  forall s, Sv.In s Slots_params -> Writable_params s ->
  0 < glob_size -> disjoint_zrange rip glob_size (Addr_params s) (size_slot s).
Proof.
  move=> s hin hw hgsize.
  have /in_Slots_params := hin.
  case hpi: get_pi => [[pi [varg1 varg2]]|//] _.
  rewrite /Addr_params hpi.
  have /= := get_pi_wf_arg hpi.
  move=> [p [? hargp]]; subst varg2.
  move: hw; rewrite /Writable_params hpi => hw.
  have := hargp.(wap_writable_not_glob) hw hgsize.
  apply disjoint_zrange_incl_r.
  rewrite eq_refl zero_extend_u.
  by apply: zbetween_le (get_pi_size_le hpi).
Qed.

Hypothesis Hdisjoint_zrange_locals :
  Forall3 (fun opi varg1 varg2 =>
    forall pi, opi = Some pi ->
    forall (p:pointer), varg2 = Vword p ->
    0 < sao.(sao_size) ->
    disjoint_zrange rsp sao.(sao_size) p (size_val varg1)) sao.(sao_params) vargs1 vargs2.

Lemma disjoint_zrange_locals_params :
  forall s, Sv.In s Slots_params -> 0 < sao.(sao_size) ->
  disjoint_zrange rsp sao.(sao_size) (Addr_params s) (size_slot s).
Proof.
  move=> s hin hlt.
  have /in_Slots_params := hin.
  case hpi: get_pi => [[pi [varg1 varg2]]|//] _.
  rewrite /Addr_params hpi.
  have /= := get_pi_wf_arg hpi.
  move=> [p [? hargp]]; subst varg2.
  have hle := get_pi_size_le hpi.
  apply (disjoint_zrange_incl_r (zbetween_le _ hle)).
  have [k [hnth1 hnth2 hnth3 hnth4]] := get_pi_nth hpi.
  rewrite -hnth3.
  rewrite eq_refl zero_extend_u.
  by apply (Forall3_nth Hdisjoint_zrange_locals None (Vbool true) (Vbool true)
    (nth_not_default hnth2 ltac:(discriminate)) _ hnth2 _ hnth4 hlt).
Qed.

Lemma wf_Slots_params :
  wf_Slots Slots_params Addr_params Writable_params Align_params.
Proof.
  split.
  + move=> s /in_Slots_params.
    case hpi: get_pi => [[pi [v1 v2]]|//] _.
    have [p [? hargp]] := get_pi_wf_arg hpi; subst v2.
    have hle := get_pi_size_le hpi.
    rewrite /Addr_params hpi.
    apply: no_overflow_incl hargp.(wap_no_overflow).
    rewrite eq_refl zero_extend_u.
    by apply zbetween_le.
  + move=> sl1 sl2 /in_Slots_params hsl1 /in_Slots_params hsl2 hneq.
    case hpi1: get_pi hsl1 => [[pi1 [v11 v12]]|//] _.
    case hpi2: get_pi hsl2 => [[pi2 [v21 v22]]|//] _.
    have [p1 [? hargp1]] := get_pi_wf_arg hpi1; subst v12.
    have [p2 [? hargp2]] := get_pi_wf_arg hpi2; subst v22.
    rewrite /Writable_params /Addr_params !hpi1 hpi2 => hw1.
    have hle1 := get_pi_size_le hpi1.
    have hle2 := get_pi_size_le hpi2.
    have [k1 [hnth11 hnth12 hnth13 hnth14]] := get_pi_nth hpi1.
    have [k2 [hnth21 hnth22 hnth23 hnth24]] := get_pi_nth hpi2.
    have := Hdisj hnth12 hnth14 hnth22 hnth24 ltac:(congruence) hw1.
    rewrite hnth13 hnth23.
    rewrite eq_refl 2!zero_extend_u.
    by apply: disjoint_zrange_incl; apply zbetween_le.
  + move=> s /in_Slots_params.
    case hpi: get_pi => [[pi [v1 v2]]|//] _.
    have [p [? hargp]] := get_pi_wf_arg hpi; subst v2.
    rewrite /Addr_params /Align_params hpi.
    rewrite eq_refl zero_extend_u.
    by apply hargp.(wap_align).
  by apply disjoint_zrange_globals_params.
Qed.

Lemma Haddr_no_overflow : forall s, Sv.In s Slots -> no_overflow (Addr s) (size_slot s).
Proof.
  move=> s /in_Slots [hin|[hin|hin]].
  + rewrite /Addr (pick_slot_globals hin).
    apply: no_overflow_incl no_overflow_glob_size.
    by apply zbetween_Addr_globals.
  + rewrite /Addr (pick_slot_locals hin).
    apply: no_overflow_incl no_overflow_size.
    by apply zbetween_Addr_locals.
  rewrite /Addr (pick_slot_params hin).
  by apply wf_Slots_params.
Qed.

Lemma Hdisjoint_writable : forall s1 s2, Sv.In s1 Slots -> Sv.In s2 Slots -> s1 <> s2 ->
  Writable s1 -> disjoint_zrange (Addr s1) (size_slot s1) (Addr s2) (size_slot s2).
Proof.
  move=> sl1 sl2 hin1 hin2 hneq hw.
  have hover1 := Haddr_no_overflow hin1.
  have hover2 := Haddr_no_overflow hin2.
  move /in_Slots : hin1 => [hin1|[hin1|hin1]].
  + by move: hw; rewrite /Writable (pick_slot_globals hin1).
  + move /in_Slots : hin2 => [hin2|[hin2|hin2]].
    + apply disjoint_zrange_sym.
      apply: disjoint_zrange_incl (disjoint_zrange_globals_locals _ _).
      + rewrite /Addr (pick_slot_globals hin2).
        by apply (zbetween_Addr_globals hin2).
      + rewrite /Addr (pick_slot_locals hin1).
        by apply (zbetween_Addr_locals hin1).
      + move /in_Slots_slots : hin2.
        case heq: Mvar.get => [[ofs ws]|//] _.
        have := init_map_bounded heq.
        have := size_slot_gt0 sl2.
        by lia.
      move /in_Slots_slots : hin1.
      case heq: Mvar.get => [[ofs ws]|//] _.
      have := init_stack_layout_bounded heq.
      have := size_slot_gt0 sl1.
      by lia.
    + split=> //.
      rewrite /Addr (pick_slot_locals hin1) (pick_slot_locals hin2).
      move /in_Slots_slots : hin1.
      case heq1 : Mvar.get => [[ofs1 ws1]|//] _.
      move /in_Slots_slots : hin2.
      case heq2 : Mvar.get => [[ofs2 ws2]|//] _.
      rewrite (wunsigned_Addr_locals heq1).
      rewrite (wunsigned_Addr_locals heq2).
      have := init_stack_layout_disjoint heq1 heq2 hneq.
      by lia.
    rewrite /Addr (pick_slot_locals hin1) (pick_slot_params hin2).
    apply: disjoint_zrange_incl_l (disjoint_zrange_locals_params hin2 _).
    + by apply (zbetween_Addr_locals hin1).
    move /in_Slots_slots : hin1.
    case heq: Mvar.get => [[ofs ws]|//] _.
    have := init_stack_layout_bounded heq.
    have := size_slot_gt0 sl1.
    by lia.
  move /in_Slots : hin2 => [hin2|[hin2|hin2]].
  + rewrite /Addr (pick_slot_params hin1) (pick_slot_globals hin2).
    rewrite /Writable (pick_slot_params hin1) in hw.
    apply disjoint_zrange_sym.
    apply: disjoint_zrange_incl_l (disjoint_zrange_globals_params hin1 hw _).
    + by apply (zbetween_Addr_globals hin2).
    move /in_Slots_slots : hin2.
    case heq: Mvar.get => [[ofs ws]|//] _.
    have := init_map_bounded heq.
    have := size_slot_gt0 sl2.
    by lia.
  + rewrite /Addr (pick_slot_params hin1) (pick_slot_locals hin2).
    apply disjoint_zrange_sym.
    apply: disjoint_zrange_incl_l (disjoint_zrange_locals_params hin1 _).
    + by apply (zbetween_Addr_locals hin2).
    move /in_Slots_slots : hin2.
    case heq: Mvar.get => [[ofs ws]|//] _.
    have := init_stack_layout_bounded heq.
    have := size_slot_gt0 sl2.
    by lia.
  rewrite /Addr (pick_slot_params hin1) (pick_slot_params hin2).
  rewrite /Writable (pick_slot_params hin1) in hw.
  by apply wf_Slots_params.
Qed.

Lemma Hslot_align : forall s, Sv.In s Slots -> is_align (Addr s) (Align s).
Proof.
  move=> s /in_Slots [hin|[hin|hin]].
  + rewrite /Addr /Align !(pick_slot_globals hin).
    move /in_Slots_slots : hin.
    case heq: Mvar.get => [[ofs ws]|//] _.
    rewrite /Addr_globals /Offset_slots /Align_globals /Align_slots heq.
    apply is_align_add.
    + apply: is_align_m rip_align.
      by apply wsize_ge_U256.
    rewrite WArray.arr_is_align.
    by apply /eqP; apply (init_map_align heq).
  + rewrite /Addr /Align !(pick_slot_locals hin).
    move /in_Slots_slots : hin.
    case heq: Mvar.get => [[ofs ws]|//] _.
    rewrite /Addr_locals /Offset_slots /Align_locals /Align_slots heq.
    apply is_align_add.
    + apply: is_align_m rsp_align.
      by apply (init_stack_layout_stack_align heq).
    rewrite WArray.arr_is_align.
    by apply /eqP; apply (init_stack_layout_align heq).
  rewrite /Addr /Align !(pick_slot_params hin).
  by apply wf_Slots_params.
Qed.

Lemma Hwritable_not_glob :
  forall s, Sv.In s Slots -> Writable s ->
  0 < glob_size -> disjoint_zrange rip glob_size (Addr s) (size_slot s).
Proof.
  move=> s /in_Slots [hin|[hin|hin]].
  + by rewrite /Writable (pick_slot_globals hin).
  + move=> _ hlt.
    apply: disjoint_zrange_incl_r (disjoint_zrange_globals_locals _ _) => //.
    + rewrite /Addr (pick_slot_locals hin).
      by apply (zbetween_Addr_locals hin).
    move /in_Slots_slots : hin.
    case heq: Mvar.get => [[ofs ws]|//] _.
    have := init_stack_layout_bounded heq.
    have := size_slot_gt0 s.
    by lia.
  rewrite /Writable /Addr !(pick_slot_params hin).
  by apply wf_Slots_params.
Qed.

Lemma Hwf_Slots : wf_Slots Slots Addr Writable Align.
Proof.
  split.
  + by apply Haddr_no_overflow.
  + by apply Hdisjoint_writable.
  + by apply Hslot_align.
  by apply Hwritable_not_glob.
Qed.

Definition lmap locals' vnew' := {|
  vrip := vrip0;
  vrsp := vrsp0;
  vxlen := vxlen0;
  globals := mglob;
  locals := locals';
  vnew := vnew'
|}.

Lemma init_map_wf g ofs ws :
  Mvar.get mglob g = Some (ofs, ws) ->
  wf_global rip Slots Addr Writable Align g ofs ws.
Proof.
  move=> hget.
  have hin: Sv.In g Slots_globals.
  + by apply in_Slots_slots; congruence.
  split=> /=.
  + by apply in_Slots; left.
  + by rewrite /Writable (pick_slot_globals hin).
  + by rewrite /Align (pick_slot_globals hin) /Align_globals /Align_slots hget.
  by rewrite /Addr (pick_slot_globals hin) /Addr_globals /Offset_slots hget.
Qed.

Lemma init_map_wf_rmap vnew' s1 s2 :
  (forall i, 0 <= i < glob_size ->
    read (emem s2) (rip + wrepr Uptr i)%R U8 = ok (nth 0%R global_data (Z.to_nat i))) ->
  wf_rmap (lmap (Mvar.empty _) vnew') Slots Addr Writable Align P empty s1 s2.
Proof.
  clear disjoint_zrange_globals_locals.
  move=> heqvalg.
  split=> //=.
  move=> y sry bytesy vy.
  rewrite /check_gvalid /=.
  case: (@idP (is_glob y)) => // hg.
  case heq: Mvar.get => [[ofs ws]|//] [<- <-].
  rewrite get_gvar_glob // => /get_globalI [v [hv -> hty]].
  split=> // off _ w hget.
  rewrite /sub_region_addr /= wrepr0 GRing.addr0.
  have hin: Sv.In y.(gv) Slots_globals.
  + by apply in_Slots_slots; congruence.
  rewrite /Addr (pick_slot_globals hin) /Addr_globals /Offset_slots heq.
  rewrite -GRing.addrA -wrepr_add.
  rewrite heqvalg.
  + f_equal.
    have /check_globsP := hv.
    rewrite heq => -[? [? [[<- _]]]].
    by apply.
  have := init_map_bounded heq.
  have := get_val_byte_bound hget; rewrite hty.
  by lia.
Qed.

Lemma add_alloc_wf_pmap locals1' rmap1' vnew1' x pki locals2' rmap2' vnew2' :
  add_alloc mglob stack (x, pki) (locals1', rmap1', vnew1') = ok (locals2', rmap2', vnew2') ->
  wf_pmap (lmap locals1' vnew1') rsp rip Slots Addr Writable Align ->
  wf_pmap (lmap locals2' vnew2') rsp rip Slots Addr Writable Align.
Proof.
  move=> hadd hpmap.
  case: (hpmap) => /= htlen hnew1 hneq1 hneq2 hneq3 hnew2 hnew3 hglobals hlocals hnew.
  move: hadd => /=.
  case: Sv_memP => [//|hnnew].
  case hregx: Mvar.get => //.
  set wf_pmap := wf_pmap. (* hack due to typeclass interacting badly *)
  t_xrbindP=> {rmap2'} -[[sv pk] rmap2'] hpki [<- _ <-].
  case: pki hpki.
  + move=> s z sc.
    case heq: Mvar.get => [[ofs ws]|//].
    case: ifP => [/and3P []|//].
    rewrite !zify => h1 h2 h3 [<- <- _].
    split=> //=.
    + move=> y py.
      rewrite Mvar.setP.
      case: eq_op => //.
      by apply hneq3.
    + move=> y pky.
      rewrite Mvar.setP.
      case: eqP.
      + move=> <- [<-].
        case: sc heq => heq.
        + have hin: Sv.In s Slots_locals.
          + by apply in_Slots_slots; congruence.
          split=> //=.
          + by apply in_Slots; right; left.
          + by rewrite /Writable (pick_slot_locals hin).
          + by rewrite /Align (pick_slot_locals hin) /Align_locals /Align_slots heq.
          by rewrite /Addr (pick_slot_locals hin) /Addr_locals /Offset_slots heq.
        have hin: Sv.In s Slots_globals.
        + by apply in_Slots_slots; congruence.
        split=> //=.
        + by apply in_Slots; left.
        + by rewrite /Writable (pick_slot_globals hin).
        + by rewrite /Align (pick_slot_globals hin) /Align_globals /Align_slots heq.
        by rewrite /Addr (pick_slot_globals hin) /Addr_globals /Offset_slots heq.
      move=> hneq /hlocals.
      case: pky => //=.
      + move=> p [] hty1 hty2 hrip' hrsp' hnew' hneq'.
        split=> //=.
        rewrite /get_local /= => w wr.
        rewrite Mvar.setP.
        case: eqP => //.
        by move=> _; apply hneq'.
      move=> sy ofsy wsy zy yf [] hslot hty hlen hofs hw hal hcmp hal2 haddr hnew' hneq'.
      split=> //=.
      rewrite /get_local /= => w sw ofsw wsw zw wf.
      rewrite Mvar.setP.
      case: eqP => //.
      by move=> _; apply hneq'.
    move=> y pky.
    rewrite Mvar.setP.
    case: eqP.
    + by move=> <- _.
    by move=> _; apply hnew.
  + move=> p.
    case harr: is_sarr => //=.
    case: Sv_memP => [//|hnnew2].
    case heq0: Mvar.get => //.
    case: eqP => [hty|//] /= [<- <- _].
    split=> //=.
    + by apply SvD.F.add_2.
    + move=> y py.
      rewrite Mvar.setP.
      case: eq_op; first by congruence.
      by apply hneq3.
    + by apply SvD.F.add_2.
    + by apply SvD.F.add_2.
    + move=> y pky.
      rewrite Mvar.setP.
      case: eqP.
      + move=> <- [<-].
        split=> //=.
        + by congruence.
        + by congruence.
        + by apply SvD.F.add_1.
        rewrite /get_local /= => w wr.
        rewrite Mvar.setP.
        case: eqP => //.
        by move=> hneq /hlocals /wfr_new /=; congruence.
      move=> hneq /hlocals.
      case: pky => //=.
      + move=> p' [] /= hty1 hty2 hrip' hrsp' hnew' hneq'.
        split=> //=.
        + by apply SvD.F.add_2.
        rewrite /get_local /= => w wr.
        rewrite Mvar.setP.
        case: eqP.
        + by move=> _ [<-]; congruence.
        by move=> _; apply hneq'.
      move=> sy ofsy wsy zy yf [] hslot hty' hlen hofs hw hal hcmp hal2 haddr hnew' hneq'.
      split=> //=.
      + by apply SvD.F.add_2.
      move=> w sw ofsw wsw zw wf.
      rewrite /get_local /= Mvar.setP.
      case: eqP => //.
      by move=> _; apply hneq'.
    move=> y pky.
    rewrite Mvar.setP.
    case: eqP.
    + move=> <- _.
      have ?: x <> p.
      + by move /is_sarrP: harr => [n]; congruence.
      by move=> /SvD.F.add_3; auto.
    move=> ? /dup[] ? /hnew ?.
    have ?: p <> y by congruence.
    by move=> /SvD.F.add_3; auto.
  move=> s z f.
  case harr: is_sarr => //.
  case heq: Mvar.get => [[ofs ws]|//].
  case: Sv_memP => [//|hnnew2].
  case: eqP => [//|hneq0].
  case heqf: Mvar.get => //.
  case: ifP => [/and5P []|//].
  move=> h1.
  rewrite !zify.
  move=> h2 /eqP; rewrite (Zland_mod _ Uptr) => h3 h4 h5 [<- <- _].
  split=> //=.
  + by apply SvD.F.add_2.
  + move=> y py.
    rewrite Mvar.setP.
    case: eq_op => //.
    by apply hneq3.
  + by apply SvD.F.add_2.
  + by apply SvD.F.add_2.
  + move=> y pky.
    rewrite Mvar.setP.
    case: eqP.
    + move=> <- [<-].
      have hin: Sv.In s Slots_locals.
      + by apply in_Slots_slots; congruence.
      split=> //=.
      + by apply in_Slots; right; left.
      + by rewrite /Writable (pick_slot_locals hin).
      + by rewrite /Align (pick_slot_locals hin) /Align_locals /Align_slots heq.
      + by rewrite WArray.arr_is_align; apply /eqP.
      + by rewrite /Addr (pick_slot_locals hin) /Addr_locals /Offset_slots heq.
      + by apply SvD.F.add_1.
      move=> w sw ofsw wsw zw wf.
      rewrite /get_local /= Mvar.setP.
      case: eqP => //.
      by move=> _ /hlocals /wfs_new /=; congruence.
    move=> hneq /hlocals.
    case: pky => //=.
    + move=> p [] hty1 hty2 hrip' hrsp' hnew' hneq'.
      split=> //=.
      + by apply SvD.F.add_2.
      move=> w wr /=.
      rewrite /get_local /= Mvar.setP.
      case: eqP => //.
      by move=> _; apply hneq'.
    move=> sy ofsy wsy zy yf [] /= hslot hty' hlen hofs hw hal hcmp hal2 haddr hnew' hneq'.
    split=> //=.
    + by apply SvD.F.add_2.
    move=> w sw ofsw wsw zw wf.
    rewrite /get_local /= Mvar.setP.
    case: eqP.
    + by move=> _ [_ _ _ _ <-]; congruence.
    by move=> _; apply hneq'.
  move=> y pky.
  rewrite Mvar.setP.
  case: eqP.
  + move=> <- _.
    by move=> /SvD.F.add_3; auto.
  move=> ? /dup[] ? /hnew ?.
  have ?: f <> y by congruence.
  by move=> /SvD.F.add_3; auto.
Qed.

Lemma add_alloc_wf_rmap locals1' rmap1' vnew1' x pki locals2' rmap2' vnew2' s2 :
  wf_pmap (lmap locals1' vnew1') rsp rip Slots Addr Writable Align ->
  add_alloc mglob stack (x, pki) (locals1', rmap1', vnew1') = ok (locals2', rmap2', vnew2') ->
  let: s1 := {| escs := scs1; emem := m1; evm := vmap0 |} in
  wf_rmap (lmap locals1' vnew1') Slots Addr Writable Align P rmap1' s1 s2 ->
  wf_rmap (lmap locals2' vnew2') Slots Addr Writable Align P rmap2' s1 s2.
Proof.
  move=> hpmap hadd hrmap.
  case: (hrmap) => hwfsr hval hptr.
  move: hadd => /=.
  case: Sv_memP => [//|hnnew].
  case hregx: Mvar.get => //.
  set wf_rmap := wf_rmap. (* hack due to typeclass interacting badly *)
  t_xrbindP=> {rmap2'} -[[sv pk] rmap2'] hpki [<- <- <-].
  case: pki hpki.
  + move=> s z sc.
    case heq: Mvar.get => [[ofs ws]|//].
    case: ifP => [/and3P []|//].
    rewrite !zify => h1 h2 h3 [<- <- <-].
    case: sc heq => heq.
    + split.
      + move=> y sry.
        rewrite Mvar.setP.
        case: eqP.
        + move=> <- [<-].
          have hin: Sv.In s Slots_locals.
          + by apply in_Slots_slots; congruence.
          split; split=> //=.
          + by apply in_Slots; right; left.
          + by rewrite /Writable (pick_slot_locals hin).
          by rewrite /Align (pick_slot_locals hin) /Align_locals /Align_slots heq.
        by move=> _; apply hwfsr.
      + move=> y sry bytesy vy /check_gvalid_set_move [].
        + move=> [hg ? _ _]; subst x.
          rewrite get_gvar_nglob; last by apply /negP.
          rewrite /get_var /= Fv.get0.
          case: vtype => //= len [<-].
          split=> // off _ w /=.
          rewrite WArray.get_empty.
          by case: ifP.
        by move=> [] _; apply hval.
      move=> y sry.
      rewrite /get_local /=.
      rewrite !Mvar.setP.
      case: eqP.
      + move=> _ [<-].
        by eexists.
      move=> hneq /hptr [pky [hly hpky]].
      exists pky; split=> //.
      case: pky hly hpky => //= sy ofsy wsy zy yf hly hpky.
      rewrite /check_stack_ptr get_var_bytes_set_move_bytes /=.
      case: eqP => //=.
      case: eqP => //.
      by have /wf_locals /wfs_new /= := hly; congruence.
    split=> //.
    move=> y sry /hptr.
    rewrite /get_local /= => -[pky [hly hpky]].
    exists pky; split=> //.
    rewrite Mvar.setP.
    by case: eqP; first by congruence.
  + move=> p.
    case harr: is_sarr => //=.
    case: Sv_memP => [//|hnnew2].
    case heq0: Mvar.get => //.
    case: eqP => [hty|//] /= [<- <- <-].
    split=> //=.
    move=> y sry /hptr.
    rewrite /get_local /= => -[pky [hly hpky]].
    exists pky; split=> //.
    rewrite Mvar.setP.
    by case: eqP; first by congruence.
  move=> s z f.
  case harr: is_sarr => //.
  case heq: Mvar.get => [[ofs ws]|//].
  case: Sv_memP => [//|hnnew2].
  case: eqP => [//|hneq0].
  case heqf: Mvar.get => //.
  case: ifP => [/and5P []|//].
  move=> h1.
  rewrite !zify.
  move=> h2 /eqP; rewrite (Zland_mod _ Uptr) => h3 h4 h5 [<- <- <-].
  split=> //.
  move=> y sry /hptr.
  rewrite /get_local /= => -[pky [hly hpky]].
  exists pky; split=> //.
  rewrite Mvar.setP.
  by case: eqP; first by congruence.
Qed.

Lemma init_local_map_wf_pmap :
  wf_pmap (lmap locals1 vnew1) rsp rip Slots Addr Writable Align.
Proof.
  move: hlocal_map; rewrite /init_local_map.
  set wf_pmap := wf_pmap. (* hack due to typeclass interacting badly *)
  t_xrbindP=> _ /assertP /eqP hneq1 _ /assertP /eqP hneq2 -[[locals1' rmap1'] vnew1'] hfold [???];
    subst locals1' rmap1' vnew1'.
  move: hfold.
  have: wf_pmap (lmap (Mvar.empty ptr_kind, empty, Sv.add vxlen0 (Sv.add vrip0 (Sv.add vrsp0 Sv.empty))).1.1
                      (Mvar.empty ptr_kind, empty, Sv.add vxlen0 (Sv.add vrip0 (Sv.add vrsp0 Sv.empty))).2) rsp rip
                      Slots Addr Writable Align.
  + split=> //=.
    + by apply SvD.F.add_1.
    + by apply SvD.F.add_2; apply SvD.F.add_1.
    + by do 2 apply SvD.F.add_2; apply SvD.F.add_1.
    by apply init_map_wf.
  elim: sao.(sao_alloc) (Mvar.empty _, _, _).
  + by move=> /= [[locals0 rmap0] vnew0] ? [<- _ <-].
  move=> [x pki] l ih [[locals0 rmap0] vnew0] /= hpmap.
  t_xrbindP=> -[[locals1' rmap1'] vnew1'] halloc.
  apply ih.
  by apply (add_alloc_wf_pmap halloc hpmap).
Qed.

Lemma init_local_map_wf_rmap s2 :
  let: s1 := {| escs := scs1; emem := m1; evm := vmap0 |} in
  (forall i, 0 <= i < glob_size ->
    read (emem s2) (rip + wrepr Uptr i)%R U8 = ok (nth 0%R global_data (Z.to_nat i))) ->
  wf_rmap (lmap locals1 vnew1) Slots Addr Writable Align P rmap1 s1 s2.
Proof.
  move=> heqvalg.
  move: hlocal_map; rewrite /init_local_map.
  set wf_rmap := wf_rmap. (* hack due to typeclass interacting badly *)
  t_xrbindP=> _ /assertP /eqP hneq1 _ /assertP /eqP hneq2 -[[locals1' rmap1'] vnew1'] hfold [???];
    subst locals1' rmap1' vnew1'.
  move: hfold.
  have: wf_pmap (lmap (Mvar.empty ptr_kind, empty, Sv.add vxlen0 (Sv.add vrip0 (Sv.add vrsp0 Sv.empty))).1.1
                      (Mvar.empty ptr_kind, empty, Sv.add vxlen0 (Sv.add vrip0 (Sv.add vrsp0 Sv.empty))).2) rsp rip
                      Slots Addr Writable Align
     /\ wf_rmap (lmap (Mvar.empty ptr_kind, empty, Sv.add vxlen0 (Sv.add vrip0 (Sv.add vrsp0 Sv.empty))).1.1
                      (Mvar.empty ptr_kind, empty, Sv.add vxlen0 (Sv.add vrip0 (Sv.add vrsp0 Sv.empty))).2)
                Slots Addr Writable Align P (Mvar.empty ptr_kind, empty, Sv.add vxlen0 (Sv.add vrip0 (Sv.add vrsp0 Sv.empty))).1.2 
            {| escs := scs1; emem := m1; evm := vmap0 |} s2.
  + split.
    + split=> //=.
      + by apply SvD.F.add_1.
      + by apply SvD.F.add_2; apply SvD.F.add_1.
      + by do 2 apply SvD.F.add_2; apply SvD.F.add_1.
      by apply init_map_wf.
    by apply init_map_wf_rmap.
  elim: sao.(sao_alloc) (Mvar.empty _, _, _).
  + by move=> [[locals0 rmap0] vnew0] [??] [<- <- <-].
  move=> [x pki] l ih [[locals0 rmap0] vnew0] /= [hpmap hrmap].
  t_xrbindP=> -[[locals1' rmap1'] vnew1'] halloc.
  apply ih.
  split.
  + apply (add_alloc_wf_pmap halloc hpmap).
  by apply (add_alloc_wf_rmap hpmap halloc hrmap).
Qed.

Lemma init_param_wf_pmap vnew1' locals1' rmap1' sao_param (param:var_i) vnew2' locals2' rmap2' alloc_param :
  init_param mglob stack (vnew1', locals1', rmap1') sao_param param =
    ok (vnew2', locals2', rmap2', alloc_param) ->
  wf_pmap (lmap locals1' vnew1') rsp rip Slots Addr Writable Align ->
  wf_pmap (lmap locals2' vnew2') rsp rip Slots Addr Writable Align.
Proof.
  move=> hparam hpmap.
  case: (hpmap) => /= htlen hnew1 hneq1 hneq2 hneq3 hnew2 hnew3 hglobals hlocals hnew.
  move: hparam => /=.
  set wf_pmap := wf_pmap. (* hack due to typeclass interacting badly *)
  t_xrbindP=> _ /assertP /Sv_memP hnnew.
  case heq: Mvar.get => //.
  case: sao_param => [pi|[<- <- _ _] //].
  t_xrbindP=> _ /assertP /eqP hregty _ /assertP /Sv_memP hnnew2 _ /assertP harrty.
  case heq1: Mvar.get => //.
  case heq2: Mvar.get => //.
  case heq3: Mvar.get => //.
  move=> [<- <- _ _].
  split=> //=.
  + by apply SvD.F.add_2.
  + move=> y py.
    rewrite Mvar.setP.
    case: eq_op; first by congruence.
    by apply hneq3.
  + by apply SvD.F.add_2.
  + by apply SvD.F.add_2.
  + move=> y pky.
    rewrite Mvar.setP.
    case: eqP.
    + move=> <- [<-] /=.
      split=> //=.
      + by congruence.
      + by congruence.
      + by apply SvD.F.add_1.
      move=> w wr.
      rewrite /get_local /= Mvar.setP.
      case: eqP => //.
      by move=> _ /hlocals /wfr_new /=; congruence.
    move=> ? /hlocals.
    case: pky => //=.
    + move=> p [] /= hty1 hty2 hrip' hrsp' hnew' hneq'.
      split=> //=.
      + by apply SvD.F.add_2.
      move=> w wr.
      rewrite /get_local /= Mvar.setP.
      case: eqP.
      + by move=> _ [<-]; congruence.
      by move=> _; apply hneq'.
    move=> sy ofsy wsy zy yf [] /= hslot hty' hlen hofs hw hal hcmp hal2 haddr hnew' hneq'.
    split=> //=.
    + by apply SvD.F.add_2.
    move=> w sw ofsw wsw zw wf.
    rewrite /get_local /= Mvar.setP.
    case: eqP => //.
    by move=> _; apply hneq'.
  move=> y pky.
  rewrite Mvar.setP.
  case: eqP.
  + move=> <- _.
    have ?: param.(v_var) <> pi.(pp_ptr).
    + by move /is_sarrP : harrty => [n]; congruence.
    by move=> /SvD.F.add_3; auto.
  move=> ? /dup[] ? /hnew ?.
  have ?: pi.(pp_ptr) <> y by congruence.
  by move=> /SvD.F.add_3; auto.
Qed.

Lemma valid_state_init_param rmap m0 s1 s2 vnew1' locals1' sao_param (param:var_i) vnew2' locals2' rmap2' alloc_param :
  wf_pmap (lmap locals1' vnew1') rsp rip Slots Addr Writable Align ->
  valid_state (lmap locals1' vnew1') glob_size rsp rip Slots Addr Writable Align P rmap m0 s1 s2 ->
  init_param mglob stack (vnew1', locals1', rmap) sao_param param = ok (vnew2', locals2', rmap2', alloc_param) ->
  forall s1' varg1 varg2,
  write_var param varg1 s1 = ok s1' ->
  (forall pi, sao_param = Some pi -> get_pi param = Some (pi, (varg1, varg2))) ->
  wf_arg glob_size rip (emem s1) (emem s2) sao_param varg1 varg2 ->
  exists s2',
  write_var alloc_param.2 varg2 s2 = ok s2' /\
  valid_state (lmap locals2' vnew2') glob_size rsp rip Slots Addr Writable Align P rmap2' m0 s1' s2'.
Proof.
  move=> hpmap hvs hparam.
  have hpmap2 := init_param_wf_pmap hparam hpmap.
  move: hparam => /=.
  t_xrbindP=> _ /assertP /Sv_memP hnnew.
  case heq1: Mvar.get => [//|].
  case: sao_param => [pi|]; last first.
  + move=> [<- <- <- <-].
    move=> s1' varg1 varg2 hw _ ->.
    move: hw.
    rewrite /write_var; t_xrbindP => vm1 hvm1 <- /=.
    by apply: set_varP hvm1 => [v' hv <- | hb hv <-]; rewrite /write_var /set_var hv /= ?hb /=;
      eexists;(split;first by reflexivity); apply valid_state_set_var.
  t_xrbindP=> _ /assertP /eqP hty1 _ /assertP /Sv_memP hnnew2 _ /assertP /is_sarrP [n hty2].
  case heq2: Mvar.get => //.
  case heq3: Mvar.get => //.
  case heq4: Mvar.get => //.
  move=> [? ? <- <-]; subst vnew2' locals2'.
  move=> s1' varg1 varg2 hw /(_ _ refl_equal) hpi [w [? hargp]]; subst varg2.
  rewrite /write_var /set_var /=.
  case: pi.(pp_ptr) hty1 hpmap2 => /= _ pin -> /=.
  set p := {| vname := pin |} => hpmap2.
  eexists; split; first by reflexivity.
  move: hw; rewrite /write_var.
  set valid_state := valid_state. (* hack due to typeclass interacting badly *)
  t_xrbindP => vm1 hvm1 <- /=.
  apply: set_varP hvm1; last by rewrite {1}hty2.
  case: param hty2 hnnew heq1 heq3 heq4 hpi hpmap2 => -[_ paramn] paramii /= -> /=.
  set param := {| vname := paramn |} => hnnew heq1 heq3 heq4 hpi hpmap2.
  move=> a1 /to_arrI [n2 [a2 [? hcast]]] <-; subst varg1.
  set sr := sub_region_full _ _.
  have hin: Sv.In sr.(sr_region).(r_slot) Slots_params.
  + by apply in_Slots_params => /=; congruence.
  have hwf: wf_sub_region Slots Writable Align sr (sarr n).
  + split; split=> /=.
    + by apply in_Slots; right; right.
    + by rewrite /Writable (pick_slot_params hin) /Writable_params hpi.
    + by rewrite /Align (pick_slot_params hin) /Align_params hpi.
    + by lia.
    by lia.
  have haddr: w = sub_region_addr Addr sr.
  + rewrite /sub_region_addr /= wrepr0 GRing.addr0.
    rewrite /Addr (pick_slot_params hin) /= /Addr_params hpi.
    by rewrite eq_refl zero_extend_u.
  rewrite haddr -(WArray.castK a1).
  apply (valid_state_set_move_regptr hpmap2 (x := param) (v:=Varr a1) (p:=p)) => //; last first.
  + split=> //.
    move=> off _ w' hget.
    rewrite -haddr.
    apply hargp.(wap_read).
    by apply (cast_get8 hcast).
  + by rewrite /get_local /= Mvar.setP_eq.
  case:(hvs) => hscs hvalid hdisj hincl hincl2 hunch hrip hrsp heqvm hwfr heqmem hglobv htop.
  split=> //.
  + move=> x /=.
    rewrite Mvar.setP.
    case: eqP => //.
    move=> ? hlx hnnew3.
    apply heqvm => //.
    move=> ?; apply hnnew3.
    by apply Sv.add_spec; right.
  case: (hwfr) => hwfsr hval hptr; split=> //.
  move=> y sry /hptr.
  rewrite /get_local /= => -[pky [hly hpky]].
  exists pky; split=> //.
  rewrite Mvar.setP.
  by case: eqP => //; congruence.
Qed.

Lemma init_params_wf_pmap :
  wf_pmap (lmap locals2 vnew2) rsp rip Slots Addr Writable Align.
Proof.
  move: hparams.
  set wf_pmap := wf_pmap. (* hack due to typeclass interacting badly *)
  have := init_local_map_wf_pmap.
  elim: sao.(sao_params) params vnew1 locals1 rmap1 vnew2 locals2 rmap2 alloc_params.
  + by move=> [|//] ??????? hbase [<- <- _ _].
  move=> opi sao_params ih [//|param params'].
  move=> vnew0 locals0 rmap0 vnew2' locals2' rmap2' alloc_params' hpmap.
  rewrite /init_params /=.
  apply rbindP => -[[[vnew1' locals1'] rmap1'] alloc_param] hparam.
  t_xrbindP=> -[[[??]?]?] /ih{ih}ih [<- <- _] _.
  apply ih.
  by apply (init_param_wf_pmap hparam).
Qed.

Lemma valid_state_init_params m0 vm1 vm2 :
  let: s1 := {| escs := scs1; emem := m1; evm := vm1 |} in
  let: s2 := {| escs := scs1; emem := m2; evm := vm2 |} in
  valid_state (lmap locals1 vnew1) glob_size rsp rip Slots Addr Writable Align P rmap1 m0 s1 s2 ->
  forall s1',
  write_vars params vargs1 s1 = ok s1' ->
  exists s2',
  write_vars (map snd alloc_params) vargs2 s2  = ok s2' /\
  valid_state (lmap locals2 vnew2) glob_size rsp rip Slots Addr Writable Align P rmap2 m0 s1' s2'.
Proof.
  move=> hvs.
  have {hvs}:
     wf_pmap (lmap locals1 vnew1) rsp rip Slots Addr Writable Align /\
     valid_state (lmap locals1 vnew1) glob_size rsp rip Slots Addr Writable Align P rmap1 m0 
        {| escs := scs1; emem := m1; evm := vm1 |} {| escs := scs1; emem := m2; evm := vm2 |}.
  + split=> //.
    by apply init_local_map_wf_pmap.
  elim: Hargs params get_pi_Forall vnew1 locals1 rmap1 vnew2 locals2 rmap2 alloc_params hparams vm1 vm2.
  + move=> [|//] _ ??????? [<- <- <- <-] vm1 vm2 [_ hvs] _ [<-].
    by eexists.
  move=> opi varg1 varg2 sao_params vargs1' vargs2' hrin _ ih [//|x params'].
  move=> /= /List_Forall_inv [hpi hforall].
  move=> vnew0 locals0 rmap0 vnew2' locals2' rmap2' alloc_params'.
  rewrite /init_params /=.
  apply: rbindP=> -[[[vnew1' locals1'] rmap1'] alloc_param] hparam.
  t_xrbindP=> -[[[??]?]?] /ih{ih}ih [<- <- <-] <- vm1 vm2 [hpmap hvs].
  move=> s1'' s1' hs1' hs1''.
  have [//|s2' [hs2' hvs']] := valid_state_init_param hpmap hvs hparam hs1' _ hrin.
  rewrite /= hs2'.
  move: hs1' hs2'.
  rewrite /write_var.
  t_xrbindP=> /= vm1' hvm1' ? vm2' hvm2' ?; subst s1' s2'.
  have hpmap' := init_param_wf_pmap hparam hpmap.
  have [//|s2'' [hs2'' hvs'']] := ih _ _ _ (conj hpmap' hvs') _ hs1''.
  rewrite hs2''.
  by eexists.
Qed.

Lemma init_param_alloc_param vnew1' locals1' rmap1' sao_param (param:var_i) vnew2' locals2' rmap2' alloc_param :
  init_param mglob stack (vnew1', locals1', rmap1') sao_param param = ok (vnew2', locals2', rmap2', alloc_param) ->
  forall varg1 varg2,
  (forall pi, sao_param = Some pi -> get_pi param = Some (pi, (varg1, varg2))) ->
  forall sr, fst alloc_param = Some sr ->
  varg2 = Vword (sub_region_addr Addr sr).
Proof.
  rewrite /init_param.
  t_xrbindP=> _ _.
  case: Mvar.get => //.
  case: sao_param => [pi|].
  + t_xrbindP => _ _ _ _ _ _.
    case: Mvar.get => //.
    case: Mvar.get => //.
    case: Mvar.get => //.
    move=> [_ _ _ <-] /=.
    move=> varg1 varg2 /(_ _ refl_equal) hpi sr [<-].
    rewrite /sub_region_addr /= wrepr0 GRing.addr0.
    have hin: Sv.In param Slots_params.
    + by apply in_Slots_params; congruence.
    rewrite /Addr (pick_slot_params hin) /Addr_params hpi.
    have [p [-> _]] := get_pi_wf_arg hpi.
    by rewrite eq_refl zero_extend_u.
  by move=> [_ _ _ <-].
Qed.

Lemma init_params_alloc_params :
  List.Forall2 (fun osr varg2 => forall sr, osr = Some sr -> varg2 = Vword (sub_region_addr Addr sr)) (map fst alloc_params) vargs2.
Proof.
  elim: Hargs params get_pi_Forall vnew1 locals1 rmap1 vnew2 locals2 rmap2 alloc_params hparams.
  + move=> [|//] _ ??????? [_ _ _ <-].
    by constructor.
  move=> opi varg1 varg2 sao_params vargs1' vargs2' _ _ ih [//|param params'].
  move=> /= /List_Forall_inv [hpi hforall].
  move=> vnew0 locals0 rmap0 vnew2' locals2' rmap2' alloc_params'.
  rewrite /init_params /=.
  apply: rbindP=> -[[[vnew1' locals1'] rmap1'] alloc_param] hparam.
  t_xrbindP=> -[[[??]?]?] /ih{ih}ih _ <- /=.
  constructor; last by apply ih.
  by apply (init_param_alloc_param hparam hpi).
Qed.

Lemma init_params_alloc_params_not_None :
  List.Forall2 (fun osr opi => osr <> None -> opi <> None) (map fst alloc_params) sao.(sao_params).
Proof.
  elim: sao.(sao_params) params vnew1 locals1 rmap1 vnew2 locals2 rmap2 alloc_params hparams.
  + move=> [|//] ??????? [_ _ _ <-].
    by constructor.
  move=> opi sao_params ih [//|x params'].
  move=> vnew0 locals0 rmap0 vnew2' locals2' rmap2' alloc_params'.
  rewrite /init_params /=.
  apply: rbindP=> -[[[vnew1' locals1'] rmap1'] alloc_param] hparam.
  t_xrbindP=> -[[[??]?]?] /ih{ih}ih _ <- /=.
  constructor=> //.
  move: hparam.
  t_xrbindP=> _ _.
  case: Mvar.get => //.
  case: opi => [//|].
  by move=> [_ _ _ <-].
Qed.

Lemma init_params_sarr :
  List.Forall2 (fun opi (x:var_i) => opi <> None -> is_sarr x.(vtype)) sao.(sao_params) params.
Proof.
  elim: sao.(sao_params) params vnew1 locals1 rmap1 vnew2 locals2 rmap2 alloc_params hparams.
  + by move=> [|//] _ _ _ _ _ _ _ _.
  move=> opi sao_params ih [//|x params'].
  move=> vnew0 locals0 rmap0 vnew2' locals2' rmap2' alloc_params'.
  rewrite /init_params /=.
  apply: rbindP=> -[[[vnew1' locals1'] rmap1'] alloc_param] hparam.
  t_xrbindP=> -[[[_ _] _] _] /ih{ih}ih _ _.
  constructor=> //.
  move: hparam.
  t_xrbindP=> _ _.
  case: Mvar.get => //.
  case: opi => [pi|//].
  by t_xrbindP=> _ _ _ _ _ /assertP.
Qed.

(* [m2] is (at least) [m1] augmented with data [data] at address [rip]. *)
Record extend_mem (m1 m2:mem) (rip:pointer) (data:seq u8) := {
  em_no_overflow : no_overflow rip (Z.of_nat (size data));
    (* [rip] is able to store a block large enough *)
  em_align       : is_align rip U256;
    (* [rip] is 32-bytes aligned (and thus is 1,2,4,8,16-bytes aligned) *)
    (* could be formulated, [forall ws, is_align rip ws] *)
  em_read_old8   : forall p, validw m1 p U8 -> read m1 p U8 = read m2 p U8;
    (* [m2] contains [m1] *)
  em_fresh       : forall p, validw m1 p U8 -> disjoint_zrange rip (Z.of_nat (size data)) p (wsize_size U8);
   (* the bytes in [rip; rip + Z.of_nat (size data) - 1] are disjoint from the valid bytes of [m1] *)
  em_valid       : forall p, validw m1 p U8 || between rip (Z.of_nat (size data)) p U8 -> validw m2 p U8;
    (* [m2] contains at least [m1] and [rip; rip + Z.of_nat (size data) - 1] *)
  em_read_new    : forall i, 0 <= i < Z.of_nat (size data) ->
                     read m2 (rip + wrepr _ i)%R U8 = ok (nth 0%R data (Z.to_nat i))
    (* the memory at address [rip] contains [data] *)
}.

(* TODO: should we assume init_stk_state = ok ... as section hypothesis and reason about it,
   it would in particular ease the proof of params <> locals, since we would have the properties
   of alloc_stack_spec to reason with. The advantages are not clear. For now, I leave it like this.
*)
(* cf. init_stk_stateI in merge_varmaps_proof *)
Lemma init_stk_state_valid_state m3 sz' ws :
  extend_mem m1 m2 rip global_data ->
  alloc_stack_spec m2 ws sao.(sao_size) sz' m3 ->
  rsp = top_stack m3 ->
  vripn <> vrspn ->
  let s2 := {| escs := scs1; emem := m3; evm := vmap0.[vrsp0 <- ok (pword_of_word rsp)].[vrip0 <- ok (pword_of_word rip)] |} in
  valid_state (lmap locals1 vnew1) glob_size rsp rip Slots Addr Writable Align P rmap1 m2 {| escs := scs1; evm := vmap0; emem := m1 |} s2.
Proof.
  clear disjoint_zrange_globals_locals.
  move=> hext hass hrsp hneq /=.
  constructor=> //=.
  + move=> s w hin hb.
    rewrite hass.(ass_valid); apply /orP.
    case /in_Slots : hin => [hin|[hin|hin]].
    + left.
      apply hext.(em_valid).
      apply /orP; right.
      apply: zbetween_trans hb.
      rewrite /Addr (pick_slot_globals hin).
      by apply (zbetween_Addr_globals hin).
    + right.
      apply: zbetween_trans hb.
      rewrite /Addr (pick_slot_locals hin).
      have := zbetween_Addr_locals hin.
      by rewrite hrsp.
    left.
    have /in_Slots_params := hin.
    case hpi: get_pi => [[pi [v1 v2]]|//] _.
    have [p [? hargp]] := get_pi_wf_arg hpi; subst v2.
    apply hargp.(wap_valid).
    apply: zbetween_trans hb.
    rewrite /Addr (pick_slot_params hin) /Addr_params hpi.
    rewrite eq_refl zero_extend_u.
    by apply (zbetween_le _ (get_pi_size_le hpi)).
  + move=> s w hin hvalid.
    case /in_Slots : hin => [hin|[hin|hin]].
    + rewrite /Addr (pick_slot_globals hin).
      apply (disjoint_zrange_incl_l (zbetween_Addr_globals hin)).
      by apply: hext.(em_fresh) hvalid.
    + rewrite /Addr (pick_slot_locals hin).
      apply: (disjoint_zrange_incl_l (zbetween_Addr_locals hin)).
      have hvalid2: validw m2 w U8.
      + apply hext.(em_valid).
        by rewrite hvalid.
      have hdisj := hass.(ass_fresh) hvalid2.
      split.
      + by apply no_overflow_size.
      + by apply is_align_no_overflow; apply is_align8.
      by rewrite hrsp; apply or_comm.
    have /in_Slots_params := hin.
    case hpi: get_pi => [[pi [v1 v2]]|//] _.
    have [p [? hargp]] := get_pi_wf_arg hpi; subst v2.
    apply: disjoint_zrange_incl_l (hargp.(wap_fresh) hvalid).
    rewrite /Addr (pick_slot_params hin) /Addr_params hpi.
    rewrite eq_refl zero_extend_u.
    by apply (zbetween_le _ (get_pi_size_le hpi)).
  + move=> p hvalid.
    rewrite hass.(ass_valid); apply /orP; left.
    by apply hext.(em_valid); apply /orP; left.
  + move=> p hvalid.
    by rewrite hass.(ass_valid); apply /orP; left.
  + by move=> p hvalid1 hvalid2 hdisj; apply hass.(ass_read_old8).
  + by rewrite get_var_eq.
  + rewrite get_var_neq; first by rewrite get_var_eq.
    by rewrite /vrip0 /vrsp0; congruence.
  + move=> x /= hget hnnew.
    rewrite !get_var_neq //.
    + by have /rsp_in_new /= := init_local_map_wf_pmap; congruence.
    by have /rip_in_new /= := init_local_map_wf_pmap; congruence.
  + apply init_local_map_wf_rmap.
    move=> i hi /=.
    rewrite -hass.(ass_read_old8); first by apply hext.(em_read_new).
    apply hext.(em_valid); apply /orP; right.
    apply: between_byte hi.
    + by apply hext.(em_no_overflow).
    by apply zbetween_refl.
  + move=> w hvalid.
    rewrite -hass.(ass_read_old8); first by apply hext.(em_read_old8).
    by apply hext.(em_valid); apply /orP; left.
  + move=> p hb.
    by apply hext.(em_valid); apply /orP; right.
Qed.

(* It is not clear whether we should use the size of the value [varg1] or the
   size of the corresponding parameter [x] in this definition. Initially,
   we used the latter, but at one point it seemed easier to use the former.
   Since several proofs have been reworked since, this choice could be rethought.
   At least, it works with the current formulation.
*)
Definition disjoint_from_writable_param p opi varg1 varg2 :=
  forall pi p2, opi = Some pi -> varg2 = @Vword Uptr p2 -> pi.(pp_writable) ->
  disjoint_zrange p2 (size_val varg1) p (wsize_size U8).

(* [disjoint_from_writable_params] correctly captures the notion of being
   disjoint from writable param slots
*)
Lemma disjoint_from_writable_params_param_slots p :
  Forall3 (disjoint_from_writable_param p) sao.(sao_params) vargs1 vargs2 ->
  forall s, Sv.In s Slots_params -> Writable_params s ->
  disjoint_zrange (Addr_params s) (size_slot s) p (wsize_size U8).
Proof.
  move=> hdisj s hin.
  have /in_Slots_params := hin.
  case hpi: get_pi => [[pi [v1 v2]]|//] _.
  have [p2 [? hargp]] := get_pi_wf_arg hpi; subst v2.
  rewrite /Writable_params /Addr_params hpi => hw.
  have [i [hnth1 hnth2 hnth3 hnth4]] := get_pi_nth hpi.
  have hi := nth_not_default hnth2 ltac:(discriminate).
  have := Forall3_nth hdisj None (Vbool true) (Vbool true) hi.
  move: hi; have [-> _] := size_fmapM2 hparams => hi.
  rewrite hnth2 hnth4 => /(_ _ _ refl_equal refl_equal hw).
  apply disjoint_zrange_incl_l.
  rewrite eq_refl zero_extend_u.
  apply: zbetween_le.
  rewrite hnth3.
  by apply: get_pi_size_le hpi.
Qed.

(* If p is [disjoint_from_writable_params] and from local variables, it is
   disjoint from all writable params.
*)
Corollary disjoint_from_writable_params_all_slots p :
  Forall3 (disjoint_from_writable_param p) sao.(sao_params) vargs1 vargs2 ->
  disjoint_zrange rsp sao.(sao_size) p (wsize_size U8) ->
  forall s, Sv.In s Slots -> Writable s ->
  disjoint_zrange (Addr s) (size_slot s) p (wsize_size U8).
Proof.
  move=> hdisj1 hdisj2 s hin hw.
  case /in_Slots : hin => [hin|[hin|hin]].
  + by move: hw; rewrite /Writable (pick_slot_globals hin).
  + rewrite /Addr (pick_slot_locals hin).
    by apply (disjoint_zrange_incl_l (zbetween_Addr_locals hin)).
  rewrite /Writable (pick_slot_params hin) in hw.
  rewrite /Addr (pick_slot_params hin).
  by apply (disjoint_from_writable_params_param_slots hdisj1).
Qed.

End LOCAL.

Lemma valid_state_extend_mem pmap rsp Slots Addr Writable Align rmap m0 s1 s2 :
  wf_Slots Slots Addr Writable Align ->
  valid_state pmap glob_size rsp rip Slots Addr Writable Align P rmap m0 s1 s2 ->
  extend_mem (emem s1) (emem s2) rip global_data ->
  forall rmap' s1' s2',
  valid_state pmap glob_size rsp rip Slots Addr Writable Align P rmap' m0 s1' s2' ->
  validw (emem s1) =2 validw (emem s1') ->
  validw (emem s2) =2 validw (emem s2') ->
  extend_mem (emem s1') (emem s2') rip global_data.
Proof.
  move=> hwf hvs hext rmap' s1' s2' hvs' hvalideq1 hvalideq2.
  case:(hext) => hover halign hold hfresh hvalid hnew.
  split=> //=.
  + exact: vs_eq_mem hvs'.
  + by move=> p hvalidp; apply hfresh; rewrite hvalideq1.
  + by move=> p; rewrite -hvalideq1 -hvalideq2; apply hvalid.
  move=> i hi.
  have hb: between rip glob_size (rip + wrepr _ i)%R U8.
  + apply: between_byte hi => //.
    by apply zbetween_refl.
  have hvalid0: validw m0 (rip + wrepr _ i)%R U8.
  + exact: vs_glob_valid.
  have hnvalid1: ~ validw (emem s1) (rip + wrepr _ i)%R U8.
  + move=> /hfresh.
    by apply zbetween_not_disjoint_zrange.
  have hdisjoint: forall s, Sv.In s Slots -> Writable s ->
    disjoint_zrange (Addr s) (size_slot s) (rip + wrepr Uptr i) (wsize_size U8).
  + move=> s hin hw.
    apply disjoint_zrange_sym.
    apply (disjoint_zrange_incl_l hb).
    apply hwf.(wfsl_not_glob) => //.
    by lia.
  rewrite -hnew // -vs_unchanged //; last by rewrite -hvalideq1.
  exact: vs_unchanged.
Qed.

Section PROC.

Variable (P' : sprog).
Hypothesis P'_globs : P'.(p_globs) = [::].

Context (mov_ofs : lval -> assgn_tag -> vptr_kind -> pexpr -> Z -> option instr_r).
Hypothesis mov_ofsP : forall (P': sprog) s1 e i x tag ofs w vpk s2 ins,
  P'.(p_globs) = [::] ->
  sem_pexpr [::] s1 e >>= to_pointer = ok i ->
  mov_ofs x tag vpk e ofs = Some ins ->
  write_lval [::] x (Vword (i + wrepr _ ofs)) s1 = ok s2 ->
  sem_i P' w s1 ins s2.

Variable (local_alloc : funname -> stk_alloc_oracle_t).
Variable (fresh_reg_ : string → stype → string).

Hypothesis Halloc_fd : forall fn fd,
  get_fundef P.(p_funcs) fn = Some fd ->
  exists2 fd', alloc_fd mov_ofs P'.(p_extra) mglob fresh_reg_ local_alloc fn fd = ok fd' &
               get_fundef P'.(p_funcs) fn = Some fd'.

(* RAnone -> export function (TODO: rename RAexport?) *)
Definition enough_size m sao :=
  let sz :=
    if is_RAnone sao.(sao_return_address) then
      sao.(sao_size) + sao.(sao_extra_size) + wsize_size sao.(sao_align) - 1
    else
      round_ws sao.(sao_align) (sao.(sao_size) + sao.(sao_extra_size))
  in
  allocatable_stack m (sao.(sao_max_size) - sz).

Record wf_sao rsp m sao := {
  wf_sao_size     : enough_size m sao;
  wf_sao_align    : is_align rsp sao.(sao_align);
}.

Lemma stack_stable_wf_sao rsp m1 m2 sao :
  stack_stable m1 m2 ->
  wf_sao rsp m1 sao ->
  wf_sao rsp m2 sao.
Proof.
  move=> hss [hsize halign]; split=> //.
  rewrite /enough_size /allocatable_stack.
  by rewrite -(ss_top_stack hss) -(ss_limit hss).
Qed.

Let Pi_r s1 (i1:instr_r) s2 :=
  forall pmap rsp Slots Addr Writable Align rmap1 rmap2 ii1 c2,
  wf_pmap pmap rsp rip Slots Addr Writable Align ->
  wf_Slots Slots Addr Writable Align ->
  forall sao,
  alloc_i mov_ofs pmap local_alloc sao rmap1 (MkI ii1 i1) = ok (rmap2, c2) ->
  forall m0 s1', valid_state pmap glob_size rsp rip Slots Addr Writable Align P rmap1 m0 s1 s1' ->
  extend_mem (emem s1) (emem s1') rip global_data ->
  wf_sao rsp (emem s1') sao ->
  exists s2', sem (sCP:= sCP_stack) P' rip s1' c2 s2' /\
              valid_state pmap glob_size rsp rip Slots Addr Writable Align P rmap2 m0 s2 s2'.

Let Pi s1 (i1:instr) s2 :=
  forall pmap rsp Slots Addr Writable Align rmap1 rmap2 c2,
  wf_pmap pmap rsp rip Slots Addr Writable Align ->
  wf_Slots Slots Addr Writable Align ->
  forall sao,
  alloc_i mov_ofs pmap local_alloc sao rmap1 i1 = ok (rmap2, c2) ->
  forall m0 s1', valid_state pmap glob_size rsp rip Slots Addr Writable Align P rmap1 m0 s1 s1' ->
  extend_mem (emem s1) (emem s1') rip global_data ->
  wf_sao rsp (emem s1') sao ->
  exists s2', sem (sCP:= sCP_stack) P' rip s1' c2 s2' /\
              valid_state pmap glob_size rsp rip Slots Addr Writable Align P rmap2 m0 s2 s2'.

Let Pc s1 (c1:cmd) s2 :=
  forall pmap rsp Slots Addr Writable Align rmap1 rmap2 c2,
  wf_pmap pmap rsp rip Slots Addr Writable Align ->
  wf_Slots Slots Addr Writable Align ->
  forall sao,
  fmapM (alloc_i mov_ofs pmap local_alloc sao) rmap1 c1 = ok (rmap2, c2) ->
  forall m0 s1', valid_state pmap glob_size rsp rip Slots Addr Writable Align P rmap1 m0 s1 s1' ->
  extend_mem (emem s1) (emem s1') rip global_data ->
  wf_sao rsp (emem s1') sao ->
  exists s2', sem (sCP:= sCP_stack) P' rip s1' (flatten c2) s2' /\
              valid_state pmap glob_size rsp rip Slots Addr Writable Align P rmap2 m0 s2 s2'.

Let Pfor (i1: var_i) (vs: seq Z) (s1: estate) (c: cmd) (s2: estate) := True.

Definition alloc_ok (SP:sprog) fn m2 :=
  forall fd, get_fundef (p_funcs SP) fn = Some fd ->
  allocatable_stack m2 fd.(f_extra).(sf_stk_max) /\
  (~ is_RAnone fd.(f_extra).(sf_return_address) -> is_align (top_stack m2) fd.(f_extra).(sf_align)).

(* [glob_size] and [rip] were section variables in stack_alloc_proof.v, they
   are section variables in this file too. Can we put everything in the same
   section? Probably not if the file is split.
*)
Definition wf_args m1 m2 fn :=
  Forall3 (wf_arg glob_size rip m1 m2) (local_alloc fn).(sao_params).
Definition wf_results m vargs1 vargs2 fn :=
  Forall3 (wf_result m vargs1 vargs2) (local_alloc fn).(sao_return).

Definition disjoint_from_writable_params fn p :=
  Forall3 (disjoint_from_writable_param p) (local_alloc fn).(sao_params).
Definition mem_unchanged_params fn ms m0 m vargs1 vargs2 :=
  forall p, validw m0 p U8 -> ~ validw ms p U8 -> disjoint_from_writable_params fn p vargs1 vargs2 ->
  read m0 p U8 = read m p U8.

Let Pfun (scs1: syscall_state) (m1: mem) (fn: funname) (vargs: seq value) 
         (scs2: syscall_state) (m2: mem) (vres: seq value) :=
  forall m1' vargs',
    extend_mem m1 m1' rip global_data ->
    wf_args m1 m1' fn vargs vargs' ->
    disjoint_values (local_alloc fn).(sao_params) vargs vargs' ->
    alloc_ok P' fn m1' ->
    exists m2' vres',
      sem_call (sCP := sCP_stack) P' rip scs1 m1' fn vargs' scs2 m2' vres' /\
      extend_mem m2 m2' rip global_data /\
      wf_results m2' vargs vargs' fn vres vres' /\
      mem_unchanged_params fn m1 m1' m2' vargs vargs'.

Local Lemma Hskip : sem_Ind_nil Pc.
Proof.
  move=> s pmap rsp Slots Addr Writable Align rmap1 rmap2 /= c2 hpmap hwf sao [??] m0 s' hv hext hsao;subst rmap1 c2.
  exists s'; split => //; exact: Eskip.
Qed.

Local Lemma Hcons : sem_Ind_cons P ev Pc Pi.
Proof.
  move=> s1 s2 s3 i c hhi Hi hhc Hc pmap rsp Slots Addr Writable Align rmap1 rmap3 c1 hpmap hwf sao /=.
  t_xrbindP => -[rmap2 i'] hi {rmap3} [rmap3 c'] hc /= <- <- m0 s1' hv hext hsao.
  have [s2' [si hv2]]:= Hi _ _ _ _ _ _ _ _ _ hpmap hwf _ hi _ _ hv hext hsao.
  have hsao2 := stack_stable_wf_sao (sem_stack_stable_sprog si) hsao.
  have hext2 := valid_state_extend_mem hwf hv hext hv2 (sem_I_validw_stable_uprog hhi) (sem_validw_stable_sprog si).
  have [s3' [sc hv3]]:= Hc _ _ _ _ _ _ _ _ _ hpmap hwf _ hc _ _ hv2 hext2 hsao2.
  by exists s3'; split => //; apply: sem_app; [exact: si|exact: sc].
Qed.

Local Lemma HmkI : sem_Ind_mkI P ev Pi_r Pi.
Proof.
  move=> ii i s1 s2 _ Hi pmap rsp Slots Addr Writable Align rmap1 rmap2 c' hpmap hwf sao ha m0 s1' hv hext hsao.
  apply: Hi; eauto.
Qed.

Local Lemma Hassgn : sem_Ind_assgn P Pi_r.
Proof.
  move=> s1 s1' r tag ty e v v' hv htr hw pmap rsp Slots Addr Writable Align rmap1 rmap2 ii1 c2 hpmap hwf sao /=.
  case: ifPn => [/is_sarrP [n ?]| _ ]; t_xrbindP.
  + move => [rmap2' i2'] halloc /= ?? m0 s2 hvs hext hsao; subst rmap2' c2 ty.
    have [s2' [hs2' hvs']] := alloc_array_move_initP hwf.(wfsl_no_overflow) hwf.(wfsl_disjoint) hwf.(wfsl_align) hpmap P'_globs mov_ofsP hvs hv htr hw halloc.
    by exists s2'; split => //; apply sem_seq1; constructor.
  move=> e' he1 [rmap2' x'] hax /= ?? m0 s2 hvs hext hsao; subst rmap2' c2.
  have he := alloc_eP hwf.(wfsl_no_overflow) hwf.(wfsl_align) hpmap hvs he1.
  have htyv':= truncate_val_has_type htr.
  have [s2' [/= hw' hvs']]:= alloc_lvalP hwf.(wfsl_no_overflow) hwf.(wfsl_disjoint) hwf.(wfsl_align) hpmap hax hvs htyv' hw.
  exists s2'; split=> //.
  by apply sem_seq1; constructor; apply: Eassgn; eauto; rewrite P'_globs; auto.
Qed.

Local Lemma Hopn : sem_Ind_opn P Pi_r.
Proof.
  move=> s1 s2 t o xs es.
  rewrite /sem_sopn; t_xrbindP=> vs va hes hop hw pmap rsp Slots Addr Writable Align rmap1 rmap2 ii1 c2 hpmap hwf sao /=.
  t_xrbindP => es' he [rmap4 x'] ha /= ? <- m0 s1' hvs hext hsao; subst rmap4.
  have [s2' [hw' hvalid']] := alloc_lvalsP hwf.(wfsl_no_overflow) hwf.(wfsl_disjoint) hwf.(wfsl_align) hpmap ha hvs (sopn_toutP hop) hw.
  exists s2'; split=> //.
  apply sem_seq1; do 2! constructor.
  by rewrite /sem_sopn P'_globs (alloc_esP hwf.(wfsl_no_overflow) hwf.(wfsl_align) hpmap hvs he hes) /= hop.
Qed.

Local Lemma Hsyscall : sem_Ind_syscall P Pi_r.
Proof.
  move=> s1 scs m s2 o xs es ves vxs hves hvxs hs2.
  move=> pmap rsp Slots Addr Writable Align rmap1 rmap2 ii1 c2 hpmap hwf sao /=.
  move=> hsyscall m0 s1' hvs hext hsao.
  by apply (alloc_syscallP hwf.(wfsl_no_overflow) hwf.(wfsl_disjoint) hpmap P' hsyscall hvs hves hvxs hs2).
Qed.

Local Lemma Hif_true : sem_Ind_if_true P ev Pc Pi_r.
Proof.
  move=> s1 s2 e c1 c2 Hse _ Hc pmap rsp Slots Addr Writable Align rmap1 rmap2 ii1 c hpmap hwf sao /=.
  t_xrbindP => e' he [rmap4 c1'] hc1 [rmap5 c2'] hc2 /= ?? m0 s1' hv hext hsao; subst rmap2 c.
  have := alloc_eP hwf.(wfsl_no_overflow) hwf.(wfsl_align) hpmap hv he Hse; rewrite -P'_globs => he'.
  have [s2' [Hsem Hvalid']] := Hc _ _ _ _ _ _ _ _ _ hpmap hwf _ hc1 _ _ hv hext hsao.
  exists s2'; split; first by apply sem_seq1;constructor;apply: Eif_true.
  by apply: valid_state_Incl Hvalid'; apply incl_Incl; apply incl_merge_l.
Qed.

Local Lemma Hif_false : sem_Ind_if_false P ev Pc Pi_r.
Proof.
  move=> s1 s2 e c1 c2 Hse _ Hc pmap rsp Slots Addr Writable Align rmap1 rmap2 ii1 c hpmap hwf sao /=.
  t_xrbindP => e' he [rmap4 c1'] hc1 [rmap5 c2'] hc2 /= ?? m0 s1' hv hext hsao; subst rmap2 c.
  have := alloc_eP hwf.(wfsl_no_overflow) hwf.(wfsl_align) hpmap hv he Hse; rewrite -P'_globs => he'.
  have [s2' [Hsem Hvalid']] := Hc _ _ _ _ _ _ _ _ _ hpmap hwf _ hc2 _ _ hv hext hsao.
  exists s2'; split; first by apply sem_seq1; constructor; apply: Eif_false.
  by apply: valid_state_Incl Hvalid'; apply incl_Incl; apply incl_merge_r.
Qed.

Lemma loop2P ii check_c2 n rmap rmap' e' c1' c2': 
  loop2 ii check_c2 n rmap = ok (rmap', (e', (c1', c2'))) ->
  exists rmap1 rmap2, Incl rmap1 rmap /\ check_c2 rmap1 = ok ((rmap', rmap2), (e', (c1', c2'))) /\ incl rmap1 rmap2.
Proof.
  elim: n rmap => //= n hrec rmap; t_xrbindP => -[[rmap1 rmap2] [e1 [c11 c12]]] hc2 /=; case: ifP.
  + move=> hi [] ????;subst.
    by exists rmap; exists rmap2;split => //; apply Incl_refl.
  move=> _ /hrec [rmap3 [rmap4 [h1 [h2 h3]]]]; exists rmap3, rmap4; split => //.
  by apply: (Incl_trans h1); apply incl_Incl; apply incl_merge_l.
Qed.

Local Lemma Hwhile_true : sem_Ind_while_true P ev Pc Pi_r.
Proof.
  move=> s1 s2 s3 s4 a c1 e c2 hhi Hc1 Hv hhi2 Hc2 _ Hwhile pmap rsp Slots Addr Writable Align
    rmap1 rmap2 ii1 c hpmap hwf sao /=.
  t_xrbindP => -[rmap4 [e' [c1' c2']]] /loop2P [rmap5 [rmap6 [hincl1 []]]].
  t_xrbindP => -[rmap7 c11] hc1 /= e1 he [rmap8 c22] /= hc2 ????? hincl2 ??.
  subst c rmap4 rmap7 rmap8 e1 c11 c22 => m0 s1' /(valid_state_Incl hincl1) hv hext hsao.
  have [s2' [hs1 hv2]]:= Hc1 _ _ _ _ _ _ _ _ _ hpmap hwf _ hc1 _ _ hv hext hsao.
  have := alloc_eP hwf.(wfsl_no_overflow) hwf.(wfsl_align) hpmap hv2 he Hv; rewrite -P'_globs => he'.
  have hsao2 := stack_stable_wf_sao (sem_stack_stable_sprog hs1) hsao.
  have hext2 := valid_state_extend_mem hwf hv hext hv2 (sem_validw_stable_uprog hhi) (sem_validw_stable_sprog hs1).
  have [s3' [hs2 /(valid_state_Incl (incl_Incl hincl2)) hv3]]:= Hc2 _ _ _ _ _ _ _ _ _ hpmap hwf _ hc2 _ _ hv2 hext2 hsao2.
  set c := [::MkI _ _].
  have /= := Hwhile _ _ _ _ _ _ rmap5 rmap2 ii1 c hpmap hwf sao.
  have hsao3 := stack_stable_wf_sao (sem_stack_stable_sprog hs2) hsao2.
  have hext3 := valid_state_extend_mem hwf hv2 hext2 hv3 (sem_validw_stable_uprog hhi2) (sem_validw_stable_sprog hs2).
  rewrite Loop.nbP /= hc1 /= he /= hc2 /= hincl2 /= => /(_ erefl _ _ hv3 hext3 hsao3) [s4'] [/sem_seq1_iff/sem_IE hs3 hv4].
  exists s4';split => //; apply sem_seq1; constructor; apply: Ewhile_true; eassumption.
Qed.

Local Lemma Hwhile_false : sem_Ind_while_false P ev Pc Pi_r.
Proof.
  move=> s1 s2 a c1 e c2 _ Hc1 Hv pmap rsp Slots Addr Writable Align rmap1 rmap2 ii1 c hpmap hwf sao /=.
  t_xrbindP => -[rmap4 [e' [c1' c2']]] /loop2P [rmap5 [rmap6 [hincl1 []]]].
  t_xrbindP => -[rmap7 c11] hc1 /= e1 he [rmap8 c22] /= hc2 ????? hincl2 ??.
  subst c rmap4 rmap7 rmap8 e1 c11 c22 => m0 s1' /(valid_state_Incl hincl1) hv hext hsao.
  have [s2' [hs1 hv2]]:= Hc1 _ _ _ _ _ _ _ _ _ hpmap hwf _ hc1 _ _ hv hext hsao.
  have := alloc_eP hwf.(wfsl_no_overflow) hwf.(wfsl_align) hpmap hv2 he Hv; rewrite -P'_globs => he'.
  by exists s2';split => //; apply sem_seq1; constructor; apply: Ewhile_false; eassumption.
Qed.

Local Lemma Hfor : sem_Ind_for P ev Pi_r Pfor.
Proof. by []. Qed.

Local Lemma Hfor_nil : sem_Ind_for_nil Pfor.
Proof. by []. Qed.

Local Lemma Hfor_cons : sem_Ind_for_cons P ev Pc Pfor.
Proof. by []. Qed.

Lemma get_var_bytes_set_clear_bytes rv sr ofs len r y :
  get_var_bytes (set_clear_bytes rv sr ofs len) r y =
    let bytes := get_var_bytes rv r y in
    if sr.(sr_region) != r then bytes
    else
      let i := interval_of_zone (sub_zone_at_ofs sr.(sr_zone) ofs len) in
      ByteSet.remove bytes i.
Proof.
  rewrite /set_clear_bytes /get_var_bytes.
  rewrite get_bytes_map_setP.
  case: eqP => [->|] //=.
  by rewrite get_bytes_clear.
Qed.

Lemma alloc_fd_max_size_ge0 pex fn fd fd' :
  alloc_fd mov_ofs pex mglob fresh_reg_ local_alloc fn fd = ok fd' ->
  0 <= (local_alloc fn).(sao_max_size).
Proof.
  rewrite /alloc_fd /alloc_fd_aux /=.
  t_xrbindP=> ?? hlayout [[??]?] hlocal_map.
  t_xrbindP=> -[[[??]?]?] hparams.
  t_xrbindP=> _ /assertP /ZleP hextra _ /assertP /ZleP hmax _ _ _ _.
  have hsize := init_stack_layout_size_ge0 hlayout.
  case: is_RAnone hmax.
  + have := wsize_size_pos (local_alloc fn).(sao_align).
    by lia.
  have := round_ws_range (local_alloc fn).(sao_align) ((local_alloc fn).(sao_size) + (local_alloc fn).(sao_extra_size)).
  by lia.
Qed.

Lemma wf_rmap_scs pmap Slots Addr Writable Align rmap s1 s2 scs: 
  wf_rmap pmap Slots Addr Writable Align P rmap s1 s2 ->
  wf_rmap pmap Slots Addr Writable Align P rmap (with_scs s1 scs) (with_scs s2 scs).
Proof. by case. Qed.

(* TODO: in [vundef_type], we could maybe change the [sarr] case, now [is_sarr t = false] is an argument of Vundef *)
Local Lemma Hcall : sem_Ind_call P ev Pi_r Pfun.
Proof.
  move=> s1 scs2 m1 s1' ii rs fn args vargs1 vres1 hvargs1 hsem1 Hf hs1'.
  move=> pmap rsp Slots Addr Writable Align rmap0 rmap2 ii1 c hpmap hwfsl sao /=.
  t_xrbindP => -[rmap2' i2'] /= halloc ?? m0 s2 hvs hext hsao; subst rmap2' c.
  move: halloc; rewrite /alloc_call.
  t_xrbindP=> -[rmap1 es] hcargs.
  t_xrbindP=> -[{rmap2}rmap2 rs2] hcres _ /assertP /ZleP hsize _ /assertP hle /= <- <-.

  (* evaluation of the arguments *)
  have [vargs2 [hvargs2 hargs hdisj haddr hclear]] :=
    alloc_call_argsP hwfsl.(wfsl_no_overflow) hwfsl.(wfsl_disjoint) hwfsl.(wfsl_align) hwfsl.(wfsl_not_glob) hpmap hvs hcargs hvargs1.

  (* function call *)
  have [fd1 hfd1]: exists fd, get_fundef P.(p_funcs) fn = Some fd.
  + have /sem_callE [fd1 [hfd1 _]] := hsem1.
    by exists fd1.
  have [fd2 halloc hfd2] := Halloc_fd hfd1.
  have hmax := alloc_fd_max_size_ge0 halloc.
  move: halloc hfd2; rewrite /alloc_fd.
  t_xrbindP=> {fd2}fd2 _ <- hfd2.
  have halloc_ok: alloc_ok P' fn (emem s2).
  + rewrite /alloc_ok hfd2 => _ [<-] /=.
    split.
    + rewrite /allocatable_stack.
      move: hsao.(wf_sao_size); rewrite /enough_size /allocatable_stack.
      by lia.
    move=> _.
    have := hsao.(wf_sao_align).
    have /vs_top_stack -> := hvs.
    by apply is_align_m.
  have [m2 [vres2 [hsem2 [hext' [hresults hunch]]]]] := Hf _ _ hext hargs hdisj halloc_ok.

  (* after function call, we have [valid_state] for [rmap1] where all writable arguments
     have been cleared.
  *)
  have hvs': valid_state pmap glob_size rsp rip Slots Addr Writable Align P rmap1 m0 (with_mem s1 m1) (with_mem s2 m2).
  + have [hcargsx _] := alloc_call_argsE hcargs.
    set l :=
      seq.pmap (fun '(bsr, ty) =>
        match bsr with
        | Some (true, sr) => Some (sub_region_at_ofs sr (Some 0) (size_of ty), ty)
        | _               => None
        end) (zip (map fst es) (map type_of_val vargs1)).
    have hlin: forall sr ty, (sr, ty) \in l <->
      exists k sr', [/\ ty = type_of_val (nth (Vbool true) vargs1 k),
                        nth None (map fst es) k = Some (true, sr') &
                        sr = sub_region_at_ofs sr' (Some 0) (size_of ty)].
    + move=> sr ty.
      rewrite /l mem_pmap -(rwP mapP) /=.
      have heqsize: size (map fst es) = size (map type_of_val vargs1).
      + rewrite 2!size_map.
        have [_ <-] := size_fmapM2 hcargsx.
        by have [? _] := Forall3_size hargs.
      split.
      + move=> [[[[[|//] sr']|//] ty'] hin [??]]; subst sr ty'.
        move: hin.
        move=> /nthP -/(_ (None, sbool)).
        rewrite size1_zip heqsize // => -[k hk].
        rewrite (nth_zip _ _ _ heqsize) => -[hsr' <-].
        exists k, sr'; split=> //.
        rewrite (nth_map (Vbool true)) //.
        by move: hk; rewrite size_map.
      move=> [k [sr' [-> hsr' ->]]].
      exists (Some (true, sr'), type_of_val (nth (Vbool true) vargs1 k)) => //.
      apply /(nthP (None, sbool)).
      exists k.
      + rewrite size1_zip -?heqsize //.
        apply (nth_not_default hsr' ltac:(discriminate)).
      rewrite (nth_zip _ _ _ heqsize) hsr' (nth_map (Vbool true)) //.
      move: heqsize; rewrite (size_map _ vargs1) => <-.
      apply (nth_not_default hsr' ltac:(discriminate)).

    have hvs' := valid_state_Incl (alloc_call_args_aux_Incl hcargsx) hvs.
    apply (valid_state_holed_rmap hwfsl.(wfsl_no_overflow) hwfsl.(wfsl_disjoint) hpmap hvs'
             (sem_call_validw_stable_uprog hsem1) (sem_call_stack_stable_sprog hsem2)
             (sem_call_validw_stable_sprog hsem2) hext'.(em_read_old8) (l:=l)).
    + apply List.Forall_forall => -[sr ty] /InP.
      rewrite hlin => -[k [sr' [-> hsr' ->]]] /=.
      split.
      + have [_ hwf'] := Forall3_nth haddr None (Vbool true) (Vbool true) (nth_not_default hsr' ltac:(discriminate)) _ _ hsr'.
        apply (sub_region_at_ofs_wf hwf' (ofs:=Some 0)).
        by move=> _ [<-]; lia.
      by apply (Forall_nth (alloc_call_args_aux_writable hcargsx) None (nth_not_default hsr' ltac:(discriminate)) _ hsr').
    + move=> p hvalid1 hvalid2 hdisj'.
      symmetry; apply hunch => //.
      apply (nth_Forall3 None (Vbool true) (Vbool true)).
      + by have [? _] := Forall3_size hargs.
      + by have [_ ?] := Forall3_size hargs.
      move=> i hi pi p2 hpi hp2 hw.
      have [sr hsr] := Forall2_nth (alloc_call_args_aux_not_None hcargsx) None None hi _ hpi.
      rewrite hw in hsr.
      have := Forall3_nth haddr None (Vbool true) (Vbool true) (nth_not_default hsr ltac:(discriminate)) _ _ hsr.
      rewrite hp2 => -[[?] hwf']; subst p2.
      have {hw}hw := Forall_nth (alloc_call_args_aux_writable hcargsx) None (nth_not_default hsr ltac:(discriminate)) _ hsr.
      have /List.Forall_forall -/(_ (sub_region_at_ofs sr (Some 0) (size_val (nth (Vbool true) vargs1 i)), type_of_val (nth (Vbool true) vargs1 i))) := hdisj'.
      rewrite -sub_region_addr_offset wrepr0 GRing.addr0.
      apply.
      apply /InP /hlin.
      by exists i, sr.
    apply List.Forall_forall => -[sr ty] /InP /hlin [i [sr' [-> hsr' ->]]] x.
    have hincl := Forall2_nth hclear None (Vbool true) (nth_not_default hsr' ltac:(discriminate)) _ hsr'.
    case: hincl => _ hincl.
    apply (disjoint_incl_l (hincl _ _)) => /=.
    by apply disjoint_set_clear.

  have {hvs'} hvs' :
    valid_state pmap glob_size rsp rip Slots Addr Writable Align P rmap1 m0 (with_scs (with_mem s1 m1) scs2) 
                                                                            (with_scs (with_mem s2 m2) scs2).
  + by case: hvs' => *; split => //; apply wf_rmap_scs.

  (* writing of the returned values *)
  have [s2' [hs2' hvs'']] := alloc_call_resP hwfsl.(wfsl_no_overflow) hwfsl.(wfsl_disjoint) hpmap hvs' hcres haddr hresults hs1'.
  exists s2'; split=> //.
  apply sem_seq1; constructor; econstructor; rewrite ?P'_globs; eauto.
  by case: hvs => <- *.
Qed.

(* Not sure at all if this is the right way to do the proof. *)
Lemma wbit_subword (ws ws' : wsize) i (w : word ws) k :
  wbit_n (word.subword i ws' w) k = (k < ws')%nat && wbit_n w (k + i).
Proof.
  rewrite /wbit_n.
  case: ltP.
  + move=> /ltP hlt.
    by rewrite word.subwordE word.wbit_t2wE (nth_map 0%R) ?size_enum_ord // nth_enum_ord.
  rewrite /nat_of_wsize => hle.
  rewrite word.wbit_word_ovf //.
  by apply /ltP; lia.
Qed.

(* TODO: is this result generic enough to be elsewhere ? *)
Lemma zero_extend_wread8 (ws ws' : wsize) (w : word ws) :
  (ws' <= ws)%CMP ->
  forall off,
    0 <= off < wsize_size ws' ->
    LE.wread8 (zero_extend ws' w) off = LE.wread8 w off.
Proof.
  move=> /wsize_size_le /(Z.divide_pos_le _ _ (wsize_size_pos _)) hle off hoff.
  rewrite /LE.wread8 /LE.encode /split_vec.
  have hmod: forall (ws:wsize), ws %% U8 = 0%nat.
  + by move=> [].
  have hdiv: forall (ws:wsize), ws %/ U8 = Z.to_nat (wsize_size ws).
  + by move=> [].
  have hlt: (Z.to_nat off < Z.to_nat (wsize_size ws))%nat.
  + by apply /ltP /Z2Nat.inj_lt; lia.
  have hlt': (Z.to_nat off < Z.to_nat (wsize_size ws'))%nat.
  + by apply /ltP /Z2Nat.inj_lt; lia.
  rewrite !hmod !addn0.
  rewrite !(nth_map 0%nat) ?size_iota ?hdiv // !nth_iota // !add0n.
  apply /eqP/eq_from_wbit_n => i.
  rewrite !wbit_subword; f_equal.
  rewrite wbit_zero_extend.
  have -> //: (i + Z.to_nat off * U8 <= wsize_size_minus_1 ws')%nat.
  rewrite -ltnS -/(nat_of_wsize ws').
  apply /ltP.
  have := ltn_ord i; rewrite -/(nat_of_wsize _) => /ltP hi.
  have /ltP ? := hlt'.
  have <-: (Z.to_nat (wsize_size ws') * U8 = ws')%nat.
  + by case: (ws').
  by rewrite -!multE -!plusE; nia.
Qed.

(* Actually, I think we could have proved something only for arrays, since we
   use this result when the target value is a pointer, in which case the source
   value is an array. But it is not clear whether we know that the source value
   is an array at the point where we need this lemma. And now that we have this
   more general version...
*)
Lemma value_uincl_get_val_byte v1 v2 :
  value_uincl v1 v2 ->
  forall off w,
    get_val_byte v1 off = ok w ->
    get_val_byte v2 off = ok w.
Proof.
  move=> /value_uinclE; case: v1 => //=.
  + move=> len a [len2 [a2 -> [_ hincl]]].
    by apply hincl.
  + move=> ws w [ws2 [w2 [-> /andP [hle /eqP ->]]]].
    move=> off w' /=.
    case: ifP => //; rewrite !zify => hoff.
    have hle' := Z.divide_pos_le _ _ (wsize_size_pos _) (wsize_size_le hle).
    case: ifPn => [_|]; last by rewrite !zify; lia.
    move=> <-; f_equal; symmetry.
    by apply zero_extend_wread8.
Qed.

(* We don't need the hypothesis that [varg1] and [varg1'] are arrays, since
   we have the powerful [value_uincl_get_val_byte]. If we had a weaker version,
   we should probably add this hypothesis.
*)
Lemma value_uincl_wf_arg_pointer m1 m2 pi varg1 varg1' p :
  value_uincl varg1' varg1 ->
  wf_arg_pointer glob_size rip m1 m2 pi varg1 p ->
  wf_arg_pointer glob_size rip m1 m2 pi varg1' p.
Proof.
  move=> huincl [halign hover hvalid hfresh hwnglob hread].
  have hle := size_of_le (value_uincl_subtype huincl).
  split=> //.
  + by apply (no_overflow_incl (zbetween_le _ hle)).
  + move=> w hb; apply hvalid.
    apply: zbetween_trans hb.
    by apply zbetween_le.
  + move=> w /hfresh.
    apply disjoint_zrange_incl_l.
    by apply zbetween_le.
  + move=> hw hgsize.
    apply: disjoint_zrange_incl_r (hwnglob hw hgsize).
    by apply zbetween_le.
  by move=> off w /(value_uincl_get_val_byte huincl) /hread.
Qed.

Lemma mapM2_truncate_val_wf_args m1 m2 fn vargs1 vargs2 :
  wf_args m1 m2 fn vargs1 vargs2 ->
  forall tyin vargs1',
  mapM2 ErrType truncate_val tyin vargs1 = ok vargs1' ->
  exists vargs2',
    mapM2 ErrType truncate_val
      (map2 (fun o ty =>
        match o with
        | Some _ => spointer
        | None => ty
        end) (sao_params (local_alloc fn)) tyin) vargs2 = ok vargs2' /\
    wf_args m1 m2 fn vargs1' vargs2'.
Proof.
  rewrite /wf_args.
  elim {vargs1 vargs2}.
  + move=> [|//] /= _ [<-].
    eexists; split; first by reflexivity.
    by constructor.
  move=> opi varg1 varg2 sao_params vargs1 vargs2 harg _ ih [//|ty tyin] /=.
  t_xrbindP=> _ varg1' hvarg1' vargs1' /ih{ih}[vargs2' [htr hargs]] <-.
  rewrite htr /=.
  case: opi harg => [pi|].
  + move=> [p [-> hargp]].
    rewrite /truncate_val /= truncate_word_u /=.
    eexists; split; first by reflexivity.
    constructor=> //.
    exists p; split=> //.
    apply: value_uincl_wf_arg_pointer hargp.
    by apply (truncate_value_uincl hvarg1').
  move=> /= ->.
  rewrite hvarg1' /=.
  eexists; split; first by reflexivity.
  by constructor.
Qed.

(* If the parameter is a reg ptr, [varg2] is a pointer, and is equal to [varg2']. *)
Lemma mapM2_truncate_val_ptr_eq m1 m2 fn vargs1 vargs2 :
  wf_args m1 m2 fn vargs1 vargs2 ->
  forall tyin vargs2',
  mapM2 ErrType truncate_val
    (map2 (fun o ty =>
          match o with
          | Some _ => spointer
          | None => ty
          end) (sao_params (local_alloc fn)) tyin) vargs2 = ok vargs2' ->
  Forall3 (fun opi varg varg' => opi <> None -> varg = varg') (local_alloc fn).(sao_params) vargs2 vargs2'.
Proof.
  elim {vargs1 vargs2}.
  + by move=> /= _ _ [<-]; constructor.
  move=> opi varg1 varg2 sao_params vargs1 vargs2 harg _ ih [//|ty tyin] /=.
  t_xrbindP=> _ varg2' hvarg2' vargs2' /ih{ih}ih <-.
  constructor=> //.
  case: opi harg hvarg2' => [pi|//] [p [-> ?]].
  rewrite /truncate_val /= truncate_word_u.
  by move=> [<-].
Qed.

Lemma value_uincl_disjoint_values m1 m2 fn vargs1 vargs2 :
  wf_args m1 m2 fn vargs1 vargs2 ->
  disjoint_values (local_alloc fn).(sao_params) vargs1 vargs2 ->
  forall vargs1' vargs2',
  List.Forall2 value_uincl vargs1' vargs1 ->
  Forall3 (fun opi varg varg' => opi <> None -> varg = varg') (local_alloc fn).(sao_params) vargs2 vargs2' ->
  disjoint_values (local_alloc fn).(sao_params) vargs1' vargs2'.
Proof.
  move=> hargs hdisj vargs1' vargs2' hincl hptreq.
  move=> i1 pi1 w1 i2 pi2 w2 hpi1 hw1 hpi2 hw2 hneq hw.
  have := Forall3_nth hptreq None (Vbool true) (Vbool true).
  move=> /dup[].
  move=> /(_ _ (nth_not_default hpi1 ltac:(discriminate))); rewrite hpi1 => /(_ ltac:(discriminate)); rewrite hw1 => hw1'.
  move=> /(_ _ (nth_not_default hpi2 ltac:(discriminate))); rewrite hpi2 => /(_ ltac:(discriminate)); rewrite hw2 => hw2'.
  have := hdisj _ _ _ _ _ _ hpi1 hw1' hpi2 hw2' hneq hw.
  have := Forall2_nth hincl (Vbool true) (Vbool true).
  have -> := Forall2_size hincl.
  have [<- _] := Forall3_size hargs.
  move=> /dup[].
  move=> /(_ _ (nth_not_default hpi1 ltac:(discriminate))) /value_uincl_subtype /size_of_le hle1.
  move=> /(_ _ (nth_not_default hpi2 ltac:(discriminate))) /value_uincl_subtype /size_of_le hle2.
  by apply disjoint_zrange_incl; apply zbetween_le.
Qed.

Lemma value_uincl_wf_result_pointer m vargs1 vargs2 i vr1 vr1' p :
  value_uincl vr1' vr1 ->
  wf_result_pointer m vargs1 vargs2 i vr1 p ->
  wf_result_pointer m vargs1 vargs2 i vr1' p.
Proof.
  move=> huincl [hargs hsub hread].
  have hsub' := value_uincl_subtype huincl.
  split=> //.
  + by apply: subtype_trans hsub.
  by move=> off w /(value_uincl_get_val_byte huincl) /hread.
Qed.

Lemma mapM2_truncate_val_wf_results m vargs1 vargs2 fn vres1 vres2 :
  wf_results m vargs1 vargs2 fn vres1 vres2 ->
  forall tyout vres1',
  mapM2 ErrType truncate_val tyout vres1 = ok vres1' ->
  exists vres2',
    mapM2 ErrType truncate_val
      (map2 (fun o ty =>
        match o with
        | Some _ => spointer
        | None => ty
        end) (sao_return (local_alloc fn)) tyout) vres2 = ok vres2' /\
    wf_results m vargs1 vargs2 fn vres1' vres2'.
Proof.
  rewrite /wf_results.
  elim {vres1 vres2}.
  + move=> [|//] /= _ [<-].
    eexists; split; first by reflexivity.
    by constructor.
  move=> i vr1 vr2 sao_returns vres1 vres2 hresult _ ih [//|ty tyout] /=.
  t_xrbindP=> _ vr1' hvr1' vres1' /ih{ih}[vres2' [htr hresults]] <-.
  rewrite htr /=.
  case: i hresult => [i|].
  + move=> [p [-> hresultp]].
    rewrite /truncate_val /= truncate_word_u /=.
    eexists; split; first by reflexivity.
    constructor=> //.
    eexists; split; first by reflexivity.
    apply: value_uincl_wf_result_pointer hresultp.
    by apply (truncate_value_uincl hvr1').
  move=> /= ->.
  rewrite hvr1' /=.
  eexists; split; first by reflexivity.
  by constructor.
Qed.

Hypothesis rip_rsp_neq : P'.(p_extra).(sp_rip) <> P'.(p_extra).(sp_rsp).

(* could probably be written
   Forall2 (fun x v2 => is_sarr x.(vtype) -> size_slot x <= size_val v) l params
   But maybe more complex to use?
*)
Lemma write_vars_subtype A (l:seq (option A)) params :
  List.Forall2 (fun o (x:var_i) => o <> None -> is_sarr x.(vtype)) l params ->
  forall vargs1 s1 s2,
  write_vars params vargs1 s1 = ok s2 ->
  Forall3 (fun o (x:var_i) v => o <> None -> subtype x.(vtype) (type_of_val v)) l params vargs1.
Proof.
  elim {l params}.
  + by move=> [|//] _ _ _; constructor.
  move=> o x l params harr _ ih [//|varg1 vargs1] /=.
  t_xrbindP=> s1 s3 s2 hw /ih{ih}ih.
  constructor=> //.
  move=> /harr /is_sarrP [n hty].
  move: hw; rewrite /write_var.
  t_xrbindP=> vm1 hvm1 _.
  apply: set_varP hvm1; last by rewrite {1}hty.
  move=> t h _; move: t h; rewrite hty /=.
  by move=> _ /to_arrI [n' [_ [-> /WArray.cast_len /ZleP]]] /=.
Qed.

Lemma alloc_stack_spec_wf_args m1 m2 fn vargs1 vargs2 ws sz sz' m3 :
  wf_args m1 m2 fn vargs1 vargs2 ->
  alloc_stack_spec m2 ws sz sz' m3 ->
  wf_args m1 m3 fn vargs1 vargs2.
Proof.
  move=> hargs hass.
  apply: Forall3_impl hargs.
  move=> [pi|//] varg1 _ [p [-> hargp]].
  eexists; split; first by reflexivity.
  case: hargp => halign hover hvalid hfresh hwnglob hread.
  split=> //.
  + by move=> ??; rewrite hass.(ass_valid) hvalid.
  move=> off w /dup[] /get_val_byte_bound hoff /hread.
  rewrite hass.(ass_read_old8) //.
  apply hvalid.
  apply: between_byte hoff => //.
  by apply zbetween_refl.
Qed.

Lemma alloc_stack_spec_extend_mem m1 m2 ws sz sz' m3 :
  extend_mem m1 m2 rip global_data ->
  alloc_stack_spec m2 ws sz sz' m3 ->
  extend_mem m1 m3 rip global_data.
Proof.
  move=> hext hass.
  case:(hext) => hover halign hold hfresh hvalid hnew.
  split=> //.
  + move=> ??; rewrite hold //.
    apply hass.(ass_read_old8).
    by apply hvalid; apply /orP; left.
  + move=> ? /hvalid.
    by rewrite hass.(ass_valid) => ->.
  move=> i hi; rewrite -hnew //.
  symmetry.
  apply hass.(ass_read_old8).
  apply hvalid; apply /orP; right.
  apply: between_byte hi => //.
  by apply zbetween_refl.
Qed.

Lemma free_stack_spec_extend_mem m1 m2 m3 :
  extend_mem m1 m2 rip global_data ->
  free_stack_spec m2 m3 ->
  (forall p, validw m1 p U8 || between rip (Z.of_nat (size global_data)) p U8 -> validw m3 p U8) ->
  extend_mem m1 m3 rip global_data.
Proof.
  move=> hext hfss hincl.
  case:(hext) => hover halign hold hfresh hvalid hnew.
  split=> //.
  + move=> p ?.
    rewrite -hfss.(fss_read_old8); first by apply hold.
    apply hincl.
    by apply /orP; left.
  move=> i hi.
  rewrite -hfss.(fss_read_old8); first by apply hnew.
  apply hincl.
  apply /orP; right.
  apply: between_byte hi => //.
  by apply zbetween_refl.
Qed.

Lemma value_uincl_wf_results m1 m2 fn vargs1 vargs2 vargs1' vargs2' m vres1 vres2 :
  wf_args m1 m2 fn vargs1 vargs2 ->
  List.Forall2 value_uincl vargs1' vargs1 ->
  Forall3 (fun opi varg varg' => opi <> None -> varg = varg') (local_alloc fn).(sao_params) vargs2 vargs2' ->
  List.Forall (fun oi => forall i, oi = Some i -> nth None (local_alloc fn).(sao_params) i <> None) (local_alloc fn).(sao_return) ->
  wf_results m vargs1' vargs2' fn vres1 vres2 ->
  wf_results m vargs1 vargs2 fn vres1 vres2.
Proof.
  move=> hargs hincl hptreq hnnone.
  apply Forall3_impl_in.
  move=> [i|//] vr1 vr2 hoi _ _ [p [-> hresultp]].
  exists p; split; first by reflexivity.
  have /List.Forall_forall -/(_ _ hoi _ refl_equal) := hnnone.
  case hpi: nth => [pi|//] _.
  case: (hresultp) => hrargs hsub hread.
  split=> //.
  + by rewrite (Forall3_nth hptreq None (Vbool true) (Vbool true)
      (nth_not_default hpi ltac:(discriminate)) ltac:(congruence)).
  have := Forall2_nth hincl (Vbool true) (Vbool true).
  have -> := Forall2_size hincl.
  have [<- _] := Forall3_size hargs.
  move=> /(_ _ (nth_not_default hpi ltac:(discriminate))).
  move=> /value_uincl_subtype.
  by apply subtype_trans.
Qed.

Lemma free_stack_spec_wf_results m1 m2 fn vargs1 vargs2 m3 m3' vres1 vres2 :
  wf_args m1 m3 fn vargs1 vargs2 ->
  validw m3 =2 validw m3' ->
  free_stack_spec m2 m3' ->
  List.Forall (fun oi => forall i, oi = Some i -> nth None (local_alloc fn).(sao_params) i <> None) (local_alloc fn).(sao_return) ->
  wf_results m2 vargs1 vargs2 fn vres1 vres2 ->
  wf_results m3' vargs1 vargs2 fn vres1 vres2.
Proof.
  move=> hargs hvalid hfss hforall.
  apply Forall3_impl_in.
  move=> [i|//] vr1 vr2 hoi _ _ [p [-> hresultp]].
  exists p; split; first by reflexivity.
  have /List.Forall_forall -/(_ _ hoi _ refl_equal) := hforall.
  case hpi: nth => [pi|//] _.
  case: (hresultp) => hrargs hsub hread.
  split=> //.
  move=> off w /dup[] /get_val_byte_bound hoff.
  rewrite -hfss.(fss_read_old8); first by apply hread.
  have := Forall3_nth hargs None (Vbool true) (Vbool true) (nth_not_default hpi ltac:(discriminate)).
  rewrite hpi /= hrargs.
  move=> [_ [[<-] hargp]].
  rewrite -hvalid.
  apply hargp.(wap_valid).
  apply: between_byte hoff.
  + by apply (no_overflow_incl (zbetween_le _ (size_of_le hsub)) hargp.(wap_no_overflow)).
  by apply: zbetween_le (size_of_le hsub).
Qed.

Lemma value_uincl_disjoint_from_writable_params fn vargs1 vargs1' vargs2 vargs2' p :
  List.Forall2 value_uincl vargs1' vargs1 ->
  Forall3 (fun opi varg varg' => opi <> None -> varg = varg') (local_alloc fn).(sao_params) vargs2 vargs2' ->
  disjoint_from_writable_params fn p vargs1 vargs2 ->
  disjoint_from_writable_params fn p vargs1' vargs2'.
Proof.
  rewrite /disjoint_from_writable_params.
  move=> hincl hptreq hdisj.
  elim: {vargs1 vargs2} hdisj vargs1' hincl vargs2' hptreq.
  + move=> _ /List_Forall2_inv_r -> [|??] /List_Forall3_inv // _.
    by constructor.
  move=> opi varg1 varg2 sao_params vargs1 vargs2 hdisj _ ih.
  move=> _ /List_Forall2_inv_r [varg1' [vargs1' [-> [hincl /ih{ih}ih]]]].
  move=> [|varg2' vargs2'] /List_Forall3_inv // [hptreq /ih{ih}ih].
  constructor=> //.
  move=> pi p2 ?? hw; subst opi varg2'.
  apply (disjoint_zrange_incl_l (zbetween_le _ (size_of_le (value_uincl_subtype hincl)))).
  rewrite /disjoint_from_writable_param in hdisj.
  by apply (hdisj _ _ refl_equal (hptreq ltac:(discriminate)) hw).
Qed.

(* sem_call has 7 steps that are reflected in this proof:
  - truncate_val of args,
  - init_state,
  - write_vars of args,
  - execution of the body,
  - get_var of results,
  - truncate_val of results,
  - finalize.
*)
Local Lemma Hproc : sem_Ind_proc P ev Pc Pfun.
Proof.
  move=> scs1 m1 _ _ fn fd vargs1' vargs1 _ s1 s1' vres1 vres1' hfd hvargs1' /= [<-] hs1 hsem1 Hc hvres1 hvres1' -> ->.
  move=> m2 vargs2 hext hargs hdisjv hok.
  have [fd2 halloc hfd2] := Halloc_fd hfd.
  move: halloc; rewrite /alloc_fd /alloc_fd_aux /=.
  t_xrbindP=> fd2' stack hlayout [[locals1 rmap1] vnew1] hlocal_map.
  t_xrbindP=> -[[[vnew2 locals2] rmap2] alloc_params] hparams.
  t_xrbindP=> _ /assertP /ZleP hextra _ /assertP /ZleP hmax.
  move=> [rmap3 c] halloc.
  t_xrbindP=> res hcresults ??; subst fd2 fd2'.

  (* truncate_val of args *)
  have [vargs2' [hvargs2' hargs']] := mapM2_truncate_val_wf_args hargs hvargs1'.
  have huincl := mapM2_truncate_value_uincl hvargs1'.
  have hptreq := mapM2_truncate_val_ptr_eq hargs hvargs2'.
  have hdisjv' := value_uincl_disjoint_values hargs hdisjv huincl hptreq.

  (* init_state *)
  have [m2' halloc_stk]: exists m2',
    alloc_stack m2 (sao_align (local_alloc fn)) (sao_size (local_alloc fn)) (sao_extra_size (local_alloc fn)) = ok m2'.
  + apply Memory.alloc_stack_complete.
    apply /and3P; split.
    + apply /ZleP.
      by apply (init_stack_layout_size_ge0 hlayout).
    + by apply /ZleP.
    move: hok; rewrite /alloc_ok => /(_ _ hfd2) /=; rewrite /allocatable_stack => -[hallocatable hal].
    case: is_RAnone hal hmax => [_|-> //] hmax; last by apply /ZleP; lia.
    case: is_align; last by apply /ZleP; lia.
    apply /ZleP.
    have := round_ws_range (sao_align (local_alloc fn)) (sao_size (local_alloc fn) + sao_extra_size (local_alloc fn)).
    by lia.
  have hass := Memory.alloc_stackP halloc_stk.
  set fex := {| sf_align := _ |} in hfd2.
  set rsp := top_stack m2'.
  have hinit:
    init_stk_state fex (p_extra P') rip {| escs := scs1; emem := m2; evm := vmap0 |} =
    ok
      {|
        escs := scs1;
        emem := m2';
        evm := vmap0
          .[
            {|
              vtype := spointer;
              vname := P'.(p_extra).(sp_rsp);
            |} <- ok (pword_of_word rsp)
          ]
          .[
            {|
              vtype := spointer;
              vname := P'.(p_extra).(sp_rip);
            |} <- ok (pword_of_word rip)
          ];
      |}.
  + by rewrite /init_stk_state halloc_stk /=  sumbool_of_boolET !pword_of_wordE.
  have hover := ass_no_overflow hass.
  have hargs'' := alloc_stack_spec_wf_args hargs' hass.
  have hext' := alloc_stack_spec_extend_mem hext hass.

  have hdisj_glob_locals: 0 < glob_size -> 0 < (local_alloc fn).(sao_size) ->
    disjoint_zrange rip glob_size rsp (sao_size (local_alloc fn)).
  + move=> hlt1 hlt2.
    apply disjoint_zrange_sym.
    apply disjoint_zrange_U8 => //.
    move=> k hk.
    have hb: between rip glob_size (rip + wrepr _ k)%R U8.
    + apply: between_byte hk => //.
      by apply zbetween_refl.
    (* TODO: use disjoint_zrange in ass_fresh? *)
    have /hass.(ass_fresh) hfresh: validw m2 (rip + wrepr _ k)%R U8.
    + apply hext.(em_valid).
      by rewrite hb orbT.
    apply disjoint_zrange_sym.
    split=> //.
    by apply: (no_overflow_incl hb).
  have hdisj_locals_params:
    Forall3 (fun opi varg1 varg2 => forall pi, opi = Some pi ->
      forall (p:pointer), varg2 = Vword p -> 0 < (local_alloc fn).(sao_size) -> disjoint_zrange rsp (local_alloc fn).(sao_size) p (size_val varg1))
    (sao_params (local_alloc fn)) vargs1' vargs2'.
  + apply: Forall3_impl hargs'.
    move=> opi varg1 varg2 harg pi ? p ? hlt; subst opi varg2.
    case: harg => _ [[<-] hargp].
    apply disjoint_zrange_U8 => //.
    + by apply size_of_gt0.
    + by apply hargp.(wap_no_overflow).
    move=> k hk.
    have hb: between p (size_val varg1) (p + wrepr _ k) U8.
    + apply: between_byte hk.
      + by apply hargp.(wap_no_overflow).
      by apply zbetween_refl.
    have hfresh := hass.(ass_fresh) (hargp.(wap_valid) hb).
    apply disjoint_zrange_sym.
    split=> //.
    by apply: no_overflow_incl hb hargp.(wap_no_overflow).

  have hsub := write_vars_subtype (init_params_sarr hparams) hs1. (* 'backported' from write_vars of args *)
  set vxlen := (fresh_reg_ _ _) in halloc.
  have /= hvs := init_stk_state_valid_state hlayout hover
    scs1 hargs' hsub hlocal_map hparams hext hass refl_equal rip_rsp_neq.
  have hpmap := init_params_wf_pmap hlayout rsp vargs1' vargs2' hlocal_map hparams.
  have hslots := Hwf_Slots hlayout hover hdisj_glob_locals hext.(em_align)
    hass.(ass_align_stk) hargs' hdisjv' hsub hparams hdisj_locals_params.

  (* write_vars of args *)
  have [s2 [hs2 hvs']] := valid_state_init_params hlayout hargs'' hlocal_map hparams hvs hs1.
  have hext'': extend_mem (emem s1) (emem s2) rip global_data.
  + have /= <- := write_vars_emem hs1.
    by have /= <- := write_vars_emem hs2.

  have hsao: wf_sao rsp (emem s2) (local_alloc fn).
  + have /= <- := write_vars_emem hs2.
    split.
    + rewrite /enough_size /allocatable_stack.
      split; first by lia.
      rewrite /top_stack hass.(ass_frames) /= hass.(ass_limit).
      move: hok; rewrite /alloc_ok => /(_ _ hfd2) /= []; rewrite /allocatable_stack.
      have hsize := init_stack_layout_size_ge0 hlayout.
      assert (hge := wunsigned_range (stack_limit m2)).
      have hpos := wsize_size_pos (sao_align (local_alloc fn)).
      case: is_RAnone hmax.
      + move=> hmax hok _.
        have hbound: 0 <= sao_size (local_alloc fn) + sao_extra_size (local_alloc fn)
                  /\ sao_size (local_alloc fn) + sao_extra_size (local_alloc fn) <= wunsigned (top_stack m2).
        + by lia.
        have := @top_stack_after_alloc_bounded _ _ (local_alloc fn).(sao_align) _ hbound.
        by lia.
      move=> hmax hok1 hok2.
      rewrite (top_stack_after_aligned_alloc _ (hok2 _)) //.
      rewrite wunsigned_add; first by lia.
      split; first by lia.
      assert (hrange := wunsigned_range (top_stack m2)).
      have [? _] := round_ws_range (sao_align (local_alloc fn)) (sao_size (local_alloc fn) + sao_extra_size (local_alloc fn)).
      by lia.
   by apply hass.(ass_align_stk).

  (* execution of the body *)
  have [s2' [hsem2 hvs''']] := Hc _ _ _ _ _ _ _ _ _ hpmap hslots _ halloc _ _ hvs' hext'' hsao.
  have hext''' := valid_state_extend_mem hslots hvs' hext'' hvs''' (sem_validw_stable_uprog hsem1) (sem_validw_stable_sprog hsem2).

  (* get_var of results *)
  have harr: List.Forall2 (fun osr (x : var_i) => osr <> None -> is_sarr (vtype x)) (map fst alloc_params) (f_params fd).
  + by apply: (Forall2_trans _ (init_params_alloc_params_not_None hparams) (init_params_sarr hparams)); auto.
  have hsub' := write_vars_subtype harr hs1.
  have haddr := init_params_alloc_params rsp hargs'' hparams.
  have [vres2 [hvres2 hresults]] := check_resultsP hvs''' hsub' haddr hcresults hvres1.

  (* truncate_val of results *)
  have [vres2' [hvres2' hresults']] := mapM2_truncate_val_wf_results hresults hvres1'.
  have hnnone: List.Forall (fun oi => forall i, oi = Some i -> nth None (sao_params (local_alloc fn)) i <> None)
                           (sao_return (local_alloc fn)).
  + apply: List.Forall_impl (check_results_alloc_params_not_None hcresults).
    move=> oi hnnone i ?; subst oi.
    move: hnnone => /(_ _ refl_equal).
    case hsr: nth => [sr|//] _.
    apply (Forall2_nth (init_params_alloc_params_not_None hparams) None None (nth_not_default hsr ltac:(discriminate))).
    by rewrite hsr.
  have hresults'' := value_uincl_wf_results hargs huincl hptreq hnnone hresults'.

  (* finalize *)
  have hfss := Memory.free_stackP (emem s2').
  have hvalideq1: validw m1 =2 validw (emem s1').
  + have /= -> := write_vars_emem hs1.
    by apply (sem_validw_stable_uprog hsem1).
  have hvalideq2: validw m2 =2 validw (free_stack (emem s2')).
  + apply: (alloc_free_validw_stable hass _ _ hfss);
      have /= -> := write_vars_emem hs2.
    + by apply (sem_stack_stable_sprog hsem2).
    by apply (sem_validw_stable_sprog hsem2).
  have hresults''' := free_stack_spec_wf_results hargs hvalideq2 hfss hnnone hresults''.

  exists (free_stack (emem s2')), vres2'.
  split.
  + by econstructor; eauto; case: hvs'''.
  split.
  + apply (free_stack_spec_extend_mem hext''' hfss).
    move=> p.
    rewrite -hvalideq1 -hvalideq2.
    by apply hext.(em_valid).
  split=> //.
  rewrite /mem_unchanged_params.
  move=> p hvalid1 hvalid2 hdisjp.
  rewrite -hfss.(fss_read_old8) -?hvalideq2 //.
  have /vs_unchanged := hvs'''; apply => //.
  + by rewrite -hvalideq1.
  apply (disjoint_from_writable_params_all_slots hlayout hover hargs'' hsub hparams).
  + by apply (value_uincl_disjoint_from_writable_params huincl hptreq hdisjp).
  have ? := hass.(ass_fresh) hvalid1.
  split.
  + by apply hover.
  + apply is_align_no_overflow.
    by apply is_align8.
  by apply or_comm.
Qed.

Lemma check_cP scs1 m1 fn vargs scs2 m2 vres : sem_call P ev scs1 m1 fn vargs scs2 m2 vres -> 
   Pfun scs1 m1 fn vargs scs2 m2 vres.
Proof.
  apply (@sem_call_Ind _ _ _ _ _ _ _ _ Pc Pi_r Pi Pfor Pfun
                       Hskip
                       Hcons
                       HmkI
                       Hassgn
                       Hopn
                       Hsyscall
                       Hif_true
                       Hif_false
                       Hwhile_true
                       Hwhile_false
                       Hfor
                       Hfor_nil
                       Hfor_cons
                       Hcall
                       Hproc).
Qed.

End PROC.

End INIT.

Section WITH_MOV_OFS.

Context {pd: PointerData}.
Context `{asmop:asmOp}.
<<<<<<< HEAD
Context (mov_ofs : lval -> vptr_kind -> pexpr -> Z -> option instr_r).
Context (fresh_reg_ : Ident.ident -> stype -> Ident.ident).
Hypothesis mov_ofsP : forall (P': sprog) s1 e i x ofs w vpk s2 ins,
=======
Context (mov_ofs : lval -> assgn_tag -> vptr_kind -> pexpr -> Z -> option instr_r).
Hypothesis mov_ofsP : forall (P': sprog) s1 e i x tag ofs w vpk s2 ins,
>>>>>>> 7645ecc8
  P'.(p_globs) = [::] ->
  sem_pexpr [::] s1 e >>= to_pointer = ok i ->
  mov_ofs x tag vpk e ofs = Some ins ->
  write_lval [::] x (Vword (i + wrepr _ ofs)) s1 = ok s2 ->
  sem_i P' w s1 ins s2.

Lemma get_alloc_fd p_extra mglob oracle fds1 fds2 :
  map_cfprog_name (alloc_fd mov_ofs p_extra mglob fresh_reg_ oracle) fds1 = ok fds2 ->
  forall fn fd1,
  get_fundef fds1 fn = Some fd1 ->
  exists2 fd2, alloc_fd mov_ofs p_extra mglob fresh_reg_ oracle fn fd1 = ok fd2 &
               get_fundef fds2 fn = Some fd2.
Proof.
  move=> hmap fn fd1.
  by apply: get_map_cfprog_name_gen hmap.
Qed.

(* Here are informal descriptions of the predicates used in the theorem.

   - extend_mem m1 m2 rip data: [m2] is a memory that contains at least [m1]
       and (disjointly) data [data] at adress [rip];

   - wf_args: link between the values taken as arguments in the source and the target
       (complex predicate if the argument is a reg ptr, just equality otherwise);

   - disjoint_values: the writable [reg ptr]s taken as arguments point to memory zones
       that are pairwise disjoint and disjoint from the zones pointed to by
       non writable [reg ptr]s;

   - alloc_ok: the call is possible in the target (there is enough space in the
       stack, and the top of the stack is aligned if the callee is not an export function);

   - wf_results: link between the values returned in the source and the target
       (complex predicate if the result is a reg ptr, just equality otherwise);

   - mem_unchanged_params: the function call does not modify the stack region,
      except for the regions pointed to by the writable [reg ptr]s given as arguments.
*)
Theorem alloc_progP nrip nrsp data oracle_g oracle (P: uprog) (SP: sprog) fn:
  alloc_prog mov_ofs fresh_reg_ nrip nrsp data oracle_g oracle P = ok SP ->
  forall ev scs1 m1 vargs1 scs1' m1' vres1,
    sem_call (sCP := sCP_unit) P ev scs1 m1 fn vargs1 scs1' m1' vres1 ->
    forall rip m2 vargs2,
      extend_mem m1 m2 rip data ->
      wf_args data rip oracle m1 m2 fn vargs1 vargs2 ->
      disjoint_values (oracle fn).(sao_params) vargs1 vargs2 ->
      alloc_ok SP fn m2 ->
      exists m2' vres2,
        sem_call (sCP := sCP_stack) SP rip scs1 m2 fn vargs2 scs1' m2' vres2 /\
        extend_mem m1' m2' rip data /\
        wf_results oracle m2' vargs1 vargs2 fn vres1 vres2 /\
        mem_unchanged_params oracle fn m1 m2 m2' vargs1 vargs2.
Proof.
  move=> hprog ev scs1 m1 vargs1 scs1' m1' vres1 hsem1 rip m2 vargs2 hext hargs hdisj halloc.
  move: hprog; rewrite /alloc_prog.
  t_xrbindP=> mglob hmap.
  case: eqP => [//|hneq].
  case: ifP => [hcheck|//].
  t_xrbindP=> fds hfds.
  set P' := {| p_funcs := _ |} => ?; subst SP.

  have [fd1 hfd1]: exists fd, get_fundef (p_funcs P) fn = Some fd.
  + have /sem_callE [fd1 [hfd1 _]]  := hsem1.
    by exists fd1.
  by apply (check_cP
              hext.(em_no_overflow)
              hmap
              hcheck
              (P':=P')
              refl_equal
              mov_ofsP
              (get_alloc_fd hfds)
              hneq
              hsem1
              hext
              hargs
              hdisj
              halloc).
Qed.

Lemma alloc_prog_get_fundef nrip nrsp data oracle_g oracle (P: uprog) (SP: sprog) :
  alloc_prog mov_ofs fresh_reg_ nrip nrsp data oracle_g oracle P = ok SP →
  exists2 mglob,
    init_map (Z.of_nat (size data)) oracle_g = ok mglob &
    ∀ fn fd,
    get_fundef (p_funcs P) fn = Some fd →
    exists2 fd',
      alloc_fd mov_ofs {| sp_rsp := nrsp ; sp_rip := nrip ; sp_globs := data |} mglob fresh_reg_ oracle fn fd = ok fd' &
      get_fundef (p_funcs SP) fn = Some fd'.
Proof.
  rewrite /alloc_prog; t_xrbindP => mglob ->.
  case: eqP => // _.
  case: ifP => // _.
  t_xrbindP => fds ok_fds <- {SP} /=.
  exists mglob; first reflexivity.
  exact: get_alloc_fd.
Qed.

Lemma alloc_fd_checked_sao p_extra mglob oracle fn fd fd' :
  alloc_fd mov_ofs p_extra mglob fresh_reg_ oracle fn fd = ok fd' →
  [/\ size (sao_params (oracle fn)) = size (f_params fd) & size (sao_return (oracle fn)) = size (f_res fd) ].
Proof.
  rewrite /alloc_fd/alloc_fd_aux/check_results; t_xrbindP => ?? _ [] [] ??? _.
  t_xrbindP => [] [] [] [] ???? ok_params.
  t_xrbindP => _ _ _ _ [] ?? _.
  t_xrbindP => ? _ _ ok_results ??; subst.
  split.
  - by case: (size_fmapM2 ok_params).
  by case: (size_mapM2 ok_results).
Qed.

End WITH_MOV_OFS.<|MERGE_RESOLUTION|>--- conflicted
+++ resolved
@@ -2783,14 +2783,9 @@
 
 Context {pd: PointerData}.
 Context `{asmop:asmOp}.
-<<<<<<< HEAD
-Context (mov_ofs : lval -> vptr_kind -> pexpr -> Z -> option instr_r).
+Context (mov_ofs : lval -> assgn_tag -> vptr_kind -> pexpr -> Z -> option instr_r).
 Context (fresh_reg_ : Ident.ident -> stype -> Ident.ident).
-Hypothesis mov_ofsP : forall (P': sprog) s1 e i x ofs w vpk s2 ins,
-=======
-Context (mov_ofs : lval -> assgn_tag -> vptr_kind -> pexpr -> Z -> option instr_r).
 Hypothesis mov_ofsP : forall (P': sprog) s1 e i x tag ofs w vpk s2 ins,
->>>>>>> 7645ecc8
   P'.(p_globs) = [::] ->
   sem_pexpr [::] s1 e >>= to_pointer = ok i ->
   mov_ofs x tag vpk e ofs = Some ins ->
