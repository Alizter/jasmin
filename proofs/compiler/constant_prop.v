(* ** License
 * -----------------------------------------------------------------------
 * Copyright 2016--2017 IMDEA Software Institute
 * Copyright 2016--2017 Inria
 *
 * Permission is hereby granted, free of charge, to any person obtaining
 * a copy of this software and associated documentation files (the
 * "Software"), to deal in the Software without restriction, including
 * without limitation the rights to use, copy, modify, merge, publish,
 * distribute, sublicense, and/or sell copies of the Software, and to
 * permit persons to whom the Software is furnished to do so, subject to
 * the following conditions:
 *
 * The above copyright notice and this permission notice shall be
 * included in all copies or substantial portions of the Software.
 *
 * THE SOFTWARE IS PROVIDED "AS IS", WITHOUT WARRANTY OF ANY KIND,
 * EXPRESS OR IMPLIED, INCLUDING BUT NOT LIMITED TO THE WARRANTIES OF
 * MERCHANTABILITY, FITNESS FOR A PARTICULAR PURPOSE AND NONINFRINGEMENT.
 * IN NO EVENT SHALL THE AUTHORS OR COPYRIGHT HOLDERS BE LIABLE FOR ANY
 * CLAIM, DAMAGES OR OTHER LIABILITY, WHETHER IN AN ACTION OF CONTRACT,
 * TORT OR OTHERWISE, ARISING FROM, OUT OF OR IN CONNECTION WITH THE
 * SOFTWARE OR THE USE OR OTHER DEALINGS IN THE SOFTWARE.
 * ----------------------------------------------------------------------- *)

(* ** Imports and settings *)
From CoqWord Require Import ssrZ.
Require Import expr ZArith psem.
Import all_ssreflect all_algebra.
Import Utf8.
Import oseq.

Set Implicit Arguments.
Unset Strict Implicit.
Unset Printing Implicit Defensive.

Local Open Scope seq_scope.
Local Open Scope vmap_scope.
Local Open Scope Z_scope.

Definition e2bool (e:pexpr) : exec bool := 
  match e with
  | Pbool b => ok b
  | _       => type_error
  end.

Definition e2int (e:pexpr) : exec Z := 
  match e with
  | Pconst z => ok z
  | _        => type_error
  end.

Definition e2word (sz:wsize) (e:pexpr) : exec (word sz) := 
  match is_wconst sz e with
  | Some w => ok w
  | None   => type_error
  end.
 
Definition of_expr (t:stype) : pexpr -> exec (sem_t t) :=
  match t return pexpr -> exec (sem_t t) with
  | sbool   => e2bool
  | sint    => e2int
  | sarr n  => fun _ => type_error 
  | sword sz => e2word sz
  end.

Definition to_expr (t:stype) : sem_t t -> exec pexpr := 
  match t return sem_t t -> exec pexpr with
  | sbool => fun b => ok (Pbool b)
  | sint  => fun z => ok (Pconst z)
  | sarr _ => fun _ => type_error
  | sword sz => fun w => ok (wconst w)
  end.

Definition ssem_sop1 (o: sop1) (e: pexpr) : pexpr := 
  let r := 
    Let x := of_expr _ e in
    to_expr (sem_sop1_typed o x) in
  match r with 
  | Ok e => e
  | _ => Papp1 o e
  end.

Definition ssem_sop2 (o: sop2) (e1 e2: pexpr) : pexpr := 
  let r := 
    Let x1 := of_expr _ e1 in
    Let x2 := of_expr _ e2 in
    Let v  := sem_sop2_typed o x1 x2 in
    to_expr v in 
  match r with 
  | Ok e => e
  | _ => Papp2 o e1 e2
  end.

(* -------------------------------------------------------------------------- *)
(* ** Smart constructors                                                      *)
(* -------------------------------------------------------------------------- *)

Fixpoint snot (e:pexpr) :=
  match e with
  | Pbool b      => ~~b
  | Papp1 Onot e => e
  | Papp2 Oand e1 e2 => Papp2 Oor (snot e1) (snot e2)
  | Papp2 Oor  e1 e2 => Papp2 Oand (snot e1) (snot e2)
  | Pif t e e1 e2 => Pif t e (snot e1) (snot e2)
  | _            => Papp1 Onot e
  end.

Definition sneg_int (e: pexpr) :=
  match e with
  | Pconst z => Pconst (- z)
  | Papp1 (Oneg Op_int) e' => e'
  | _ => Papp1 (Oneg Op_int) e
  end.

Definition s_op1 o e :=
  match o with
<<<<<<< HEAD
  | Oword_of_int sz => sword_of_int sz e
  | Oint_of_word sz => sint_of_word sz e
  | Osignext sz sz' => ssign_extend sz sz' e
  | Ozeroext sz sz' => szero_extend sz sz' e
  | Onot  => snot e
  | Olnot sz => snot_w sz e
=======
  | Onot        => snot_bool e
>>>>>>> 96749c3d
  | Oneg Op_int => sneg_int e
  | _           => ssem_sop1 o e
  end.
 
(* ------------------------------------------------------------------------ *)

Definition sbeq e1 e2 := 
  match is_bool e1, is_bool e2 with
  | Some b1, Some b2 => Pbool (b1 == b2)
  | Some b, _ => if b then e2 else snot e2 
  | _, Some b => if b then e1 else snot e1 
  | _, _      => Papp2 Obeq e1 e2
  end.
  
Definition sand e1 e2 :=
  match is_bool e1, is_bool e2 with
  | Some b, _ => if b then e2 else false
  | _, Some b => if b then e1 else false
  | _, _      => Papp2 Oand e1 e2
  end.

Definition sor e1 e2 :=
   match is_bool e1, is_bool e2 with
  | Some b, _ => if b then Pbool true else e2
  | _, Some b => if b then Pbool true else e1
  | _, _       => Papp2 Oor e1 e2
  end.

(* ------------------------------------------------------------------------ *)

Definition sadd_int e1 e2 :=
  match is_const e1, is_const e2 with
  | Some n1, Some n2 => Pconst (n1 + n2)
  | Some n, _ =>
    if (n == 0)%Z then e2 else Papp2 (Oadd Op_int) e1 e2
  | _, Some n =>
    if (n == 0)%Z then e1 else Papp2 (Oadd Op_int) e1 e2
  | _, _ => Papp2 (Oadd Op_int) e1 e2
  end.

Definition sadd_w sz e1 e2 :=
  match is_wconst sz e1, is_wconst sz e2 with
  | Some n1, Some n2 => wconst (n1 + n2)
  | Some n, _ => if n == 0%R then e2 else Papp2 (Oadd (Op_w sz)) e1 e2
  | _, Some n => if n == 0%R then e1 else Papp2 (Oadd (Op_w sz)) e1 e2
  | _, _ => Papp2 (Oadd (Op_w sz)) e1 e2
  end.

Definition sadd ty :=
  match ty with
  | Op_int => sadd_int
  | Op_w sz => sadd_w sz
  end.

Definition ssub_int e1 e2 :=
  match is_const e1, is_const e2 with
  | Some n1, Some n2 => Pconst (n1 - n2)
  | _, Some n =>
    if (n == 0)%Z then e1 else Papp2 (Osub Op_int) e1 e2
  | _, _ => Papp2 (Osub Op_int) e1 e2
  end.

Definition ssub_w sz e1 e2 :=
  match is_wconst sz e1, is_wconst sz e2 with
  | Some n1, Some n2 => wconst (n1 - n2)
  | _, Some n => if n == 0%R then e1 else Papp2 (Osub (Op_w sz)) e1 e2
  | _, _ => Papp2 (Osub (Op_w sz)) e1 e2
  end.

Definition ssub ty :=
  match ty with
  | Op_int => ssub_int
  | Op_w sz => ssub_w sz
  end.

Definition smul_int e1 e2 :=
  match is_const e1, is_const e2 with
  | Some n1, Some n2 => Pconst (n1 * n2)
  | Some n, _ =>
    if (n == 0)%Z then Pconst 0
    else if (n == 1)%Z then e2
    else Papp2 (Omul Op_int) e1 e2
  | _, Some n =>
    if (n == 0)%Z then Pconst 0
    else if (n == 1)%Z then e1
    else Papp2 (Omul Op_int) e1 e2
  | _, _ => Papp2 (Omul Op_int) e1 e2
  end.

Definition smul_w sz e1 e2 :=
  match is_wconst sz e1, is_wconst sz e2 with
  | Some n1, Some n2 => wconst (n1 * n2)
  | Some n, _ =>
    if n == 0%R then @wconst sz 0
    else if n == 1%R then e2
    else Papp2 (Omul (Op_w sz)) (wconst n) e2
  | _, Some n =>
    if n == 0%R then @wconst sz 0
    else if n == 1%R then e1
    else Papp2 (Omul (Op_w sz)) e1 (wconst n)
  | _, _ => Papp2 (Omul (Op_w sz)) e1 e2
  end.

Definition smul ty :=
  match ty with
  | Op_int => smul_int
  | Op_w sz => smul_w sz
  end.

Definition s_eq ty e1 e2 :=
  if eq_expr e1 e2 then Pbool true
  else
    match ty with
    | Op_int =>
      match is_const e1, is_const e2 with
      | Some i1, Some i2 => Pbool (i1 == i2)
      | _, _             => Papp2 (Oeq ty) e1 e2
      end
    | Op_w sz =>
      match is_wconst sz e1, is_wconst sz e2 with
      | Some i1, Some i2 => Pbool (i1 == i2)
      | _, _             => Papp2 (Oeq ty) e1 e2
      end
    end.

Definition sneq ty e1 e2 :=
  match is_bool (s_eq ty e1 e2) with
  | Some b => Pbool (~~ b)
  | None      => Papp2 (Oneq ty) e1 e2
  end.

Definition is_cmp_const (ty: cmp_kind) (e: pexpr) : option Z :=
  match ty with
  | Cmp_int => is_const e
  | Cmp_w sg sz =>
    is_wconst sz e >>= λ w,
    Some match sg with
    | Signed => wsigned w
    | Unsigned => wunsigned w
    end
  end%O.

Definition slt ty e1 e2 :=
  if eq_expr e1 e2 then Pbool false
  else match is_cmp_const ty e1, is_cmp_const ty e2 with
  | Some n1, Some n2 => Pbool (n1 <? n2)%Z
  | _      , _       => Papp2 (Olt ty) e1 e2
  end.

Definition sle ty e1 e2 :=
  if eq_expr e1 e2 then Pbool true
  else match is_cmp_const ty e1, is_cmp_const ty e2 with
  | Some n1, Some n2 => Pbool (n1 <=? n2)%Z
  | _      , _       => Papp2 (Ole ty) e1 e2
  end.

Definition sgt ty e1 e2 :=
  if eq_expr e1 e2 then Pbool false
  else match is_cmp_const ty e1, is_cmp_const ty e2 with
  | Some n1, Some n2 => Pbool (n1 >? n2)%Z
  | _      , _       => Papp2 (Ogt ty) e1 e2
  end.

Definition sge ty e1 e2 :=
  if eq_expr e1 e2 then Pbool true
  else match is_cmp_const ty e1, is_cmp_const ty e2 with
  | Some n1, Some n2 => Pbool (n1 >=? n2)%Z
  | _      , _       => Papp2 (Oge ty) e1 e2
  end.


Definition s_op2 o e1 e2 :=
  match o with
  | Obeq    => sbeq e1 e2 
  | Oand    => sand e1 e2
  | Oor     => sor  e1 e2
  | Oadd ty => sadd ty e1 e2
  | Osub ty => ssub ty e1 e2
  | Omul ty => smul ty e1 e2
  | Oeq  ty => s_eq ty e1 e2
  | Oneq ty => sneq ty e1 e2
  | Olt  ty => slt  ty e1 e2
  | Ole  ty => sle  ty e1 e2
  | Ogt  ty => sgt  ty e1 e2
  | Oge  ty => sge  ty e1 e2
  | _       => ssem_sop2 o e1 e2
  end.

Definition force_int e :=
  if e is Pconst z then ok (Vint z) else type_error.

Definition force_bool e := 
  if e is Pbool b then ok (Vbool b) else type_error.

Definition sbneq e1 e2 := 
  snot (sbeq e1 e2).

Definition lower_cfc c es := 
  match es with
  | [:: Of; Cf; Zf; Sf] =>
    Some match c with
    | CFC_O => Of
    | CFC_B => Cf
    | CFC_E => Zf
    | CFC_S => Sf
    | CFC_L => sbneq Of Sf
    | CFC_BE => sor Cf Zf
    | CFC_LE => sor (sbneq Of Sf) Zf
    end
  | _ => None
  end.

Definition scfc c es := 
  let (n, cfc) := cf_tbl c in
  match lower_cfc cfc es with
  | Some e' => if n then snot e' else e'
  | None    => (* never happen *) PappN (Ocombine_flags c) es
  end.

Definition s_opN op es :=
  match op with
  | Opack _ _ =>
    match mapM force_int es >>= sem_opN op with
    | Ok (Vword sz w) => Papp1 (Oword_of_int sz) (Pconst (wunsigned w))
    | _ => PappN op es
    end
  | Ocombine_flags c => 
    match mapM force_bool es >>= sem_opN op with
    | Ok (Vbool b) => Pbool b
    | _ => PappN op es
    end
  end.

Definition s_if t e e1 e2 :=
  match is_bool e with
  | Some b => if b then e1 else e2
  | None   => Pif t e e1 e2
  end.

(* ** constant propagation
 * -------------------------------------------------------------------- *)

Variant const_v :=
  | Cbool of bool
  | Cint of Z
  | Cword sz `(word sz).

Definition const_v_beq (c1 c2: const_v) : bool :=
  match c1, c2 with
  | Cbool b1, Cbool b2 => b1 == b2
  | Cint z1, Cint z2 => z1 == z2
  | Cword sz1 w1, Cword sz2 w2 =>
    match wsize_eq_dec sz1 sz2 with
    | left e => eq_rect _ word w1 _ e == w2
    | _ => false
    end
  | _, _ => false
  end.

Lemma const_v_eq_axiom : Equality.axiom const_v_beq.
Proof.
case => [ b1 | z1 | sz1 w1 ] [ b2 | z2 | sz2 w2] /=; try (constructor; congruence).
+ case: eqP => [ -> | ne ]; constructor; congruence.
+ case: eqP => [ -> | ne ]; constructor; congruence.
case: wsize_eq_dec => [ ? | ne ]; last (constructor; congruence).
subst => /=.
by apply:(iffP idP) => [ /eqP | [] ] ->.
Qed.

Definition const_v_eqMixin     := Equality.Mixin const_v_eq_axiom.
Canonical  const_v_eqType      := Eval hnf in EqType const_v const_v_eqMixin.

Local Notation cpm := (Mvar.t const_v).

Definition const v :=
  match v with
  | Cbool b => Pbool b
  | Cint z  => Pconst z
  | Cword sz z => wconst z
  end.

Fixpoint const_prop_e (m:cpm) e :=
  match e with
  | Pconst _
  | Pbool  _
  | Parr_init _
    => e
  | Pvar  x       => 
    if is_lvar x then
      if Mvar.get m x.(gv) is Some n then const n else e      
    else e
  | Pget aa sz x e => Pget aa sz x (const_prop_e m e)
  | Psub aa sz len x e => Psub aa sz len x (const_prop_e m e)
  | Pload sz x e  => Pload sz x (const_prop_e m e)
  | Papp1 o e     => s_op1 o (const_prop_e m e)
  | Papp2 o e1 e2 => s_op2 o (const_prop_e m e1)  (const_prop_e m e2)
  | PappN op es   => s_opN op (map (const_prop_e m) es)
  | Pif t e e1 e2 => s_if t (const_prop_e m e) (const_prop_e m e1) (const_prop_e m e2)
  end.

Definition empty_cpm : cpm := @Mvar.empty const_v.

Definition merge_cpm : cpm -> cpm -> cpm :=
  Mvar.map2 (fun _ (o1 o2: option const_v) =>
   match o1, o2 with
   | Some n1, Some n2 =>
     if (n1 == n2)%Z then Some n1
     else None
   | _, _ => None
   end).

Definition remove_cpm (m:cpm) (s:Sv.t): cpm :=
  Sv.fold (fun x m => Mvar.remove m x) s m.

Definition const_prop_rv (m:cpm) (rv:lval) : cpm * lval :=
  match rv with
  | Lnone _ _       => (m, rv)
  | Lvar  x         => (Mvar.remove m x, rv)
  | Lmem  sz x e    => (m, Lmem sz x (const_prop_e m e))
  | Laset aa sz x e => (Mvar.remove m x, Laset aa sz x (const_prop_e m e))
  | Lasub aa sz len x e => (Mvar.remove m x, Lasub aa sz len x (const_prop_e m e))
  end.

Fixpoint const_prop_rvs (m:cpm) (rvs:lvals) : cpm * lvals :=
  match rvs with
  | [::] => (m, [::])
  | rv::rvs =>
    let (m,rv)  := const_prop_rv m rv in
    let (m,rvs) := const_prop_rvs m rvs in
    (m, rv::rvs)
  end.

Definition wsize_of_stype (ty: stype) : wsize :=
  if ty is sword sz then sz else U64.

Definition add_cpm (m:cpm) (rv:lval) tag ty e :=
  if rv is Lvar x then
    if tag is AT_inline then
      match e with
      | Pbool b  => Mvar.set m x (Cbool b)
      | Pconst z =>  Mvar.set m x (Cint z)
      | Papp1 (Oword_of_int sz') (Pconst z) =>
        let szty := wsize_of_stype ty in
        let w := zero_extend szty (wrepr sz' z) in
        let w :=
            let szx := wsize_of_stype (vtype x) in
            if (szty ≤ szx)%CMP
            then Cword w
            else Cword (zero_extend szx w) in
        Mvar.set m x w
      | _ => m
      end
    else m
  else m.

Section CMD.

  Variable const_prop_i : cpm -> instr -> cpm * cmd.

  Fixpoint const_prop (m:cpm) (c:cmd) : cpm * cmd :=
    match c with
    | [::] => (m, [::])
    | i::c =>
      let (m,ic) := const_prop_i m i in
      let (m, c) := const_prop m c in
      (m, ic ++ c)
    end.

End CMD.

Fixpoint const_prop_ir (m:cpm) ii (ir:instr_r) : cpm * cmd :=
  match ir with
  | Cassgn x tag ty e =>
    let e := const_prop_e m e in
    let (m,x) := const_prop_rv m x in
    let m := add_cpm m x tag ty e in
    (m, [:: MkI ii (Cassgn x tag ty e)])

  | Copn xs t o es =>
    (* TODO: Improve this *)
    let es := map (const_prop_e m) es in
    let (m,xs) := const_prop_rvs m xs in
    (m, [:: MkI ii (Copn xs t o es) ])

  | Cif b c1 c2 =>
    let b := const_prop_e m b in
    match is_bool b with
    | Some b =>
      let c := if b then c1 else c2 in
      const_prop const_prop_i m c
    | None =>
      let (m1,c1) := const_prop const_prop_i m c1 in
      let (m2,c2) := const_prop const_prop_i m c2 in
      (merge_cpm m1 m2, [:: MkI ii (Cif b c1 c2) ])
    end

  | Cfor x (dir, e1, e2) c =>
    let e1 := const_prop_e m e1 in
    let e2 := const_prop_e m e2 in
    let m := remove_cpm m (write_i ir) in
    let (_,c) := const_prop const_prop_i m c in
    (m, [:: MkI ii (Cfor x (dir, e1, e2) c) ])

  | Cwhile a c e c' =>
    let m := remove_cpm m (write_i ir) in
    let (m',c) := const_prop const_prop_i m c in
    let e := const_prop_e m' e in
    let (_,c') := const_prop const_prop_i m' c' in
    let cw :=
      match is_bool e with
      | Some false => c
      | _          => [:: MkI ii (Cwhile a c e c')]
      end in
    (m', cw)
  | Ccall fi xs f es =>
    let es := map (const_prop_e m) es in
    let (m,xs) := const_prop_rvs m xs in
    (m, [:: MkI ii (Ccall fi xs f es) ])
  end

with const_prop_i (m:cpm) (i:instr) : cpm * cmd :=
  let (ii,ir) := i in
  const_prop_ir m ii ir.

Section Section.

Context {T} {pT:progT T}.

Definition const_prop_fun (f:fundef) :=
  let 'MkFun ii si p c so r ev := f in
  let (_, c) := const_prop const_prop_i empty_cpm c in
  MkFun ii si p c so r ev.

Definition const_prop_prog (p:prog) : prog := map_prog const_prop_fun p.

End Section.<|MERGE_RESOLUTION|>--- conflicted
+++ resolved
@@ -96,14 +96,14 @@
 (* ** Smart constructors                                                      *)
 (* -------------------------------------------------------------------------- *)
 
-Fixpoint snot (e:pexpr) :=
+Fixpoint snot_bool (e:pexpr) :=
   match e with
   | Pbool b      => ~~b
   | Papp1 Onot e => e
-  | Papp2 Oand e1 e2 => Papp2 Oor (snot e1) (snot e2)
-  | Papp2 Oor  e1 e2 => Papp2 Oand (snot e1) (snot e2)
-  | Pif t e e1 e2 => Pif t e (snot e1) (snot e2)
-  | _            => Papp1 Onot e
+  | Papp2 Oand e1 e2 => Papp2 Oor (snot_bool e1) (snot_bool e2)
+  | Papp2 Oor  e1 e2 => Papp2 Oand (snot_bool e1) (snot_bool e2)
+  | Pif t e e1 e2 => Pif t e (snot_bool e1) (snot_bool e2)
+  | _             => Papp1 Onot e
   end.
 
 Definition sneg_int (e: pexpr) :=
@@ -115,16 +115,7 @@
 
 Definition s_op1 o e :=
   match o with
-<<<<<<< HEAD
-  | Oword_of_int sz => sword_of_int sz e
-  | Oint_of_word sz => sint_of_word sz e
-  | Osignext sz sz' => ssign_extend sz sz' e
-  | Ozeroext sz sz' => szero_extend sz sz' e
-  | Onot  => snot e
-  | Olnot sz => snot_w sz e
-=======
   | Onot        => snot_bool e
->>>>>>> 96749c3d
   | Oneg Op_int => sneg_int e
   | _           => ssem_sop1 o e
   end.
@@ -134,8 +125,8 @@
 Definition sbeq e1 e2 := 
   match is_bool e1, is_bool e2 with
   | Some b1, Some b2 => Pbool (b1 == b2)
-  | Some b, _ => if b then e2 else snot e2 
-  | _, Some b => if b then e1 else snot e1 
+  | Some b, _ => if b then e2 else snot_bool e2 
+  | _, Some b => if b then e1 else snot_bool e1 
   | _, _      => Papp2 Obeq e1 e2
   end.
   
@@ -320,7 +311,7 @@
   if e is Pbool b then ok (Vbool b) else type_error.
 
 Definition sbneq e1 e2 := 
-  snot (sbeq e1 e2).
+  snot_bool (sbeq e1 e2).
 
 Definition lower_cfc c es := 
   match es with
@@ -340,7 +331,7 @@
 Definition scfc c es := 
   let (n, cfc) := cf_tbl c in
   match lower_cfc cfc es with
-  | Some e' => if n then snot e' else e'
+  | Some e' => if n then snot_bool e' else e'
   | None    => (* never happen *) PappN (Ocombine_flags c) es
   end.
 
