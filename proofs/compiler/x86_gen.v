From Coq Require Import Utf8 Relation_Operators.
From mathcomp Require Import all_ssreflect all_algebra.
Require Import compiler_util expr values linear asm_gen arch_extra.
Require Import sem_one_varmap. (* needed to have syscall_kill *)
Require Import x86_decl x86_instr_decl x86_extra x86_sem.

Set Implicit Arguments.
Unset Strict Implicit.
Unset Printing Implicit Defensive.

Import compiler_util.

(* TODO: half of this file is not x86-dependent and could become architecture-generic *)

(* -------------------------------------------------------------------- *)

Definition fail ii (msg: string) :=
  asm_gen.E.error ii (pp_box [:: pp_s "store-label:"; pp_s msg]).

Definition not_condt (c:condt) := 
  match c with
  | O_ct  => NO_ct
  | NO_ct => O_ct
  | B_ct  => NB_ct 
  | NB_ct => B_ct
  | E_ct  => NE_ct 
  | NE_ct => E_ct 
  | BE_ct => NBE_ct 
  | NBE_ct => BE_ct 
  | S_ct   => NS_ct 
  | NS_ct  => S_ct 
  | P_ct   => NP_ct 
  | NP_ct  => P_ct 
  | L_ct   => NL_ct 
  | NL_ct  => L_ct 
  | LE_ct  => NLE_ct 
  | NLE_ct => LE_ct
  end.

Definition or_condt ii e c1 c2 : cexec condt := 
  match c1, c2 with
  | L_ct, E_ct | E_ct, L_ct => ok LE_ct
  | B_ct, E_ct | E_ct, B_ct => ok BE_ct 
  | _, _ => Error (E.berror ii e "Invalid condition (OR)")
  end.

Definition and_condt ii e c1 c2 := 
  match c1, c2 with
  | NB_ct, NE_ct | NE_ct, NB_ct => ok NBE_ct
  | NE_ct, NL_ct | NL_ct, NE_ct => ok NLE_ct 
  | _, _ => Error (E.berror ii e "Invalid condition (AND)")
  end.

Fixpoint assemble_cond_r ii (e: pexpr) : cexec condt :=
  match e with
  | Pvar v =>
    Let r := of_var_e ii v.(gv) in
    match r with
    | OF => ok O_ct
    | CF => ok B_ct
    | ZF => ok E_ct
    | SF => ok S_ct
    | PF => ok P_ct
    | DF => Error (E.berror ii e "Cannot branch on DF")
    end
  | Papp1 Onot e => 
    Let c := assemble_cond_r ii e in
    ok (not_condt c)

  | Papp2 Oor e1 e2 =>
    Let c1 := assemble_cond_r ii e1 in
    Let c2 := assemble_cond_r ii e2 in
    or_condt ii e c1 c2
  
  | Papp2 Oand e1 e2 =>
    Let c1 := assemble_cond_r ii e1 in
    Let c2 := assemble_cond_r ii e2 in
    and_condt ii e c1 c2
    
  | Papp2 Obeq (Pvar x1) (Pvar x2) =>
    Let r1 := of_var_e ii x1.(gv) in
    Let r2 := of_var_e ii x2.(gv) in
    if (r1 == SF) && (r2 == OF) || (r1 == OF) && (r2 == SF) then ok NL_ct
    else Error (E.berror ii e "Invalid condition (NL)")
  
  (* We keep this by compatibility but it will be nice to remove it *)
  | Pif _ (Pvar v1) (Papp1 Onot (Pvar vn2)) (Pvar v2) =>
    Let r1 := of_var_e ii v1.(gv) in
    Let rn2 := of_var_e ii vn2.(gv) in
    Let r2 := of_var_e ii v2.(gv) in
    if [&& r1 == SF, rn2 == OF & r2 == OF] ||
       [&& r1 == OF, rn2 == SF & r2 == SF] then
      ok L_ct
    else Error (E.berror ii e "Invalid condition (L)")

  | Pif _ (Pvar v1) (Pvar v2) (Papp1 Onot (Pvar vn2)) =>
    Let r1 := of_var_e ii v1.(gv) in
    Let r2 := of_var_e ii v2.(gv) in
    Let rn2 := of_var_e ii vn2.(gv) in
    if [&& r1 == SF, rn2 == OF & r2 == OF] ||
       [&& r1 == OF, rn2 == SF & r2 == SF] then
      ok NL_ct
    else  Error (E.berror ii e "Invalid condition (NL)")
  
  | _ => Error (E.berror ii e "don't known how to compile the condition")

  end.

Definition assemble_cond ii (e: pexpr) : cexec condt :=
  assemble_cond_r ii e.

Definition assemble_i (rip:var) (i: linstr) : cexec (seq asm_i) :=
  let '{| li_ii := ii ; li_i := ir |} := i in
  match ir with
  | Lopn ds op es => 
    Let oa := assemble_sopn assemble_cond rip ii op ds es in
    ok (map (fun oa => AsmOp oa.1 oa.2) oa)

<<<<<<< HEAD
  | Lalign  => ok [:: ALIGN]
=======
  | Lsyscall o => ok (SysCall o)

  | Lalign  => ok ALIGN
>>>>>>> b047f458

  | Llabel lbl =>  ok [:: LABEL lbl]

  | Lgoto lbl => ok [:: JMP lbl]

  | Ligoto e =>
    Let _ := assert (if e is Papp1 _ _ then false else true) (E.werror ii e "Ligoto/JMPI") in
    Let arg := assemble_word AK_mem rip ii Uptr e in
    ok [:: JMPI arg]

  | LstoreLabel x lbl =>
   
    Let dst := match x with
    | Lvar x => if of_var x is Some r then ok r else Error (fail ii "bad var")
    | Lmem _ _ _ => Error (fail ii "set mem")
    | Laset _ _ _ _ => Error (fail ii "set array")
    | Lasub _ _ _ _ _ => Error (fail ii "sub array")
    | Lnone _ _ => Error (fail ii "none")
    end%string in
    ok [:: STORELABEL dst lbl]
  | Lcond e l =>
      Let cond := assemble_cond ii e in
      ok [:: Jcc l cond]
  end.

(* -------------------------------------------------------------------- *)
(*TODO: use in whatever characterization using an lprog there is.*)
Definition assemble_c rip (lc: lcmd) : cexec (seq asm_i) :=
  Let c := mapM (assemble_i rip) lc in
  ok (flatten c).

(* -------------------------------------------------------------------- *)
Definition asm_typed_reg_of_var (x: var) : cexec asm_typed_reg :=
  let: {| vtype := ty ; vname := n |} := x in
  match ty with
  | sbool => if of_string n is Some r then ok (ABReg r) else Error (E.gen_error true None None (pp_s "6qJYxxWakSyc%"))
  | sint => Error (E.gen_error true None None (pp_s "vBuu8Nv7AFRC"))
  | sarr _ => Error (E.gen_error true None None (pp_s "4WLdO8K4viE3"))
  | sword sz =>
      match sz with
      | U64 => if of_string n is Some r then ok (ARReg r) else Error (E.gen_error true None None (pp_s "R+zT50uyf3fF"))
      | U256=> if of_string n is Some r then ok (AXReg r) else Error (E.gen_error true None None (pp_s "Dh9l31MJeafV"))
      | _ => Error (E.gen_error true None None (pp_s "+y2SvS1t6pzB"))
      end
  end.

Definition var_of_asm_typed_reg (x : asm_typed_reg) : var :=
  match x with
  | ARReg r => to_var r
  | AXReg r => to_var r
  | ABReg r => to_var r
  end.

Lemma asm_typed_reg_of_varI x r :
  asm_typed_reg_of_var x = ok r →
  x = var_of_asm_typed_reg r :> var.
Proof.
  rewrite /asm_typed_reg_of_var.
  case: x => xt x /=.
  case: xt => [ | // | // | [] // ].
  all: case e: of_string => [ y | // ] /ok_inj <-.
  all: by rewrite -(of_stringI e).
Qed.

(* -------------------------------------------------------------------- *)
Definition assemble_fd (sp:register) rip (fd: lfundef) :=
  Let fd' := assemble_c rip (lfd_body fd) in
  Let _ := assert
             (~~ (to_var sp \in map v_var fd.(lfd_arg)))
             ( E.gen_error true None None (pp_s "Stack pointer is an argument")) in
  Let _ := assert
             (all (λ x, if asm_typed_reg_of_var x is Ok (ARReg _) then true else false) (lfd_callee_saved fd))
             (E.gen_error true None None (pp_s "Saved variable is not a register")) in
  Let arg := mapM (λ x : var_i, asm_typed_reg_of_var x) fd.(lfd_arg) in
  Let res := mapM (λ x : var_i, asm_typed_reg_of_var x) fd.(lfd_res) in
  ok {|
      asm_fd_align := lfd_align fd
    ; asm_fd_arg := arg
    ; asm_fd_body := fd'
    ; asm_fd_res := res
    ; asm_fd_export := lfd_export fd
    ; asm_fd_total_stack := lfd_total_stack fd
    |}.

(* -------------------------------------------------------------------- *)

Definition mk_rip name := {| vtype := sword Uptr; vname := name |}.

(* [map_cfprog_gen] specialized to functions of type [lfundef] *)
Notation map_cfprog_linear := (map_cfprog_gen lfd_info).

Definition assemble_prog (p: lprog) : cexec asm_prog :=
  let rip := mk_rip p.(lp_rip) in
  Let _ := assert (to_reg rip == None)
                  ( E.gen_error true None None (pp_s "Invalid RIP")) in
  Let _ := assert (of_string p.(lp_rsp) == Some RSP)
                  ( E.gen_error true None None (pp_s "Invalid RSP")) in
  Let fds := map_cfprog_linear (assemble_fd RSP rip) p.(lp_funcs) in
  ok {| asm_globs := p.(lp_globs); asm_funcs := fds |}.

Definition get_typed_reg_value (st: x86_mem) (r: asm_typed_reg) : exec value :=
  match r with
  | ARReg r => ok (Vword (asm_reg st r))
  | AXReg r => ok (Vword (asm_xreg st r))
  | ABReg r => if asm_flag st r is Def b then ok (Vbool b) else undef_error
  end.

Definition get_typed_reg_values st rs : exec values :=
  mapM (get_typed_reg_value st) rs.<|MERGE_RESOLUTION|>--- conflicted
+++ resolved
@@ -116,13 +116,8 @@
     Let oa := assemble_sopn assemble_cond rip ii op ds es in
     ok (map (fun oa => AsmOp oa.1 oa.2) oa)
 
-<<<<<<< HEAD
   | Lalign  => ok [:: ALIGN]
-=======
-  | Lsyscall o => ok (SysCall o)
-
-  | Lalign  => ok ALIGN
->>>>>>> b047f458
+  | Lsyscall o => ok [:: SysCall o]
 
   | Llabel lbl =>  ok [:: LABEL lbl]
 
