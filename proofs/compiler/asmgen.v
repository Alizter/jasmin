From mathcomp Require Import all_ssreflect all_algebra.
Require Import low_memory psem x86_sem compiler_util lowering lowering_proof.
Require Import x86_variables_proofs.
Import Utf8.
Import oseq x86_variables.
Import GRing.
Require Import ssrring.

Set Implicit Arguments.
Unset Strict Implicit.
Unset Printing Implicit Defensive.

Definition pexpr_of_lval ii (lv:lval) : ciexec pexpr :=
  match lv with
  | Lvar x    => ok (Plvar x)
  | Lmem s x e  => ok (Pload s x e)
  | Lnone _ _
  | Laset _ _ _ _ 
  | Lasub _ _ _ _ _ => cierror ii (Cerr_assembler (AsmErr_string "pexpr_of_lval"))
  end.

Definition nmap (T:Type) := nat -> option T.
Definition nget (T:Type) (m:nmap T) (n:nat) := m n.
Definition nset (T:Type) (m:nmap T) (n:nat) (t:T) :=
  fun x => if x == n then Some t else nget m x.
Definition nempty (T:Type) := fun n:nat => @None T.

Definition var_of_implicit i :=
  match i with
  | IArflag f => var_of_flag f
  | IAreg r   => var_of_register r
  end.

Definition compile_arg rip ii max_imm (ade: (arg_desc * stype) * pexpr) (m: nmap asm_arg) : ciexec (nmap asm_arg) :=
  let ad := ade.1 in
  let e := ade.2 in
  match ad.1 with
  | ADImplicit i =>
    Let _ :=
      assert (eq_expr (Plvar (VarI (var_of_implicit i) xH)) e)
             (ii, Cerr_assembler (AsmErr_string "compile_arg : bad implicit")) in
    ok m
  | ADExplicit n o =>
    Let a := arg_of_pexpr rip ii ad.2 max_imm e in
    Let _ :=
      assert (check_oreg o a)
             (ii, Cerr_assembler (AsmErr_string "compile_arg : bad forced register")) in                 
    match nget m n with
    | None => ok (nset m n a)
    | Some a' =>
      if a == a' then ok m
      else cierror ii (Cerr_assembler (AsmErr_string "compile_arg : not compatible asm_arg"))
    end
  end.

Definition compile_args rip ii max_imm adts (es:pexprs) (m: nmap asm_arg) :=
  foldM (compile_arg rip ii max_imm) m (zip adts es).

Definition compat_imm ty a' a := 
  (a == a') || match ty, a, a' with
             | sword sz, Imm sz1 w1, Imm sz2 w2 => sign_extend sz w1 == sign_extend sz w2
             | _, _, _ => false
             end.
                
Definition check_sopn_arg rip ii max_imm (loargs : seq asm_arg) (x : pexpr) (adt : arg_desc * stype) :=
  match adt.1 with
  | ADImplicit i => eq_expr x (Plvar (VarI (var_of_implicit i) xH))
  | ADExplicit n o =>
    match onth loargs n with
    | Some a =>
      if arg_of_pexpr rip ii adt.2 max_imm x is Ok a' then compat_imm adt.2 a a' && check_oreg o a
      else false
    | None => false
    end
  end.

Definition check_sopn_dest rip ii max_imm (loargs : seq asm_arg) (x : pexpr) (adt : arg_desc * stype) :=
  match adt.1 with
  | ADImplicit i => eq_expr x (Plvar (VarI (var_of_implicit i) xH))
  | ADExplicit n o =>
    match onth loargs n with
    | Some a =>
      if arg_of_pexpr rip ii adt.2 max_imm x is Ok a' then (a == a') && check_oreg o a
      else false
    | None => false
    end
  end.

Definition error_imm := 
 Cerr_assembler (AsmErr_string "Invalid asm: cannot truncate the immediate to a 32 bits immediate, move it to a register first").

Definition assemble_x86_opn_aux rip ii op (outx : lvals) (inx : pexprs) :=
  let id := instr_desc op in
  let max_imm := id.(id_max_imm) in
  Let m := compile_args rip ii max_imm (zip id.(id_in) id.(id_tin)) inx (nempty _) in
  Let eoutx := mapM (pexpr_of_lval ii) outx in
  Let m := compile_args rip ii max_imm (zip id.(id_out) id.(id_tout)) eoutx m in
  match oseq.omap (nget m) (iota 0 id.(id_nargs)) with
  | None => cierror ii (Cerr_assembler (AsmErr_string "compile_arg : assert false nget"))
  | Some asm_args =>
      (* This should allows to fix the problem with "MOV addr (IMM U64 w)" *)
      Let asm_args := 
        match op, asm_args with
        | MOV U64, [:: Adr a; Imm U64 w] =>
          match truncate_word U32 w with
          | Ok w' => 
            Let _ := assert (sign_extend U64 w' == w) (ii, error_imm) in
            ok [::Adr a; Imm w']
          | _ => cierror ii error_imm 
          end
        | _, _ => ok asm_args 
        end in
      ok asm_args
  end.

Definition check_sopn_args rip ii max_imm (loargs : seq asm_arg) (xs : seq pexpr) (adt : seq (arg_desc * stype)) :=
  all2 (check_sopn_arg rip ii max_imm loargs) xs adt.

Definition check_sopn_dests rip ii max_imm (loargs : seq asm_arg) (outx : seq lval) (adt : seq (arg_desc * stype)) :=
  match mapM (pexpr_of_lval ii) outx with
  | Ok eoutx => all2 (check_sopn_dest rip ii max_imm loargs) eoutx adt
  | _  => false
  end.

Definition is_lea ii op (outx : lvals) (inx : pexprs) := 
  match op, outx, inx with
  | LEA sz, [:: Lvar x], [:: e] => ok (Some (sz, x, e))
  | LEA _, _, _ => cierror ii (Cerr_assembler (AsmErr_string "lea: invalid lea instruction"))
  | _, _, _ => ok None
  end.

Definition assemble_x86_opn rip ii op (outx : lvals) (inx : pexprs) := 
  Let is_lea := is_lea ii op outx inx in
  match is_lea with
  | Some (sz, x, e) =>
    Let r := reg_of_var ii x.(v_var) in 
    Let adr := addr_of_pexpr rip ii sz e in
    ok (LEA sz, [::Reg r; Adr adr])

  | None =>
    let id := instr_desc op in
    let max_imm := id.(id_max_imm) in
    Let asm_args := assemble_x86_opn_aux rip ii op outx inx in
    let s := id.(id_str_jas) tt in
    Let _ := assert (id_check id asm_args) 
       (ii, Cerr_assembler (AsmErr_string ("assemble_x86_opn : invalid instruction (check) " ++ s))) in 
    Let _ := assert (check_sopn_args rip ii max_imm asm_args inx (zip id.(id_in) id.(id_tin)) &&
                     check_sopn_dests rip ii max_imm asm_args outx (zip id.(id_out) id.(id_tout)))
       (ii, Cerr_assembler (AsmErr_string "assemble_x86_opn: cannot check, please repport")) in    
    ok (op, asm_args)
  end.

Definition assemble_sopn rip ii op (outx : lvals) (inx : pexprs) :=
  match op with
  | Onop
  | Omulu     _ 
  | Oaddcarry _ 
  | Osubcarry _ =>
    cierror ii (Cerr_assembler (AsmErr_string "assemble_sopn : invalid op"))
  (* Low level x86 operations *)
  | Oset0 sz => 
    let op := if (sz <= U64)%CMP then (XOR sz) else (VPXOR sz) in
    Let x := 
      match rev outx with 
      | Lvar x :: _ =>  ok x
      | _ => 
        cierror ii 
          (Cerr_assembler (AsmErr_string "assemble_sopn set0: destination is not a register")) 
      end in
    assemble_x86_opn rip ii op outx [::Plvar x; Plvar x]
  | Ox86MOVZX32 =>
    Let x := 
      match outx with 
      | [::Lvar x] =>  ok x
      | _ => 
        cierror ii 
          (Cerr_assembler (AsmErr_string "assemble_sopn Ox86MOVZX32: destination is not a register")) 
      end in
    assemble_x86_opn rip ii (MOV U32) outx inx 
  | Ox86 op =>
    assemble_x86_opn rip ii op outx inx 
  end.

Lemma id_semi_sopn_sem op :
  let id := instr_desc op in
  id_semi id = sopn_sem (Ox86 op).
Proof. by []. Qed.

Lemma word_of_scale1 : word_of_scale Scale1 = 1%R.
Proof. by rewrite /word_of_scale /= /wrepr; apply/eqP. Qed.

Lemma assemble_leaP rip ii sz sz' (w:word sz') lea adr m s:
  (sz ≤ U64)%CMP → 
  (sz ≤ sz')%CMP →
  lom_eqv rip m s →
  sem_lea sz (evm m) lea = ok (zero_extend sz w) → 
  assemble_lea ii lea = ok adr → 
  zero_extend sz (decode_addr s adr) = zero_extend sz w.
Proof.
  move=> hsz64 hsz [_ _ _ hget _ _] hsem; rewrite /assemble_lea.
  t_xrbindP => ob hob oo hoo sc hsc <- /=.
  rewrite /decode_reg_addr /=.  
  move: hsem; rewrite /sem_lea.
  apply rbindP => wb hwb; apply rbindP => wo hwo heq.
  have <- := ok_inj heq.
  rewrite !(wadd_zero_extend, wmul_zero_extend) // addrA; do 2 f_equal.
  + case: lea_base hob hwb => /= [vo | [<-] [<-] /=]; last by apply zero_extend0.
    t_xrbindP => r /reg_of_var_register_of_var -/var_of_register_of_var <- <- v /hget hv /=.
    move=> /(value_uincl_word hv) -/to_wordI [sz1 [w1 [hsz1]]] /Vword_inj [?];subst sz1.
    by move=> /= <- ->.
  + by rewrite (xscale_ok hsc).
  case: lea_offset hoo hwo => /= [vo | [<-] [<-] /=]; last by apply zero_extend0.
  t_xrbindP => r /reg_of_var_register_of_var -/var_of_register_of_var <- <- v /hget hv /=.
  move=> /(value_uincl_word hv) -/to_wordI [sz1 [w1 [hsz1]]] /Vword_inj [?];subst sz1.
  by move=> /= <- ->.
Qed.

<<<<<<< HEAD
Lemma addr_of_pexprP rip ii sz sz' (w:word sz') e adr m s:
  (sz ≤ U64)%CMP → 
  (sz ≤ sz')%CMP →
  lom_eqv rip m s →
  sem_pexpr [::] m e = ok (Vword w) ->
  addr_of_pexpr rip ii sz e = ok adr ->
  zero_extend sz (decode_addr s adr) = zero_extend sz w.
Proof.
  rewrite /addr_of_pexpr => hsz64 hsz lom he.
  case heq: mk_lea => [lea | //].
  have hsemlea:= 
     mk_leaP (p:= (Build_prog (pT := progUnit) [::] [::] tt)) hsz64 hsz heq he.
  case hb: lea_base => [b | ];last by apply (assemble_leaP hsz64 hsz lom hsemlea).
  case: eqP => [ | _]; last by apply (assemble_leaP hsz64 hsz lom hsemlea).
  t_xrbindP => hbrip _ /assertP /eqP ho <- /=.
  case: lom => _ hrip _ _ _.
  move: hsemlea; rewrite /sem_lea ho hb /= hbrip hrip /= /truncate_word hsz64 /= => h.
  have <- := ok_inj h.
  by rewrite mulr0 addr0 addrC wadd_zero_extend.
Qed.

Lemma addr_of_xpexprP rip m s ii x p r vx wx vp wp: 
  lom_eqv rip m s →
  addr_of_xpexpr rip ii Uptr x p = ok r ->
  get_var (evm m) x = ok vx ->
  to_pointer vx = ok wx ->
  sem_pexpr [::] m p = ok vp ->
  to_pointer vp = ok wp ->
  decode_addr s r = (wx + wp)%R.
Proof.
  rewrite /addr_of_xpexpr => eqm ha hx hvx hp hvp.
  have he: sem_pexpr [::] m (Papp2 (Oadd (Op_w U64)) (Plvar x) p) = ok (Vword (wx + wp)).
  + by rewrite /= /get_gvar /= hx /= hp /= /sem_sop2 /= hvx hvp.
  have := addr_of_pexprP _ _ eqm he ha.
  by rewrite !zero_extend_u => h;apply h.
Qed.

Inductive check_sopn_argI rip ii max_imm args e : arg_desc -> stype -> Prop :=
=======
Variant check_sopn_argI ii max_imm args e : arg_desc -> stype -> Prop :=
>>>>>>> 287c884d
| CSA_Implicit i ty :
       (eq_expr e (Plvar {| v_var := var_of_implicit i; v_info := 1%positive |}))
    -> check_sopn_argI rip ii max_imm args e (ADImplicit i) ty

| CSA_Explicit n o a a' ty :
       onth args n = Some a
    -> arg_of_pexpr rip ii ty max_imm e = ok a'
    -> compat_imm ty a a'
    -> check_oreg o a
    -> check_sopn_argI rip ii max_imm args e (ADExplicit n o) ty.

Lemma check_sopn_argP rip ii max_imm args e sp :
  check_sopn_arg rip ii max_imm args e sp -> check_sopn_argI rip ii max_imm args e sp.1 sp.2.
Proof.
case: sp => -[i|n o] ty; first by apply: CSA_Implicit.
rewrite /check_sopn_arg /=; case Enth: onth => [a|] //.
case E: arg_of_pexpr => [a'|] // /andP[??].
by apply: (CSA_Explicit (a := a) (a' := a')).
Qed.

Lemma value_uincl_undef v ty : value_uincl v (Vundef ty) -> exists ty', v = Vundef ty'.
Proof. case: v => //; eauto. Qed.

Lemma value_uincl_word_of_val sz ty v w vt : 
  value_uincl v (@Vword sz w) → of_val ty v = ok vt → of_val ty (Vword w) = ok vt.
Proof.
  case: v => //=; last by move=> ??;rewrite of_val_undef.
  move=> sz' w' /andP[hsz1 /eqP ->] /of_val_Vword [sz1 [heq]]; subst ty => /= -[hsz ->].
  by rewrite zero_extend_idem // /truncate_word (cmp_le_trans hsz hsz1).
Qed.

Lemma var_of_flagP rip m s f v ty vt: 
  lom_eqv rip m s → 
  get_var (evm m) (var_of_flag f) = ok v →
  of_val ty v = ok vt → 
  ∃ v' : value, Let b := st_get_rflag f s in ok (Vbool b) = ok v' ∧ of_val ty v' = ok vt.
Proof.
  move=> [????? h] /h hu hv. 
  exists (of_rbool ((xrf s) f)); rewrite /st_get_rflag.
  case: (xrf s f) hu => //=.
  + move=> b; case: v hv => //= [?? <- //| ?].
    by rewrite of_val_undef.
  by case: v hv => // ?; rewrite of_val_undef.
Qed.

Lemma var_of_registerP rip E m s r v ty vt:
  lom_eqv rip m s → 
  get_var (evm m) (var_of_register r) = ok v → 
  of_val ty v = ok vt → 
  ∃ v' : value, Ok E (Vword ((xreg s) r)) = ok v' ∧ of_val ty v' = ok vt.
Proof. move=> [??? h ??] /h -/value_uincl_word_of_val h1 /h1;eauto. Qed.

Lemma check_sopn_arg_sem_eval rip m s ii max_imm args e ad ty v vt:
     lom_eqv rip m s
  -> check_sopn_arg rip ii max_imm args e (ad,ty)
  -> sem_pexpr [::] m e = ok v
  -> of_val ty v = ok vt 
  -> exists v', eval_arg_in_v s args ad ty = ok v' /\ 
     of_val ty v' = ok vt.
Proof.
  move=> eqm /check_sopn_argP /= h.
  case: h vt.
  + move=> i {ty} ty /eq_exprP -> vt /=.
    case: i => /= [f | r]; first by apply: var_of_flagP eqm. 
    by apply: var_of_registerP eqm.
  move=> n o a a' [ | | | ws] //= ->.
  + t_xrbindP => c hac <-. 
    rewrite /compat_imm orbF => /eqP <- -> /= b hb.
    case: eqm => ????? eqf.
    have [v']:= eval_assemble_cond eqf hac hb.
    case: eval_cond => /= [ | [] [] // [] <- /value_uincl_undef [ty1] -> ]; last by case: ty1.
    move=> b' [[<-]] {hb}; case: v => // [b1 | [] //] -> ?. 
    by exists b'.
  move=> haw hcomp -> /=; case: e haw => //=.
<<<<<<< HEAD
  + rewrite /get_gvar /eval_asm_arg; move=> x; t_xrbindP => _ /assertP => ->.
    case: eqm => _ _ _ eqr eqx _.
    move=> /xreg_of_varI; case: a' hcomp => // r; rewrite /compat_imm orbF => /eqP <- {a} xr w ok_v ok_w;
=======
  + case: eqm => _ eqr eqx _.
    move=> x /xreg_of_varI; case: a' hcomp => // r; rewrite /compat_imm orbF => /eqP <- {a} xr w ok_v ok_w;
>>>>>>> 287c884d
    (eexists; split; first reflexivity);
    apply: (value_uincl_word _ ok_w).
    + by apply: eqr; rewrite (var_of_register_of_var xr).
    by apply: eqx; rewrite (xmm_register_of_varI xr).
<<<<<<< HEAD
=======
  + move=> g h; case: h hcomp => <-.
    rewrite /compat_imm orbF => /eqP <- w /get_globalI [z hz ->] /= ht.
    by rewrite /get_global_word hz /=; eauto.
>>>>>>> 287c884d
  + move=> sz x p; case: eqP => [<- | //].
    t_xrbindP => r hr ?; subst a'.
    move: hcomp; rewrite /compat_imm orbF => /eqP <-.
    move=> w1 wp vp hget htop wp' vp' hp hp' wr hwr <- /= htr.
    have -> := addr_of_xpexprP eqm hr hget htop hp hp'.
    by case: eqm => <- ?????; rewrite hwr /=; eauto.
  case => //= w' [] //= z; case: max_imm => //= w1.
  t_xrbindP => ? /assertP /eqP heq h.
  case: h hcomp => <-; rewrite /compat_imm /eval_asm_arg => /orP [/eqP <- | ].
  + move=> w [] <- /truncate_wordP [hsz ->].
    rewrite heq; eexists; split; first reflexivity.
    by rewrite /to_word truncate_word_u.
  case: a => // sz' w2 /eqP heq2 w [] <- /truncate_wordP [hsz ->].
  rewrite -heq2 heq; eexists; split; first reflexivity.
  by rewrite /to_word truncate_word_u.
Qed.

Lemma zero_extend_mask_word sz sz' :
  (sz ≤ sz')%CMP →
  zero_extend sz (mask_word sz') = 0%R.
Proof.
case: sz'.
+ 1-2: case: sz => // _; exact: word_ext.
all: exact: (λ _, zero_extend0 sz _).
Qed.

Lemma word_uincl_ze_mw sz sz' (w: word sz) (u: u64) :
  (sz' ≤ sz)%CMP →
  (sz' ≤ U64)%CMP →
  word_uincl (zero_extend sz' w) (merge_word u w).
Proof.
move => hle hle'.
by rewrite /word_uincl hle' /= /merge_word -wxor_zero_extend // zero_extend_idem // -wand_zero_extend // zero_extend_mask_word // wand0 wxor0.
Qed.

Lemma word_uincl_update_u256 sz sz' (w: word sz) (w': word sz') fl old :
  word_uincl w w' →
  word_uincl w (update_u256 fl old w').
Proof.
  case: fl => h /=.
  + (* MSB_CLEAR *)
    apply: (word_uincl_trans h).
    apply: word_uincl_zero_extR.
    exact: wsize_ge_U256.
  (* MSB_MERGE *)
  apply/andP; split; first exact: wsize_ge_U256.
  case/andP: h => hle /eqP -> {w}.
  rewrite -wxor_zero_extend; last exact: wsize_ge_U256.
  rewrite -wand_zero_extend; last exact: wsize_ge_U256.
  rewrite zero_extend_wshl; last exact: wsize_ge_U256.
  rewrite zero_extend_idem; last exact: wsize_ge_U256.
  rewrite wshl_ovf; last first.
  + by apply/leP; case: sz sz' {w' old} hle => -[].
  by rewrite wandC wand0 wxor0.
Qed.

(* TODO: move this *)
Lemma var_of_xmm_register_inj x y :
  var_of_xmm_register x = var_of_xmm_register y →
  x = y.
Proof. by move=> [];apply inj_string_of_xmm_register. Qed.

(* TODO: move and change def of reg_of_var *)
Lemma var_of_reg_of_var ii v r: reg_of_var ii v = ok r → var_of_register r = v.
Proof.
  rewrite /reg_of_var /var_of_register; case: v => -[] // [] // xn.
  case heq : reg_of_string => [r' | ] => // -[<-]; apply f_equal.
  by apply: inj_reg_of_string heq; apply reg_of_stringK.
Qed.

Lemma compile_lval rip ii msb_flag max_imm loargs ad ty (vt:sem_ot ty) m m' s lv1 e1:
  lom_eqv rip m s ->
  check_arg_dest ad ty ->
  write_lval [::] lv1 (oto_val vt) m = ok m' ->
  pexpr_of_lval ii lv1 = ok e1 ->
  check_sopn_dest rip ii max_imm loargs e1 (ad, ty) ->
  exists s', mem_write_val msb_flag loargs (ad, ty) (oto_val vt) s = ok s' /\ lom_eqv rip m' s'.
Proof.
  move=> hlom; case:(hlom) => [h1 hrip hnrip h2 h3 h4]; case: ad => [ai _ | n o]; rewrite /check_sopn_dest /=.
  case: ai => [f | r].
  + case: lv1 => //=; last by move=> ???? [<-].
    move=> x hw [] <- /= /eqP heq.
    move: hw; rewrite /write_var heq; t_xrbindP => vm hvm <- /= {heq}.
    move: hvm; rewrite /mem_write_val /set_var /on_vu /= /oof_val.
    case: ty vt => //= vt h.
    have -> :  match match vt with Some b => Vbool b | None => Vundef sbool end with
            | Vbool b => ok (Some b)
            | Vundef sbool => ok None
            | _ => type_error
            end = ok vt.
    + by case: vt h.
    have -> /= : vm =  ((evm m).[var_of_flag f <- match vt with Some b => ok b | None => undef_error end])%vmap.
    + by case: vt h => [b | ] /= [<-].
    eexists; split; first reflexivity.
    constructor => //=.
    + by case:hlom => ? hget hd _ _ _;rewrite /get_var Fv.setP_neq //; apply /eqP;case: hd.      
    + move=> r v; rewrite /get_var /=; apply on_vuP => //= w.
      rewrite Fv.setP_neq // => hg hv.
      by apply (h2 r); rewrite /get_var /on_vu hg -hv.
    + move=> r v; rewrite /get_var /=; apply on_vuP => //= w.
      rewrite Fv.setP_neq // => hg hv.
      by apply (h3 r); rewrite /get_var /on_vu hg -hv.         
    rewrite /eqflags => f' v; rewrite /get_var /on_vu /=.
    rewrite /RflagMap.oset /= ffunE.
    case: eqP => [-> | hne] {h}.
    + by rewrite Fv.setP_eq; case: vt => // b [<-].
    rewrite Fv.setP_neq; last by apply /eqP => h; apply hne; apply var_of_flag_inj.
    by apply h4.
  + case: lv1 => //=; last by move=> ???? [<-].
    move=> x hw [<-] /eqP /= hx.
    move: hw; rewrite /write_var hx /= /set_var /=.
    t_xrbindP => vm; rewrite /on_vu. 
    case heq : to_pword => [v | e]; last by case e.
    move=> [<-] <-; rewrite /mem_write_val /=.
    case: ty vt heq => //=; first by case.
    move=> sz w [<-]; rewrite truncate_word_u /=.
    eexists; split; first reflexivity.
    constructor => //=.
    + by case:hlom => ? hget hd _ _ _;rewrite /get_var Fv.setP_neq //; apply /eqP;case: hd.
    + move=> r' v'; rewrite /get_var /on_vu /= /RegMap.set ffunE.
      case: eqP => [-> | hne].
      + rewrite Fv.setP_eq  /word_extend_reg=> -[<-] /= .
        case : Sumbool.sumbool_of_bool => /= hsz.
        + have heq := zero_extend_u w.
          by rewrite -{1}heq; apply word_uincl_ze_mw.
        rewrite -(@zero_extend_idem sz U64 sz w); last by apply cmp_nle_le; rewrite hsz.
        rewrite zero_extend_u. 
        by apply word_uincl_ze_mw => //; apply cmp_nle_le; rewrite hsz.
      rewrite Fv.setP_neq; last by apply /eqP => h; apply hne; apply var_of_register_inj.
      by apply h2. 
    + move=> r' v'; rewrite /get_var /on_vu /=.
      by rewrite Fv.setP_neq //; apply h3.
    move=> f v'; rewrite /get_var /on_vu /=.
    by rewrite Fv.setP_neq //; apply h4.
  case heq1: onth => [a | //].
  case heq2: arg_of_pexpr => [ a' | //] hty hw he1 /andP[] /eqP ? hc; subst a'.
  rewrite /mem_write_val /= /mem_write_ty.
  case: lv1 hw he1 heq2=> //=.
  + move=> [x xii] /= hw [<-]; rewrite /arg_of_pexpr.
    case: ty hty vt hw => //= sz _ vt.
    rewrite /write_var; t_xrbindP => vm hset <-.
    apply: set_varP hset; last by move=> /eqP heq heq'; rewrite heq in heq'.
    move=> t ht <-; rewrite truncate_word_u /= heq1 hc /= => /xreg_of_varI.
    case: a heq1 hc => // r heq1 hc => [ /var_of_register_of_var | /xmm_register_of_varI ] ?; subst x;
      (eexists; split; first reflexivity); constructor => //=.
<<<<<<< HEAD
    2-4, 6-8: move => r' v'.
    1-8: rewrite /get_var/on_vu.
    1, 8: rewrite Fv.setP_neq; first exact: hrip; by apply/eqP; case: hnrip.
=======
    1-6: move => r' v'; rewrite /get_var/on_vu.
>>>>>>> 287c884d
    + rewrite /RegMap.set ffunE; case: eqP.
      * move => ->{r'}; rewrite Fv.setP_eq => -[<-]{v'}.
        case: ht => <-{t}; case: Sumbool.sumbool_of_bool => hsz /=.
        - by rewrite -{1}(zero_extend_u vt); apply: word_uincl_ze_mw.
        apply: word_uincl_ze_mw => //.
        by apply: cmp_nle_le; rewrite hsz.
      * move => hne; rewrite Fv.setP_neq; first exact: h2.
        by apply/eqP => /var_of_register_inj ?; apply: hne.
    1-3, 5: rewrite Fv.setP_neq //.
    + exact: h3.
    1, 3: exact: h4.
    + exact: h2.
    rewrite /XRegMap.set ffunE; case: eqP.
    + move => ->{r'}; rewrite Fv.setP_eq => -[<-]{v'}.
      apply: word_uincl_update_u256.
      by case: ht => <-{t}; rewrite (sumbool_of_boolET (wsize_ge_U256 sz)).
    move => hne; rewrite Fv.setP_neq; first exact: h3.
    apply/eqP => /var_of_xmm_register_inj ?; exact: hne.
  move=> sz [x xii] /= e; t_xrbindP.
  move=> wp vp hget hp wofs vofs he hofs w hw m1 hm1 ??; subst m' e1.
  case: ty hty vt hw => //= sz' _ vt hw.
  case: eqP => // ?; subst sz'.
  move: hw; rewrite truncate_word_u => -[?]; subst vt.
  t_xrbindP => adr hadr ?;subst a => /=.
  rewrite /= heq1 hc /= /mem_write_mem -h1.
  have -> := addr_of_xpexprP hlom hadr hget hp he hofs.
  rewrite hm1 /=; eexists; split; first by reflexivity.
  by constructor.
Qed.

Lemma compile_lvals rip ii id_max_imm m lvs m' s loargs 
  id_out id_tout (vt:sem_tuple id_tout) msb_flag: 
  size id_out = size id_tout -> 
  write_lvals [::] m lvs (list_ltuple vt) = ok m' ->
  lom_eqv rip m s ->
  check_sopn_dests rip ii id_max_imm loargs lvs (zip id_out id_tout) ->
  utils.all2 check_arg_dest id_out id_tout ->
  exists s', 
    mem_write_vals msb_flag s loargs id_out id_tout (list_ltuple vt) = ok s' ∧ lom_eqv rip m' s'.
Proof.
  elim : id_out id_tout lvs vt m s.
  + by move=> [] //= []//= _ m s _ [<-] hleq _; exists s.
  move=> ad ads hrec []// ty tys lvs vt m s [] heqs.
  have [vt1 [vtn ->]] /=: exists (vt1: sem_ot ty) (vtn: sem_tuple tys), 
    list_ltuple vt = oto_val vt1 :: list_ltuple vtn.
  + move=>{heqs}; case: tys vt => /=.
    + by move=> vt; exists vt, tt.  
    by move=> ty2 tys vt; exists vt.1, vt.2.
  rewrite /write_lvals /=.
  case: lvs => //= lv1 lvs; t_xrbindP => m1 hw1 hwn hlo /=.
  rewrite /check_sopn_dests /= => h /andP [] hca hcall.
  have [e1 [es [he1 hes hce1 hces {h} /=]]]:
    exists e1 es, [/\ pexpr_of_lval ii lv1 = ok e1, mapM (pexpr_of_lval ii) lvs = ok es,
                           check_sopn_dest rip ii id_max_imm loargs e1 (ad, ty) &
                           all2 (check_sopn_dest rip ii id_max_imm loargs) es (zip ads tys)].
  + by case: pexpr_of_lval h => //= e1; case: mapM => //= es /andP [] ??; exists e1, es. 
  rewrite /mem_write_vals /=.
  have [s1 [-> /= h2]]:= compile_lval msb_flag hlo hca hw1 he1 hce1.
  apply: (hrec _  _ _ _ _ heqs hwn h2 _ hcall).
  by rewrite /check_sopn_dests hes.
Qed.

Lemma compile_x86_opn rip ii (loargs : seq asm_arg) op m s args lvs m' :
let id := instr_desc op in
sem_sopn [::] (Ox86 op) m lvs args = ok m' ->
check_sopn_args rip ii id.(id_max_imm) loargs args (zip id.(id_in) id.(id_tin)) ->
check_sopn_dests rip ii id.(id_max_imm) loargs lvs (zip id.(id_out) id.(id_tout)) ->
id.(id_check) loargs ->
lom_eqv rip m s ->
exists s', exec_instr_op id loargs s = ok s' /\ lom_eqv rip m' s'.
Proof.
move=> id ; rewrite /sem_sopn /exec_sopn.
t_xrbindP => x vs Hvs vt Hvt Htuplet Hm' Hargs Hdest Hid Hlomeqv.
rewrite /exec_instr_op /eval_instr_op Hid /=.
move: vt Hvt Htuplet; rewrite /sopn_sem /get_instr -/id => {Hid}.
case: id Hargs Hdest => /= msb_flag id_tin 
 id_in id_tout id_out id_semi id_check id_nargs /andP[] /eqP hsin /eqP hsout id_max_imm
 _ id_str_jas id_check_dest id_safe id_wsize id_pp Hargs Hdest vt happ ?;subst x.
elim: id_in id_tin hsin id_semi args vs Hargs happ Hvs; rewrite /sem_prod.
+ move=> [] //= _ id_semi [|a1 args] [|v1 vs] //= _ -> _ /=.
  by apply: compile_lvals Hm' Hlomeqv Hdest id_check_dest.
move=> a id_in hrec [] //= ty id_tin [] heqs id_semi [ | arg args] //=
  [ // | v vs]; rewrite /check_sopn_args /= => /andP[] hcheck1 hcheckn.
t_xrbindP => vt1 hvt happ v' hv vs' hvs ??; subst v' vs'.
have [s' [] ]:= hrec _ heqs (id_semi vt1) _ _ hcheckn happ hvs. 
have [v' [hev' hv']]:= check_sopn_arg_sem_eval Hlomeqv hcheck1 hv hvt.
t_xrbindP => v1 v2 -> vt' /= happ1 ? hmw hlom; subst v1.
by rewrite hev' /= hv' /= happ1 /=; eauto.
Qed.

Lemma is_leaP ii op outx inx lea:
  is_lea ii op outx inx = ok lea ->
  match lea with
  | Some(sz, x, e) => [/\ op = LEA sz, outx = [::Lvar x] & inx = [:: e] ]
  | None => is_special op = false
  end.
Proof.
  case: op outx inx => //=;
   try by move=> *; match goal with | H:ok _ = ok lea |- _ => case: H; move=> H;subst lea end.
  by move=> sz [ | []] // x [] // [ | e []]// [<-].
Qed.
  
Lemma assemble_x86_opnP rip ii op lvs args op' asm_args s m m' : 
  sem_sopn [::] (Ox86 op) m lvs args = ok m' ->
  assemble_x86_opn rip ii op lvs args = ok (op', asm_args) ->
  lom_eqv rip m s ->
  exists s', eval_op op' asm_args s = ok s' /\ lom_eqv rip m' s'.
Proof.
  rewrite /assemble_x86_opn.
  t_xrbindP => hsem lea /is_leaP.
  case: lea => [ [[sz x] e] [???] | hspe].
  + subst op lvs args; t_xrbindP => rx /reg_of_var_register_of_var -/var_of_register_of_var hrx adr hadr ??.
    subst op' asm_args => hlo.
    move: hsem; rewrite /eval_op /sem_sopn /exec_sopn /=.
    t_xrbindP => vs ? v he <- va.
    t_xrbindP => w hw; rewrite /sopn_sem /= /x86_LEA.
    rewrite /check_size_16_64; case: andP => //= -[hsz1 hsz2] -[<-] <-.
    t_xrbindP => m1 hwm ?; subst m1.
    have [sz1 [w1 [hz1 ??]]]:= to_wordI hw; subst v w.
    have -> := addr_of_pexprP hsz2 hz1 hlo he hadr.
    move: hwm; rewrite /write_var /set_var -hrx /= => -[<-].
    rewrite (sumbool_of_boolET hsz2).
    eexists; split; first reflexivity.
    case: hlo => h1 hrip hd h2 h3 h4.
    constructor => //=.
    + by rewrite /get_var Fv.setP_neq //; apply /eqP;case: hd.
    + move=> r' v'; rewrite /get_var /on_vu /= /RegMap.set ffunE.
      case: eqP => [-> | hne].
      + rewrite Fv.setP_eq  /word_extend_reg => -[<-] /=.
        rewrite -{1}(zero_extend_u (zero_extend sz w1)).
        by apply word_uincl_ze_mw.
      rewrite Fv.setP_neq; last by apply /eqP => h; apply hne; apply var_of_register_inj.
      by apply h2. 
    + move=> r' v'; rewrite /get_var /on_vu /=.
      by rewrite Fv.setP_neq //; apply h3.
    move=> f v'; rewrite /get_var /on_vu /=.
    by rewrite Fv.setP_neq //; apply h4.
  t_xrbindP => asm_args' ?? /assertP hidc ? /assertP /andP [hca hcd] <- ?;subst asm_args'.
  rewrite /eval_op hspe.
  apply: compile_x86_opn hsem hca hcd hidc.
Qed.

Lemma assemble_sopnP rip ii op lvs args op' asm_args m m' s: 
  sem_sopn [::] op m lvs args = ok m' ->
  assemble_sopn rip ii op lvs args = ok (op', asm_args) ->
  lom_eqv rip m s ->
  exists s', eval_op op' asm_args s = ok s' /\ lom_eqv rip m' s'.
Proof.
  case: op => //=.
  + move=> sz; rewrite /sem_sopn /exec_sopn /sopn_sem /=.
    rewrite /Oset0_instr; case: ifP => /= hsz64.
    + t_xrbindP => ? []// ?? [<-] /= <-.
      move=> hw x hx; rewrite /assemble_x86_opn /is_lea /=.
      t_xrbindP => asm_args' _ ? /assertP hidc ? /assertP /andP[hca hcd] ??;subst op' asm_args'.  
      move: hca; rewrite /check_sopn_args /= => /and3P [].
      rewrite /check_sopn_arg /=.
      case: asm_args hidc hcd => //= a0 [ // | ] a1 [] //= hidc hcd;
       last by rewrite /check_args_kinds /= !andbF. 
      case: xreg_of_var (@xreg_of_varI ii x) => // y /(_ _ erefl) ok_y.
      rewrite !andbT /compat_imm.
      case: y ok_y => // r xr; rewrite !orbF => /eqP ? /eqP ? _; subst a0 a1; last by [].
      rewrite /eval_op /exec_instr_op /= /eval_instr_op /=.
      rewrite /truncate_word /x86_XOR /check_size_8_64 hsz64 /= wxor_xx.
      set id := instr_desc (XOR sz) => hlo.
      rewrite /SF_of_word msb0.
      by apply: (@compile_lvals rip ii id.(id_max_imm) m lvs m' s [:: Reg r; Reg r]
             id.(id_out) id.(id_tout)
             (let vf := Some false in (::vf, vf, vf, vf, Some true & (0%R: word sz)))
             MSB_CLEAR (refl_equal _) hw hlo hcd id.(id_check_dest)).
    t_xrbindP => ? []// ?? [<-] /= <-.
    move=> hw x hx; rewrite /assemble_x86_opn /is_lea /=.
    t_xrbindP => asm_args' _ ? /assertP hidc ? /assertP /andP[hca hcd] ??;subst op' asm_args'.  
    move: hca; rewrite /check_sopn_args /= => /and3P [].
    rewrite /check_sopn_arg /=.
    case: asm_args hidc hcd => //= a0 [// | ] a1 [] //= a2 [] //=;
      last by rewrite /check_args_kinds /= !andbF.  
    rewrite orbF => hidc hcd.
    case: xreg_of_var (@xreg_of_varI ii x) => // y /(_ _ erefl) ok_y.
    rewrite !andbT /compat_imm.
    case: y ok_y => // r xr; rewrite !orbF => /eqP ? /eqP ? _; subst a1 a2.
    + by move: hidc; rewrite /check_args_kinds /= andbF.
    rewrite /eval_op /exec_instr_op /= /eval_instr_op /=.
    rewrite /truncate_word /x86_VPXOR hidc /= /x86_u128_binop /check_size_128_256 wsize_ge_U256. 
    have -> /= : (U128 ≤ sz)%CMP by case: (sz) hsz64. 
    rewrite wxor_xx; set id := instr_desc (VPXOR sz) => hlo.
    by apply: (@compile_lvals rip ii id.(id_max_imm) m lvs m' s [:: a0; XMM r; XMM r]
               id.(id_out) id.(id_tout)
               (0%R: word sz)
               MSB_CLEAR (refl_equal _) hw hlo hcd id.(id_check_dest)).
  + case: lvs => // -[] // x [] //.
    rewrite /sem_sopn /exec_sopn /sopn_sem /=.
    case: args => //= a args.
    t_xrbindP => vs1 vs2 va hva vs3 h <- /=.
    case: args h => /=; t_xrbindP; last by move=> *; subst.
    move => <- ? wa htwa [<-] <-; t_xrbindP => m1 hwx ?;subst m1.
    rewrite /assemble_x86_opn /is_lea /=.
    t_xrbindP => asm_args' _ ? /assertP hidc ? /assertP /andP[hca hcd] ?? hlo;subst op' asm_args'.  
    case: asm_args hidc hcd hca => // a0 [] // a1 []// hidc hcd;
      last by rewrite /check_args_kinds /= !andbF.                               
    rewrite /check_sopn_args /= andbT => hca1.
    rewrite /eval_op /exec_instr_op /= /eval_instr_op /=.
    rewrite /= in hidc;rewrite hidc.
    have [v' /= [-> /= ->] /=]:= check_sopn_arg_sem_eval hlo hca1 hva htwa.
    move: hcd; rewrite /check_sopn_dests /= /check_sopn_dest /= => /andP -[].
    case: xreg_of_var (@xreg_of_varI ii x) => // y /(_ _ erefl) ok_y.
    rewrite andbT => /eqP ? _; subst a0.
    case: y hidc hca1 ok_y => // r hidc hca1 /var_of_register_of_var xr.
    rewrite /mem_write_vals.
    eexists; split; first reflexivity.
    case: hlo => h1 hrip hd h2 h3 h4.
    move: hwx; rewrite /write_var /set_var.
    rewrite -xr => -[<-]{m'}.
    constructor => //=.
    + by rewrite /get_var Fv.setP_neq //; apply /eqP;case: hd.
    + move=> r' v''; rewrite /get_var /on_vu /= /RegMap.set ffunE.
      case: eqP => [-> | hne].
      + by rewrite Fv.setP_eq word_extend_reg_id // zero_extend_u => -[<-].
      rewrite Fv.setP_neq; last by apply /eqP => h; apply hne; apply var_of_register_inj.
      by apply h2. 
    + move=> r' v''; rewrite /get_var /on_vu /=.
      by rewrite Fv.setP_neq //; apply h3.
    move=> f v''; rewrite /get_var /on_vu /=.
    by rewrite Fv.setP_neq //; apply h4. 
  by move=> a; apply: assemble_x86_opnP.
Qed.<|MERGE_RESOLUTION|>--- conflicted
+++ resolved
@@ -215,7 +215,6 @@
   by move=> /= <- ->.
 Qed.
 
-<<<<<<< HEAD
 Lemma addr_of_pexprP rip ii sz sz' (w:word sz') e adr m s:
   (sz ≤ U64)%CMP → 
   (sz ≤ sz')%CMP →
@@ -253,10 +252,7 @@
   by rewrite !zero_extend_u => h;apply h.
 Qed.
 
-Inductive check_sopn_argI rip ii max_imm args e : arg_desc -> stype -> Prop :=
-=======
-Variant check_sopn_argI ii max_imm args e : arg_desc -> stype -> Prop :=
->>>>>>> 287c884d
+Variant check_sopn_argI rip ii max_imm args e : arg_desc -> stype -> Prop :=
 | CSA_Implicit i ty :
        (eq_expr e (Plvar {| v_var := var_of_implicit i; v_info := 1%positive |}))
     -> check_sopn_argI rip ii max_imm args e (ADImplicit i) ty
@@ -331,24 +327,13 @@
     move=> b' [[<-]] {hb}; case: v => // [b1 | [] //] -> ?. 
     by exists b'.
   move=> haw hcomp -> /=; case: e haw => //=.
-<<<<<<< HEAD
   + rewrite /get_gvar /eval_asm_arg; move=> x; t_xrbindP => _ /assertP => ->.
     case: eqm => _ _ _ eqr eqx _.
     move=> /xreg_of_varI; case: a' hcomp => // r; rewrite /compat_imm orbF => /eqP <- {a} xr w ok_v ok_w;
-=======
-  + case: eqm => _ eqr eqx _.
-    move=> x /xreg_of_varI; case: a' hcomp => // r; rewrite /compat_imm orbF => /eqP <- {a} xr w ok_v ok_w;
->>>>>>> 287c884d
     (eexists; split; first reflexivity);
     apply: (value_uincl_word _ ok_w).
     + by apply: eqr; rewrite (var_of_register_of_var xr).
     by apply: eqx; rewrite (xmm_register_of_varI xr).
-<<<<<<< HEAD
-=======
-  + move=> g h; case: h hcomp => <-.
-    rewrite /compat_imm orbF => /eqP <- w /get_globalI [z hz ->] /= ht.
-    by rewrite /get_global_word hz /=; eauto.
->>>>>>> 287c884d
   + move=> sz x p; case: eqP => [<- | //].
     t_xrbindP => r hr ?; subst a'.
     move: hcomp; rewrite /compat_imm orbF => /eqP <-.
@@ -494,13 +479,9 @@
     move=> t ht <-; rewrite truncate_word_u /= heq1 hc /= => /xreg_of_varI.
     case: a heq1 hc => // r heq1 hc => [ /var_of_register_of_var | /xmm_register_of_varI ] ?; subst x;
       (eexists; split; first reflexivity); constructor => //=.
-<<<<<<< HEAD
     2-4, 6-8: move => r' v'.
     1-8: rewrite /get_var/on_vu.
     1, 8: rewrite Fv.setP_neq; first exact: hrip; by apply/eqP; case: hnrip.
-=======
-    1-6: move => r' v'; rewrite /get_var/on_vu.
->>>>>>> 287c884d
     + rewrite /RegMap.set ffunE; case: eqP.
       * move => ->{r'}; rewrite Fv.setP_eq => -[<-]{v'}.
         case: ht => <-{t}; case: Sumbool.sumbool_of_bool => hsz /=.
