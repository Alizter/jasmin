--- conflicted
+++ resolved
@@ -35,10 +35,6 @@
 
 Extraction Blacklist String List Nat Utils Var Array.
 
-<<<<<<< HEAD
-Separate Extraction utils leakage expr sem x86_instr_decl compiler.
-=======
-Separate Extraction utils expr sem x86_instr_decl compiler cost_linear.transform_costs_l leakage.leak_I.
->>>>>>> 56301764
+Separate Extraction utils expr leakage sem x86_instr_decl compiler.
 
 Cd  "../..".