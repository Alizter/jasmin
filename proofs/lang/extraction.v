(* ** License
 * -----------------------------------------------------------------------
 * Copyright 2016--2017 IMDEA Software Institute
 * Copyright 2016--2017 Inria
 *
 * Permission is hereby granted, free of charge, to any person obtaining
 * a copy of this software and associated documentation files (the
 * "Software"), to deal in the Software without restriction, including
 * without limitation the rights to use, copy, modify, merge, publish,
 * distribute, sublicense, and/or sell copies of the Software, and to
 * permit persons to whom the Software is furnished to do so, subject to
 * the following conditions:
 *
 * The above copyright notice and this permission notice shall be
 * included in all copies or substantial portions of the Software.
 *
 * THE SOFTWARE IS PROVIDED "AS IS", WITHOUT WARRANTY OF ANY KIND,
 * EXPRESS OR IMPLIED, INCLUDING BUT NOT LIMITED TO THE WARRANTIES OF
 * MERCHANTABILITY, FITNESS FOR A PARTICULAR PURPOSE AND NONINFRINGEMENT.
 * IN NO EVENT SHALL THE AUTHORS OR COPYRIGHT HOLDERS BE LIABLE FOR ANY
 * CLAIM, DAMAGES OR OTHER LIABILITY, WHETHER IN AN ACTION OF CONTRACT,
 * TORT OR OTHERWISE, ARISING FROM, OUT OF OR IN CONNECTION WITH THE
 * SOFTWARE OR THE USE OR OTHER DEALINGS IN THE SOFTWARE.
 * ----------------------------------------------------------------------- *)

Require Import var compiler.
<<<<<<< HEAD
Require arm_params arm_sem.
=======
Require x86_params x86_sem.
>>>>>>> d19d8cf4

Require ExtrOcamlBasic.
Require ExtrOcamlString.

Extraction Inline ssrbool.is_left.
Extraction Inline ssrbool.predT ssrbool.pred_of_argType.
Extraction Inline ssrbool.idP.

Extraction Inline utils.assert.
Extraction Inline utils.Result.bind.

Extract Constant strings.ascii_beq => "Char.equal".
Extract Constant strings.ascii_cmp => "(fun x y -> let c = Char.compare x y in if c = 0 then Datatypes.Eq else if c < 0 then Datatypes.Lt else Datatypes.Gt)".

Cd  "lang/ocaml".

Extraction Blacklist String List Nat Utils Var Array.

<<<<<<< HEAD
Separate Extraction utils sopn expr sem arm_sem.arm_prog arm_instr_decl arm_params compiler.
=======
Separate Extraction utils sopn expr sem x86_sem.x86_prog x86_instr_decl x86_params compiler.
>>>>>>> d19d8cf4

Cd  "../..".<|MERGE_RESOLUTION|>--- conflicted
+++ resolved
@@ -24,11 +24,7 @@
  * ----------------------------------------------------------------------- *)
 
 Require Import var compiler.
-<<<<<<< HEAD
-Require arm_params arm_sem.
-=======
 Require x86_params x86_sem.
->>>>>>> d19d8cf4
 
 Require ExtrOcamlBasic.
 Require ExtrOcamlString.
@@ -47,10 +43,6 @@
 
 Extraction Blacklist String List Nat Utils Var Array.
 
-<<<<<<< HEAD
-Separate Extraction utils sopn expr sem arm_sem.arm_prog arm_instr_decl arm_params compiler.
-=======
 Separate Extraction utils sopn expr sem x86_sem.x86_prog x86_instr_decl x86_params compiler.
->>>>>>> d19d8cf4
 
 Cd  "../..".