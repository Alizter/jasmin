(* ** License
 * -----------------------------------------------------------------------
 * Copyright 2016--2017 IMDEA Software Institute
 * Copyright 2016--2017 Inria
 *
 * Permission is hereby granted, free of charge, to any person obtaining
 * a copy of this software and associated documentation files (the
 * "Software"), to deal in the Software without restriction, including
 * without limitation the rights to use, copy, modify, merge, publish,
 * distribute, sublicense, and/or sell copies of the Software, and to
 * permit persons to whom the Software is furnished to do so, subject to
 * the following conditions:
 *
 * The above copyright notice and this permission notice shall be
 * included in all copies or substantial portions of the Software.
 *
 * THE SOFTWARE IS PROVIDED "AS IS", WITHOUT WARRANTY OF ANY KIND,
 * EXPRESS OR IMPLIED, INCLUDING BUT NOT LIMITED TO THE WARRANTIES OF
 * MERCHANTABILITY, FITNESS FOR A PARTICULAR PURPOSE AND NONINFRINGEMENT.
 * IN NO EVENT SHALL THE AUTHORS OR COPYRIGHT HOLDERS BE LIABLE FOR ANY
 * CLAIM, DAMAGES OR OTHER LIABILITY, WHETHER IN AN ACTION OF CONTRACT,
 * TORT OR OTHERWISE, ARISING FROM, OUT OF OR IN CONNECTION WITH THE
 * SOFTWARE OR THE USE OR OTHER DEALINGS IN THE SOFTWARE.
 * ----------------------------------------------------------------------- *)

(* * Syntax and semantics of the Jasmin source language *)

(* ** Imports and settings *)
From mathcomp Require Import all_ssreflect all_algebra.
From CoqWord Require Import ssrZ.
Require Import Psatz xseq.
Require Export array type expr gen_map low_memory warray_ sem_type values.
Import Utf8.

Set Implicit Arguments.
Unset Strict Implicit.
Unset Printing Implicit Defensive.

(* ** Variable map
 * -------------------------------------------------------------------- *)

Notation vmap     := (Fv.t (fun t => exec (sem_t t))).

Definition undef_addr t :=
  match t return exec (sem_t t) with
  | sbool | sint | sword _ => undef_error
  | sarr n => ok (WArray.empty n)
  end.

Definition vmap0 : vmap :=
  @Fv.empty (fun t => exec (sem_t t)) (fun x => undef_addr x.(vtype)).

Definition on_vu t r (fv: t -> r) (fu:exec r) (v:exec t) : exec r :=
  match v with
  | Ok v => ok (fv v)
  | Error ErrAddrUndef => fu
  | Error e            => Error e
  end.

Lemma on_vuP T R (fv: T -> R) (fu: exec R) (v:exec T) r P:
  (forall t, v = ok t -> fv t = r -> P) ->
  (v = undef_error -> fu = ok r -> P) ->
  on_vu fv fu v = ok r -> P.
Proof. by case: v => [a | []] Hfv Hfu //=;[case; apply: Hfv | apply Hfu]. Qed.

(* An access to a undefined value, leads to an error *)
Definition get_var (m:vmap) x :=
  on_vu (@to_val (vtype x)) undef_error (m.[x]%vmap).

(* Assigning undefined value is allowed only for bool *)
Definition set_var (m:vmap) x v : exec vmap :=
  on_vu (fun v => m.[x<-ok v]%vmap)
        (if is_sbool x.(vtype) then ok m.[x<-undef_addr x.(vtype)]%vmap
         else type_error)
        (of_val (vtype x) v).

Lemma set_varP (m m':vmap) x v P :
   (forall t, of_val (vtype x) v = ok t -> m.[x <- ok t]%vmap = m' -> P) ->
   ( is_sbool x.(vtype) -> of_val (vtype x) v = undef_error ->
     m.[x<-undef_addr x.(vtype)]%vmap = m' -> P) ->
   set_var m x v = ok m' -> P.
Proof.
  move=> H1 H2;apply on_vuP => //.
  by case:ifPn => // hb herr []; apply : H2.
Qed.

(* ** Parameter expressions
 * -------------------------------------------------------------------- *)

Definition zlsl (x i : Z) : Z :=
  if (0 <=? i)%Z then (x * 2^i)%Z
  else (x / 2^(-i))%Z.

Definition zasr (x i : Z) : Z := 
  zlsl x (-i).

Definition sem_shift (shift:forall {s}, word s -> Z -> word s) s (v:word s) (i:u8) :=
  let i :=  wunsigned (wand i (x86_shift_mask s)) in
  shift v i.

Definition sem_shr {s} := @sem_shift (@wshr) s.
Definition sem_sar {s} := @sem_shift (@wsar) s.
Definition sem_shl {s} := @sem_shift (@wshl) s.

Definition sem_vadd (ve:velem) {ws:wsize} := (lift2_vec ve +%R ws).
Definition sem_vsub (ve:velem) {ws:wsize} := (lift2_vec ve (fun x y => x - y)%R ws).
Definition sem_vmul (ve:velem) {ws:wsize} := (lift2_vec ve *%R ws).

Definition sem_vshr (ve:velem) {ws:wsize} (v : word ws) (i:u8) :=
  lift1_vec ve (fun x => wshr x (wunsigned i)) ws v.

Definition sem_vsar (ve:velem) {ws:wsize} (v : word ws) (i:u8) :=
  lift1_vec ve (fun x => wsar x (wunsigned i)) ws v.

Definition sem_vshl (ve:velem) {ws:wsize} (v : word ws) (i:u8) :=
  lift1_vec ve (fun x => wshl x (wunsigned i)) ws v.

Definition sem_sop1_typed (o: sop1) :
  let t := type_of_op1 o in
  sem_t t.1 → sem_t t.2 :=
  match o with
  | Oword_of_int sz => wrepr sz
  | Oint_of_word sz => wunsigned
  | Osignext szo szi => @sign_extend szo szi
  | Ozeroext szo szi => @zero_extend szo szi
  | Onot => negb
  | Olnot sz => wnot
  | Oneg Op_int => Z.opp
  | Oneg (Op_w sz) => (-%R)%R
  end.

Arguments sem_sop1_typed : clear implicits.

Definition sem_sop1 (o: sop1) (v: value) : exec value :=
  let t := type_of_op1 o in
  Let x := of_val _ v in
  ok (to_val (sem_sop1_typed o x)).

Lemma sem_sop1I y x f:
  sem_sop1 f x = ok y →
  exists2 w : sem_t (type_of_op1 f).1,
    of_val _ x = ok w &
    y = to_val (sem_sop1_typed f w).
Proof. by rewrite /sem_sop1; t_xrbindP => w ok_w <-; eauto. Qed.

Definition signed {A:Type} (fu fs:A) s :=
  match s with
  | Unsigned => fu
  | Signed => fs
  end.

Definition mk_sem_divmod sz o (w1 w2: word sz) : exec (word sz) :=
  if ((w2 == 0) || ((wsigned w1 == wmin_signed sz) && (w2 == -1)))%R then type_error
  else ok (o w1 w2).

Definition mk_sem_sop2 (t1 t2 t3: Type) (o:t1 -> t2 -> t3) v1 v2 : exec t3 :=
  ok (o v1 v2).
 
Definition sem_sop2_typed (o: sop2) :
  let t := type_of_op2 o in
  sem_t t.1.1 → sem_t t.1.2 → exec (sem_t t.2) :=
  match o with
  | Obeq => mk_sem_sop2 (@eq_op [eqType of bool])
  | Oand => mk_sem_sop2 andb
  | Oor  => mk_sem_sop2 orb

  | Oadd Op_int      => mk_sem_sop2 Z.add
  | Oadd (Op_w s)    => mk_sem_sop2 +%R
  | Omul Op_int      => mk_sem_sop2 Z.mul
  | Omul (Op_w s)    => mk_sem_sop2 *%R
  | Osub Op_int      => mk_sem_sop2 Z.sub
  | Osub (Op_w s)    => mk_sem_sop2 (fun x y =>  x - y)%R
  | Odiv Cmp_int     => mk_sem_sop2 Z.div
  | Odiv (Cmp_w u s) => @mk_sem_divmod s (signed wdiv wdivi u)
  | Omod Cmp_int     => mk_sem_sop2 Z.modulo
  | Omod (Cmp_w u s) => @mk_sem_divmod s (signed wmod wmodi u)

  | Oland s       => mk_sem_sop2 wand
  | Olor  s       => mk_sem_sop2 wor
  | Olxor s       => mk_sem_sop2 wxor
  | Olsr s        => mk_sem_sop2 sem_shr
  | Olsl Op_int   => mk_sem_sop2 zlsl 
  | Olsl (Op_w s) => mk_sem_sop2 sem_shl
  | Oasr Op_int   => mk_sem_sop2 zasr 
  | Oasr (Op_w s) => mk_sem_sop2 sem_sar
 
  | Oeq Op_int    => mk_sem_sop2 Z.eqb
  | Oeq (Op_w s)  => mk_sem_sop2 eq_op
  | Oneq Op_int   => mk_sem_sop2 (fun x y => negb (Z.eqb x y))
  | Oneq (Op_w s) => mk_sem_sop2 (fun x y => (x != y))

  (* Fixme use the "new" Z *)
  | Olt Cmp_int   => mk_sem_sop2 Z.ltb
  | Ole Cmp_int   => mk_sem_sop2 Z.leb
  | Ogt Cmp_int   => mk_sem_sop2 Z.gtb
  | Oge Cmp_int   => mk_sem_sop2 Z.geb

  | Olt (Cmp_w u s) => mk_sem_sop2 (wlt u)
  | Ole (Cmp_w u s) => mk_sem_sop2 (wle u)
  | Ogt (Cmp_w u s) => mk_sem_sop2 (fun x y => wlt u y x)
  | Oge (Cmp_w u s) => mk_sem_sop2 (fun x y => wle u y x)
  | Ovadd ve ws     => mk_sem_sop2 (sem_vadd ve)
  | Ovsub ve ws     => mk_sem_sop2 (sem_vsub ve)
  | Ovmul ve ws     => mk_sem_sop2 (sem_vmul ve)
  | Ovlsr ve ws     => mk_sem_sop2 (sem_vshr ve)
  | Ovlsl ve ws     => mk_sem_sop2 (sem_vshl ve)
  | Ovasr ve ws     => mk_sem_sop2 (sem_vsar ve)
  end.

Arguments sem_sop2_typed : clear implicits.

Definition sem_sop2 (o: sop2) (v1 v2: value) : exec value :=
  let t := type_of_op2 o in
  Let x1 := of_val _ v1 in
  Let x2 := of_val _ v2 in
  Let r  := sem_sop2_typed o x1 x2 in
  ok (to_val r).

Lemma sem_sop2I v v1 v2 f:
  sem_sop2 f v1 v2 = ok v →
  ∃ (w1 : sem_t (type_of_op2 f).1.1) (w2 : sem_t (type_of_op2 f).1.2)
    (w3: sem_t (type_of_op2 f).2),
    [/\ of_val _ v1 = ok w1,
        of_val _ v2 = ok w2,
        sem_sop2_typed f w1 w2 = ok w3 &
        v = to_val w3].
Proof.
  by rewrite /sem_sop2; t_xrbindP => w1 ok_w1 w2 ok_w2 w3 ok_w3 <- {v}; exists w1, w2, w3.
Qed.

<<<<<<< HEAD
Fixpoint app_sopn T ts : sem_prod ts (exec T) → values → exec T :=
  match ts return sem_prod ts (exec T) → values → exec T with
  | [::] => λ (o : exec T) (vs: values), if vs is [::] then o else type_error
  | t :: ts => λ (o: sem_t t → sem_prod ts (exec T)) (vs: values),
    if vs is v :: vs
    then Let v := of_val t v in app_sopn (o v) vs
    else type_error
  end.

Arguments app_sopn {T} ts _ _.

Definition curry A B (n: nat) (f: seq (sem_t A) → B) : sem_prod (nseq n A) B :=
  (fix loop n :=
   match n return seq (sem_t A) → sem_prod (nseq n A) B with
   | 0 => f
   | n'.+1 => λ acc a, loop n' (a :: acc)
   end) n [::].

Definition neg_f (n:bool) (f:bool) := 
  if n then ~~f else f.

Definition sem_cfc (n:bool) (o:combine_flags_core) (OF CF SF ZF : bool) : exec bool := 
  let r :=
    match o with
    | CFC_O => OF
    | CFC_B => CF
    | CFC_E => ZF
    | CFC_S => SF
    | CFC_L => OF!=SF
    | CFC_BE => CF || ZF
    | CFC_LE => (OF!=SF) || ZF
    end in
  ok (neg_f n r).

Definition sem_combine_flags (o:combine_flags) : 
  sem_prod tin_combine_flags (exec bool) := 
    let c := cf_tbl o in
    sem_cfc c.1 c.2.

=======
>>>>>>> bf446f76
Definition sem_opN_typed (o: opN) :
  let t := type_of_opN o in
  sem_prod t.1 (exec (sem_t t.2)) :=
  match o with
  | Opack sz pe => curry (A := sint) (sz %/ pe) (λ vs, ok (wpack sz pe vs))
  | Ocombine_flags o => sem_combine_flags o  
  end.

Definition sem_opN (op: opN) (vs: values) : exec value :=
  Let w := app_sopn _ (sem_opN_typed op) vs in
  ok (to_val w).

Record estate := Estate {
  emem : mem;
  evm  : vmap
}.

Definition Varr_inj n n' t t' (e: @Varr n t = @Varr n' t') :
  ∃ (en: n = n'),
      eq_rect n (λ s, WArray.array s) t n' en = t' :=
  let 'Logic.eq_refl := e in
    (ex_intro _ erefl erefl).

Lemma Varr_inj1 n t t' : @Varr n t = @Varr n t' -> t = t'.
Proof.
  by move => /Varr_inj [en ]; rewrite (Eqdep_dec.UIP_dec Pos.eq_dec en erefl).
Qed.

Definition Vword_inj sz sz' w w' (e: @Vword sz w = @Vword sz' w') :
  ∃ e : sz = sz', eq_rect sz (λ s, (word s)) w sz' e = w' :=
  let 'Logic.eq_refl := e in (ex_intro _ erefl erefl).

Definition get_global_value (gd: glob_decls) (g: var) : option glob_value :=
  assoc gd g.

Definition gv2val (gd:glob_value) := 
  match gd with
  | Gword ws w => Vword w
  | Garr p a   => Varr a 
  end.

Definition get_global gd g : exec value :=
  if get_global_value gd g is Some ga then
    let v := gv2val ga in
    if type_of_val v == vtype g then ok v
    else type_error
  else type_error.

Lemma get_globalI gd g v :
  get_global gd g = ok v →
  exists gv : glob_value, [/\ get_global_value gd g = Some gv, v = gv2val gv & type_of_val v = vtype g].
Proof.
  rewrite /get_global; case: get_global_value => // gv.
  by case:eqP => // <- [<-];exists gv.
Qed.

Definition get_gvar (gd: glob_decls) (vm: vmap) (x:gvar) :=
  if is_lvar x then get_var vm x.(gv)
  else get_global gd x.(gv).

Definition on_arr_var A (v:exec value) (f:forall n, WArray.array n -> exec A) :=
  Let v := v  in
  match v with
  | Varr n t => f n t
  | _ => type_error
  end.

Notation "'Let' ( n , t ) ':=' s '.[' v ']' 'in' body" :=
  (@on_arr_var _ (get_var s.(evm) v) (fun n (t:WArray.array n) => body)) (at level 25, s at level 0).

Notation "'Let' ( n , t ) ':=' gd ',' s '.[' v ']' 'in' body" :=
  (@on_arr_var _ (get_gvar gd s.(evm) v) (fun n (t:WArray.array n) => body)) (at level 25, gd at level 0, s at level 0).

Lemma type_of_get_var x vm v :
  get_var vm x = ok v ->
  type_of_val v = x.(vtype).
Proof. by rewrite /get_var; apply : on_vuP => // t _ <-; apply type_of_to_val. Qed.

Lemma on_arr_varP A (f : forall n, WArray.array n -> exec A) v s x P:
  (forall n t, vtype x = sarr n ->
               get_var (evm s) x = ok (@Varr n t) ->
               f n t = ok v -> P) ->
  on_arr_var (get_var (evm s) x) f = ok v -> P.
Proof.
  rewrite /on_arr_var=> H;apply: rbindP => vx hx.
  have h := type_of_get_var hx; case: vx h hx => // len t h.
  by apply: H;rewrite -h.
Qed.

Lemma type_of_get_global gd g v :
  get_global gd g = ok v -> type_of_val v = vtype g. 
Proof. by move=> /get_globalI [?[]]. Qed.

Lemma type_of_get_gvar x gd vm v :
  get_gvar gd vm x = ok v ->
  type_of_val v = vtype x.(gv).
Proof. 
  rewrite /get_gvar;case:ifP => ?.
  + by apply type_of_get_var.
  by apply type_of_get_global.
Qed.

Lemma on_arr_gvarP A (f : forall n, WArray.array n -> exec A) v gd s x P:
  (forall n t, vtype x.(gv) = sarr n ->
               get_gvar gd s x = ok (@Varr n t) ->
               f n t = ok v -> P) ->
  on_arr_var (get_gvar gd s x) f = ok v -> P.
Proof.
  rewrite /on_arr_var=> H;apply: rbindP => vx hx.
  have h := type_of_get_gvar hx; case: vx h hx => // len t h.
  by apply: H;rewrite -h.
Qed.

Definition is_defined (v: value) : bool :=
  if v is Vundef _ _ then false else true.

Section SEM_PEXPR.

Context (gd: glob_decls).

Fixpoint sem_pexpr (s:estate) (e : pexpr) : exec value :=
  match e with
  | Pconst z => ok (Vint z)
  | Pbool b  => ok (Vbool b)
  | Parr_init n => ok (Varr (WArray.empty n))
  | Pvar v => get_gvar gd s.(evm) v
  | Pget aa ws x e =>
      Let (n, t) := gd, s.[x] in
      Let i := sem_pexpr s e >>= to_int in
      Let w := WArray.get aa ws t i in
      ok (Vword w)
  | Psub aa ws len x e =>
      Let (n, t) := gd, s.[x] in
      Let i := sem_pexpr s e >>= to_int in
      Let t' := WArray.get_sub aa ws len t i in
      ok (Varr t')
  | Pload sz x e =>
    Let w1 := get_var s.(evm) x >>= to_pointer in
    Let w2 := sem_pexpr s e >>= to_pointer in
    Let w  := read s.(emem) (w1 + w2)%R sz in
    ok (@to_val (sword sz) w)
  | Papp1 o e1 =>
    Let v1 := sem_pexpr s e1 in
    sem_sop1 o v1
  | Papp2 o e1 e2 =>
    Let v1 := sem_pexpr s e1 in
    Let v2 := sem_pexpr s e2 in
    sem_sop2 o v1 v2
  | PappN op es =>
    Let vs := mapM (sem_pexpr s) es in
    sem_opN op vs
  | Pif t e e1 e2 =>
    Let b := sem_pexpr s e >>= to_bool in
    Let v1 := sem_pexpr s e1 >>= truncate_val t in
    Let v2 := sem_pexpr s e2 >>= truncate_val t in
    ok (if b then v1 else v2)
  end.

Definition sem_pexprs s := mapM (sem_pexpr s).

Definition write_var (x:var_i) (v:value) (s:estate) : exec estate :=
  Let vm := set_var s.(evm) x v in
  ok ({| emem := s.(emem); evm := vm |}).

Definition write_vars xs vs s :=
  fold2 ErrType write_var xs vs s.

Definition write_none (s:estate) ty v :=
  on_vu (fun v => s) (if is_sbool ty then ok s else type_error)
          (of_val ty v).

Definition write_lval (l:lval) (v:value) (s:estate) : exec estate :=
  match l with
  | Lnone _ ty => write_none s ty v
  | Lvar x => write_var x v s
  | Lmem sz x e =>
    Let vx := get_var (evm s) x >>= to_pointer in
    Let ve := sem_pexpr s e >>= to_pointer in
    let p := (vx + ve)%R in (* should we add the size of value, i.e vx + sz * se *)
    Let w := to_word sz v in
    Let m :=  write s.(emem) p w in
    ok {| emem := m;  evm := s.(evm) |}
  | Laset aa ws x i =>
    Let (n,t) := s.[x] in
    Let i := sem_pexpr s i >>= to_int in
    Let v := to_word ws v in
    Let t := WArray.set t aa i v in
    write_var x (@to_val (sarr n) t) s
  | Lasub aa ws len x i =>
    Let (n,t) := s.[x] in
    Let i := sem_pexpr s i >>= to_int in
    Let t' := to_arr (Z.to_pos (arr_size ws len)) v in 
    Let t := @WArray.set_sub n aa ws len t i t' in
    write_var x (@to_val (sarr n) t) s 
  end.

Definition write_lvals (s:estate) xs vs :=
   fold2 ErrType write_lval xs vs s.

End SEM_PEXPR.


(* ---------------------------------------------------------------- *)
Definition is_word (sz: wsize) (v: value) : exec unit :=
  match v with
  | Vword _ _ | Vundef (sword _) _ => ok tt
  | _ => type_error end.

Lemma is_wordI sz v u :
  is_word sz v = ok u →
  subtype (vundef_type (sword sz)) (type_of_val v).
Proof. case: v => // [ sz' w | [] // ] _; exact: wsize_le_U8. Qed.

(* ---------------------------------------------------------------- *)

Definition exec_sopn (o:sopn) (vs:values) : exec values :=
  let semi := sopn_sem o in
  Let t := app_sopn _ semi vs in
  ok (list_ltuple t).

Lemma sopn_toutP o vs vs' : exec_sopn o vs = ok vs' ->
  List.map type_of_val vs' = sopn_tout o.
Proof.
  rewrite /exec_sopn /sopn_tout /sopn_sem.
  t_xrbindP => p _ <-;apply type_of_val_ltuple.
Qed.

Section SEM.

Variable P:uprog.

Notation gd := (p_globs P).

Definition sem_range (s : estate) (r : range) :=
  let: (d,pe1,pe2) := r in
  Let i1 := sem_pexpr gd s pe1 >>= to_int in
  Let i2 := sem_pexpr gd s pe2 >>= to_int in
  ok (wrange d i1 i2).

Definition sem_sopn gd o m lvs args :=
  sem_pexprs gd m args >>= exec_sopn o >>= write_lvals gd m lvs.

Inductive sem : estate -> cmd -> estate -> Prop :=
| Eskip s :
    sem s [::] s

| Eseq s1 s2 s3 i c :
    sem_I s1 i s2 -> sem s2 c s3 -> sem s1 (i::c) s3

with sem_I : estate -> instr -> estate -> Prop :=
| EmkI ii i s1 s2:
    sem_i s1 i s2 ->
    sem_I s1 (MkI ii i) s2

with sem_i : estate -> instr_r -> estate -> Prop :=
| Eassgn s1 s2 (x:lval) tag ty e v v':
    sem_pexpr gd s1 e = ok v ->
    truncate_val ty v = ok v' →
    write_lval gd x v' s1 = ok s2 ->
    sem_i s1 (Cassgn x tag ty e) s2

| Eopn s1 s2 t o xs es:
    sem_sopn gd o s1 xs es = ok s2 ->
    sem_i s1 (Copn xs t o es) s2

| Eif_true s1 s2 e c1 c2 :
    sem_pexpr gd s1 e = ok (Vbool true) ->
    sem s1 c1 s2 ->
    sem_i s1 (Cif e c1 c2) s2

| Eif_false s1 s2 e c1 c2 :
    sem_pexpr gd s1 e = ok (Vbool false) ->
    sem s1 c2 s2 ->
    sem_i s1 (Cif e c1 c2) s2

| Ewhile_true s1 s2 s3 s4 a c e c' :
    sem s1 c s2 ->
    sem_pexpr gd s2 e = ok (Vbool true) ->
    sem s2 c' s3 ->
    sem_i s3 (Cwhile a c e c') s4 ->
    sem_i s1 (Cwhile a c e c') s4

| Ewhile_false s1 s2 a c e c' :
    sem s1 c s2 ->
    sem_pexpr gd s2 e = ok (Vbool false) ->
    sem_i s1 (Cwhile a c e c') s2

| Efor s1 s2 (i:var_i) d lo hi c vlo vhi :
    sem_pexpr gd s1 lo = ok (Vint vlo) ->
    sem_pexpr gd s1 hi = ok (Vint vhi) ->
    sem_for i (wrange d vlo vhi) s1 c s2 ->
    sem_i s1 (Cfor i (d, lo, hi) c) s2

| Ecall s1 m2 s2 ii xs f args vargs vs :
    sem_pexprs gd s1 args = ok vargs ->
    sem_call s1.(emem) f vargs m2 vs ->
    write_lvals gd {|emem:= m2; evm := s1.(evm) |} xs vs = ok s2 ->
    sem_i s1 (Ccall ii xs f args) s2

with sem_for : var_i -> seq Z -> estate -> cmd -> estate -> Prop :=
| EForDone s i c :
    sem_for i [::] s c s

| EForOne s1 s1' s2 s3 i w ws c :
    write_var i (Vint w) s1 = ok s1' ->
    sem s1' c s2 ->
    sem_for i ws s2 c s3 ->
    sem_for i (w :: ws) s1 c s3

with sem_call : mem -> funname -> seq value -> mem -> seq value -> Prop :=
| EcallRun m1 m2 fn f vargs vargs' s1 vm2 vres vres' :
    get_fundef (p_funcs P) fn = Some f ->
    mapM2 ErrType truncate_val f.(f_tyin) vargs' = ok vargs ->
    write_vars f.(f_params) vargs (Estate m1 vmap0) = ok s1 ->
    sem s1 f.(f_body) (Estate m2 vm2) ->
    mapM (fun (x:var_i) => get_var vm2 x) f.(f_res) = ok vres ->
    mapM2 ErrType truncate_val f.(f_tyout) vres = ok vres' ->
    sem_call m1 fn vargs'  m2 vres'.

(* -------------------------------------------------------------------- *)
(* The generated scheme is borring to use *)
(*
Scheme sem_Ind    := Induction for sem      Sort Prop
with sem_i_Ind    := Induction for sem_i    Sort Prop
with sem_I_Ind    := Induction for sem_I    Sort Prop
with sem_for_Ind  := Induction for sem_for  Sort Prop
with sem_call_Ind := Induction for sem_call Sort Prop.
*)

Section SEM_IND.
  Variables
    (Pc   : estate -> cmd -> estate -> Prop)
    (Pi_r : estate -> instr_r -> estate -> Prop)
    (Pi : estate -> instr -> estate -> Prop)
    (Pfor : var_i -> seq Z -> estate -> cmd -> estate -> Prop)
    (Pfun : mem -> funname -> seq value -> mem -> seq value -> Prop).

  Definition sem_Ind_nil : Prop :=
    forall s : estate, Pc s [::] s.

  Definition sem_Ind_cons : Prop :=
    forall (s1 s2 s3 : estate) (i : instr) (c : cmd),
      sem_I s1 i s2 -> Pi s1 i s2 -> sem s2 c s3 -> Pc s2 c s3 -> Pc s1 (i :: c) s3.

  Hypotheses
    (Hnil: sem_Ind_nil)
    (Hcons: sem_Ind_cons)
  .

  Definition sem_Ind_mkI : Prop :=
    forall (ii : instr_info) (i : instr_r) (s1 s2 : estate),
      sem_i s1 i s2 -> Pi_r s1 i s2 -> Pi s1 (MkI ii i) s2.

  Hypothesis HmkI : sem_Ind_mkI.

  Definition sem_Ind_assgn : Prop :=
    forall (s1 s2 : estate) (x : lval) (tag : assgn_tag) ty (e : pexpr) v v',
      sem_pexpr gd s1 e = ok v ->
      truncate_val ty v = ok v' →
      write_lval gd x v' s1 = Ok error s2 ->
      Pi_r s1 (Cassgn x tag ty e) s2.

  Definition sem_Ind_opn : Prop :=
    forall (s1 s2 : estate) t (o : sopn) (xs : lvals) (es : pexprs),
      sem_sopn gd o s1 xs es = Ok error s2 ->
      Pi_r s1 (Copn xs t o es) s2.

  Definition sem_Ind_if_true : Prop :=
    forall (s1 s2 : estate) (e : pexpr) (c1 c2 : cmd),
      sem_pexpr gd s1 e = ok (Vbool true) ->
      sem s1 c1 s2 -> Pc s1 c1 s2 -> Pi_r s1 (Cif e c1 c2) s2.

  Definition sem_Ind_if_false : Prop :=
    forall (s1 s2 : estate) (e : pexpr) (c1 c2 : cmd),
      sem_pexpr gd s1 e = ok (Vbool false) ->
      sem s1 c2 s2 -> Pc s1 c2 s2 -> Pi_r s1 (Cif e c1 c2) s2.

  Definition sem_Ind_while_true : Prop :=
    forall (s1 s2 s3 s4 : estate) a (c : cmd) (e : pexpr) (c' : cmd),
      sem s1 c s2 -> Pc s1 c s2 ->
      sem_pexpr gd s2 e = ok (Vbool true) ->
      sem s2 c' s3 -> Pc s2 c' s3 ->
      sem_i s3 (Cwhile a c e c') s4 -> Pi_r s3 (Cwhile a c e c') s4 -> Pi_r s1 (Cwhile a c e c') s4.

  Definition sem_Ind_while_false : Prop :=
    forall (s1 s2 : estate) a (c : cmd) (e : pexpr) (c' : cmd),
      sem s1 c s2 -> Pc s1 c s2 ->
      sem_pexpr gd s2 e = ok (Vbool false) ->
      Pi_r s1 (Cwhile a c e c') s2.

  Hypotheses
    (Hasgn: sem_Ind_assgn)
    (Hopn: sem_Ind_opn)
    (Hif_true: sem_Ind_if_true)
    (Hif_false: sem_Ind_if_false)
    (Hwhile_true: sem_Ind_while_true)
    (Hwhile_false: sem_Ind_while_false)
  .

  Definition sem_Ind_for : Prop :=
    forall (s1 s2 : estate) (i : var_i) (d : dir) (lo hi : pexpr) (c : cmd) (vlo vhi : Z),
      sem_pexpr gd s1 lo = ok (Vint vlo) ->
      sem_pexpr gd s1 hi = ok (Vint vhi) ->
      sem_for i (wrange d vlo vhi) s1 c s2 ->
      Pfor i (wrange d vlo vhi) s1 c s2 -> Pi_r s1 (Cfor i (d, lo, hi) c) s2.

  Definition sem_Ind_for_nil : Prop :=
    forall (s : estate) (i : var_i) (c : cmd),
      Pfor i [::] s c s.

  Definition sem_Ind_for_cons : Prop :=
    forall (s1 s1' s2 s3 : estate) (i : var_i) (w : Z) (ws : seq Z) (c : cmd),
      write_var i w s1 = Ok error s1' ->
      sem s1' c s2 -> Pc s1' c s2 ->
      sem_for i ws s2 c s3 -> Pfor i ws s2 c s3 -> Pfor i (w :: ws) s1 c s3.

  Hypotheses
    (Hfor: sem_Ind_for)
    (Hfor_nil: sem_Ind_for_nil)
    (Hfor_cons: sem_Ind_for_cons)
  .

  Definition sem_Ind_call : Prop :=
    forall (s1 : estate) (m2 : mem) (s2 : estate)
           (ii : inline_info) (xs : lvals)
           (fn : funname) (args : pexprs) (vargs vs : seq value),
      sem_pexprs gd s1 args = Ok error vargs ->
      sem_call (emem s1) fn vargs m2 vs -> Pfun (emem s1) fn vargs m2 vs ->
      write_lvals gd {| emem := m2; evm := evm s1 |} xs vs = Ok error s2 ->
      Pi_r s1 (Ccall ii xs fn args) s2.

  Definition sem_Ind_proc : Prop :=
    forall (m1 m2 : mem) (fn:funname) (f : fundef) (vargs vargs': seq value)
           (s1 : estate) (vm2 : vmap) (vres vres': seq value),
      get_fundef (p_funcs P) fn = Some f ->
      mapM2 ErrType truncate_val f.(f_tyin) vargs' = ok vargs ->
      write_vars (f_params f) vargs {| emem := m1; evm := vmap0 |} = ok s1 ->
      sem s1 (f_body f) {| emem := m2; evm := vm2 |} ->
      Pc s1 (f_body f) {| emem := m2; evm := vm2 |} ->
      mapM (fun x : var_i => get_var vm2 x) (f_res f) = ok vres ->
      mapM2 ErrType truncate_val f.(f_tyout) vres = ok vres' ->
      Pfun m1 fn vargs' m2 vres'.

  Hypotheses
    (Hcall: sem_Ind_call)
    (Hproc: sem_Ind_proc)
  .

  Fixpoint sem_Ind (e : estate) (l : cmd) (e0 : estate) (s : sem e l e0) {struct s} :
    Pc e l e0 :=
    match s in (sem e1 l0 e2) return (Pc e1 l0 e2) with
    | Eskip s0 => Hnil s0
    | @Eseq s1 s2 s3 i c s0 s4 =>
        @Hcons s1 s2 s3 i c s0 (@sem_I_Ind s1 i s2 s0) s4 (@sem_Ind s2 c s3 s4)
    end

  with sem_i_Ind (e : estate) (i : instr_r) (e0 : estate) (s : sem_i e i e0) {struct s} :
    Pi_r e i e0 :=
    match s in (sem_i e1 i0 e2) return (Pi_r e1 i0 e2) with
    | @Eassgn s1 s2 x tag ty e1 v v' h1 h2 h3 => @Hasgn s1 s2 x tag ty e1 v v' h1 h2 h3
    | @Eopn s1 s2 t o xs es e1 => @Hopn s1 s2 t o xs es e1
    | @Eif_true s1 s2 e1 c1 c2 e2 s0 =>
      @Hif_true s1 s2 e1 c1 c2 e2 s0 (@sem_Ind s1 c1 s2 s0)
    | @Eif_false s1 s2 e1 c1 c2 e2 s0 =>
      @Hif_false s1 s2 e1 c1 c2 e2 s0 (@sem_Ind s1 c2 s2 s0)
    | @Ewhile_true s1 s2 s3 s4 a c e1 c' h1 h2 h3 h4 =>
      @Hwhile_true s1 s2 s3 s4 a c e1 c' h1 (@sem_Ind s1 c s2 h1) h2 h3 (@sem_Ind s2 c' s3 h3) 
          h4 (@sem_i_Ind s3 (Cwhile a c e1 c') s4 h4)
    | @Ewhile_false s1 s2 a c e1 c' s0 e2 =>
      @Hwhile_false s1 s2 a c e1 c' s0 (@sem_Ind s1 c s2 s0) e2
    | @Efor s1 s2 i0 d lo hi c vlo vhi e1 e2 s0 =>
      @Hfor s1 s2 i0 d lo hi c vlo vhi e1 e2 s0
        (@sem_for_Ind i0 (wrange d vlo vhi) s1 c s2 s0)
    | @Ecall s1 m2 s2 ii xs f13 args vargs vs e2 s0 e3 =>
      @Hcall s1 m2 s2 ii xs f13 args vargs vs e2 s0
        (@sem_call_Ind (emem s1) f13 vargs m2 vs s0) e3
    end

  with sem_I_Ind (e : estate) (i : instr) (e0 : estate) (s : sem_I e i e0) {struct s} :
    Pi e i e0 :=
    match s in (sem_I e1 i0 e2) return (Pi e1 i0 e2) with
    | @EmkI ii i0 s1 s2 s0 => @HmkI ii i0 s1 s2 s0 (@sem_i_Ind s1 i0 s2 s0)
    end

  with sem_for_Ind (v : var_i) (l : seq Z) (e : estate) (l0 : cmd) (e0 : estate)
         (s : sem_for v l e l0 e0) {struct s} : Pfor v l e l0 e0 :=
    match s in (sem_for v0 l1 e1 l2 e2) return (Pfor v0 l1 e1 l2 e2) with
    | EForDone s0 i c => Hfor_nil s0 i c
    | @EForOne s1 s1' s2 s3 i w ws c e1 s0 s4 =>
      @Hfor_cons s1 s1' s2 s3 i w ws c e1 s0 (@sem_Ind s1' c s2 s0)
         s4 (@sem_for_Ind i ws s2 c s3 s4)
    end

  with sem_call_Ind (m : mem) (f13 : funname) (l : seq value) (m0 : mem)
         (l0 : seq value) (s : sem_call m f13 l m0 l0) {struct s} : Pfun m f13 l m0 l0 :=
    match s with
    | @EcallRun m1 m2 fn f vargs vargs' s1 vm2 vres vres' Hget Hctin Hw Hsem Hvres Hctout =>
       @Hproc m1 m2 fn f vargs vargs' s1 vm2 vres vres' Hget Hctin Hw Hsem (sem_Ind Hsem) Hvres Hctout
    end.

End SEM_IND.

Lemma of_val_undef t t' hn:
  of_val t (Vundef t' hn) =
    Error (if subtype t t' then ErrAddrUndef else ErrType).
Proof. by case: t t' hn => //= [ | | p | s] []. Qed.

Lemma of_val_undef_ok t t' hn v:
  of_val t (Vundef t' hn) <> ok v.
Proof. by rewrite of_val_undef. Qed.

Lemma of_varr t n (a:WArray.array n) z :
  of_val t (Varr a) = ok z -> subtype t (sarr n).
Proof.
  by case: t z => //= n' z; rewrite /WArray.cast; case: ifP.
Qed.

Lemma of_vword t s (w: word s) z :
  of_val t (Vword w) = ok z -> exists s', (s' <= s)%CMP /\ t = sword s'.
Proof.
  case: t z => //= s' w'.
  exists s';split => //=.
  by move: H; rewrite /truncate_word;  case: (s' <= s)%CMP => //=.
Qed.

Lemma of_vint t n z :
  of_val t (Vint n) = ok z -> t = sint.
Proof.
  case: t z => //= s' w'.
Qed.

End SEM.<|MERGE_RESOLUTION|>--- conflicted
+++ resolved
@@ -228,25 +228,6 @@
   by rewrite /sem_sop2; t_xrbindP => w1 ok_w1 w2 ok_w2 w3 ok_w3 <- {v}; exists w1, w2, w3.
 Qed.
 
-<<<<<<< HEAD
-Fixpoint app_sopn T ts : sem_prod ts (exec T) → values → exec T :=
-  match ts return sem_prod ts (exec T) → values → exec T with
-  | [::] => λ (o : exec T) (vs: values), if vs is [::] then o else type_error
-  | t :: ts => λ (o: sem_t t → sem_prod ts (exec T)) (vs: values),
-    if vs is v :: vs
-    then Let v := of_val t v in app_sopn (o v) vs
-    else type_error
-  end.
-
-Arguments app_sopn {T} ts _ _.
-
-Definition curry A B (n: nat) (f: seq (sem_t A) → B) : sem_prod (nseq n A) B :=
-  (fix loop n :=
-   match n return seq (sem_t A) → sem_prod (nseq n A) B with
-   | 0 => f
-   | n'.+1 => λ acc a, loop n' (a :: acc)
-   end) n [::].
-
 Definition neg_f (n:bool) (f:bool) := 
   if n then ~~f else f.
 
@@ -268,8 +249,6 @@
     let c := cf_tbl o in
     sem_cfc c.1 c.2.
 
-=======
->>>>>>> bf446f76
 Definition sem_opN_typed (o: opN) :
   let t := type_of_opN o in
   sem_prod t.1 (exec (sem_t t.2)) :=
