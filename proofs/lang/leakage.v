(* ** License
 * -----------------------------------------------------------------------
 * Copyright 2016--2017 IMDEA Software Institute
 * Copyright 2016--2017 Inria
 *
 * Permission is hereby granted, free of charge, to any person obtaining
 * a copy of this software and associated documentation files (the
 * "Software"), to deal in the Software without restriction, including
 * without limitation the rights to use, copy, modify, merge, publish,
 * distribute, sublicense, and/or sell copies of the Software, and to
 * permit persons to whom the Software is furnished to do so, subject to
 * the following conditions:
 *
 * The above copyright notice and this permission notice shall be
 * included in all copies or substantial portions of the Software.
 *
 * THE SOFTWARE IS PROVIDED "AS IS", WITHOUT WARRANTY OF ANY KIND,
 * EXPRESS OR IMPLIED, INCLUDING BUT NOT LIMITED TO THE WARRANTIES OF
 * MERCHANTABILITY, FITNESS FOR A PARTICULAR PURPOSE AND NONINFRINGEMENT.
 * IN NO EVENT SHALL THE AUTHORS OR COPYRIGHT HOLDERS BE LIABLE FOR ANY
 * CLAIM, DAMAGES OR OTHER LIABILITY, WHETHER IN AN ACTION OF CONTRACT,
 * TORT OR OTHERWISE, ARISING FROM, OUT OF OR IN CONNECTION WITH THE
 * SOFTWARE OR THE USE OR OTHER DEALINGS IN THE SOFTWARE.
 * ----------------------------------------------------------------------- *)
From mathcomp Require Import all_ssreflect all_algebra.
From CoqWord Require Import ssrZ.
Require Import Psatz xseq.
Require Export array gen_map low_memory warray_ sem_type var.
Import Utf8.

Set Implicit Arguments.
Unset Strict Implicit.
Unset Printing Implicit Defensive.

Declare Scope leakage_scope.
Delimit Scope leakage_scope with leakage.
Open Scope leakage_scope.


Variant align := 
  | Align
  | NoAlign.

Inductive leak_e :=
| LEmpty : leak_e (* no leak *)
| LIdx : Z -> leak_e (* array access at given index *)
| LAdr : pointer -> leak_e (* memory access at given address *)
| LSub: (seq leak_e) -> leak_e. (* forest of leaks *)
(*| Lop : forall ws, word ws -> leak_e. *)

Class LeakOp := {
   div_leak_ : signedness -> forall (sz:wsize), word sz -> word sz -> word sz -> leak_e;
   mem_leak_ : word Uptr -> word Uptr;
}.

Inductive div_leak_kind := 
| DLK_none 
| DLK_num_log.

Definition build_div_leak dlk (s:signedness) (sz:wsize) (h l d:word sz) := 
  match dlk with
  | DLK_none => LEmpty
  | DLK_num_log =>  
    let i := if s == Signed then wdwordu h l else wdwords h l in 
    LIdx (Z.log2 (Z.abs i))
  end.

Inductive mem_leak_kind := 
| MLK_full 
| MLK_div64.

Definition build_mem_leak mlk (p:pointer) := 
  match mlk with
  | MLK_full => p
  | MLK_div64 => wdiv p (wrepr Uptr 64)
  end.

Definition build_model (dlk:div_leak_kind) (mlk:mem_leak_kind) := 
  {| div_leak_ := build_div_leak dlk
   ; mem_leak_ := build_mem_leak mlk|}.

Section Section.
 
Context {LO:LeakOp}.

Definition div_leak s (sz : wsize) (hi lo div: word sz) : exec leak_e := ok (div_leak_ s hi lo div).

End Section.

Notation leak_es := (seq leak_e).

Inductive leak_i : Type :=
  | Lopn  : leak_e -> leak_i   (* leak_es -> leak_es -> leak_i *)
  | Lcond  : leak_e -> bool -> seq leak_i -> leak_i                          
  | Lwhile_true : seq leak_i -> leak_e -> seq leak_i -> leak_i -> leak_i     
  | Lwhile_false : seq leak_i -> leak_e -> leak_i
  | Lfor : leak_e -> seq (seq leak_i) -> leak_i                              
  | Lcall : leak_e -> (funname * seq leak_i) -> leak_e -> leak_i.            

Notation leak_c := (seq leak_i).

Notation leak_for := (seq leak_c) (only parsing).

Notation leak_fun := (funname * leak_c)%type.

Section Eq_leak_e.

Variable eq_leak_e : leak_e -> leak_e -> bool.

Fixpoint eq_leak_es (les: seq leak_e) (les': seq leak_e) : bool :=
match les, les' with 
| [::], [::] => true
| x::xs, y::ys=> eq_leak_e x y && eq_leak_es xs ys
| _,_=> false
end.

End Eq_leak_e.

Fixpoint eq_leak_e (le: leak_e) (le' : leak_e) : bool :=
match le, le' with 
 | LEmpty, LEmpty=> true
 | LIdx z, LIdx z'=> z==z'
 | LAdr p, LAdr p'=> p==p'
 | LSub le, LSub le'=> eq_leak_es eq_leak_e le le'
 | _, _=> false
end.

Definition Lopn_ les les' := Lopn (LSub [::LSub les; LSub les']).

Definition destr_Lopn (l: leak_e) := 
  match l with
  | LSub [::LSub l1; LSub l2] => (l1, l2)
  | _ => ([::], [::])
  end.

(*
match l with 
| Lopn_ le => 
  let (les1, les2) := destr_Lopn le in
  ... les1 les2 but not le 
*)

(* ------------------------------------------------------------------------ *)

Definition leak_lea_exp' (b: option var_i) (o: option var_i) : leak_e := 
match (b, o) with 
| (Some y, Some z) => LSub [:: LSub [:: LSub [:: LEmpty; LEmpty];
                               LSub [:: LSub [:: LEmpty; 
                                                 LSub [:: LSub [:: LSub [:: LEmpty; LEmpty]; 
                                                                   LEmpty]; 
                                                 LEmpty]]; 
                                        LEmpty]];
                               LEmpty]
| (None, None) => LSub [:: LSub [:: LSub [:: LEmpty; LEmpty];
                                    LSub [:: LSub [:: LSub [:: LEmpty; LEmpty] ; 
                                                      LSub [:: LSub [:: LSub [:: LEmpty; LEmpty]; 
                                                                        LSub [:: LEmpty; LEmpty]]; 
                                                      LEmpty]]; 
                                             LEmpty]];
                           LEmpty]
| (Some y, None) => LSub [:: LSub [:: LSub [:: LEmpty; LEmpty];
                             LSub [:: LSub [:: LEmpty; 
                                               LSub [:: LSub [:: LSub [:: LEmpty; LEmpty]; LSub [:: LEmpty; LEmpty]]; LEmpty]]; 
                                      LEmpty]];
                             LEmpty]
| (None, Some z) => LSub [:: LSub [:: LSub [:: LEmpty; LEmpty];
                                    LSub [:: LSub [:: LSub [:: LEmpty; LEmpty] ; 
                                                      LSub [:: LSub [:: LSub [:: LEmpty; LEmpty]; 
                                                                       LEmpty]; 
                                                               LEmpty]]; 
                                             LEmpty]];
                           LEmpty]
end.

Definition leak_lea_exp_sc (b: option var_i) (o: option var_i) : leak_e :=
match (b, o) with 
| (Some y, Some z) => LSub [:: LEmpty; LEmpty]
| (None, None) => LSub [:: LSub [:: LEmpty; LEmpty]; LSub [:: LEmpty; LEmpty]]
| (Some y, None) => LSub [:: LEmpty; LSub [:: LEmpty; LEmpty]]
| (None, Some z) => LSub [:: LSub [:: LEmpty; LEmpty]; LEmpty]
end.

Definition leak_lea_exp_b (b: option var_i) : leak_e :=
match b with 
| Some y => LSub [:: LEmpty]
| None => LSub [:: LSub [:: LEmpty; LEmpty]]
end.

Definition leak_lea_exp_b1 (b: option var_i) : leak_e :=
match b with 
| Some y => LSub [:: LEmpty; LSub [:: LEmpty; LEmpty]]
| None => LSub [:: LSub [:: LEmpty; LEmpty]; LSub [:: LEmpty; LEmpty]]
end.

Definition leak_lea_exp_b2 (b: option var_i) : leak_e :=
match b with 
| Some y => LSub [:: LEmpty; LEmpty]
| None => LSub [:: LSub [:: LEmpty; LEmpty]; LEmpty]
end.

Definition leak_lea_exp : leak_e :=
  LSub [:: LEmpty; LSub [:: LEmpty; LSub [:: LEmpty; LEmpty]]].
  
Definition get_seq_leak_e (l : leak_e) : seq leak_e := 
  match l with 
  | LSub le => le
  | _ => [::]
  end.

Definition get_nth_leak (m: leak_es) n : leak_e :=
  nth LEmpty m n.

(* ------------------------------------------------------------------------ *)
(* Leakage trees and leakage transformations. *)

Inductive leak_tr_p :=
  | LS_const of pointer
  | LS_stk
  | LS_Add of leak_tr_p & leak_tr_p
  | LS_Mul of leak_tr_p & leak_tr_p.

Fixpoint leak_tr_p_beq x x' : bool :=
  match x, x' with
  | LS_const p, LS_const p' => p == p'
  | LS_stk, LS_stk => true
  | LS_Add y z, LS_Add y' z'
  | LS_Mul y z, LS_Mul y' z' => (leak_tr_p_beq y y') && (leak_tr_p_beq z z')
  | _, _ => false
  end.

Lemma leak_tr_p_beq_axiom : Equality.axiom leak_tr_p_beq.
Proof.
  elim => [ p | | y hy z hz | y hy z hz ] [ p' | | y' z' | y' z' ] /=.
  2-10, 12-15: by constructor.
  - case: eqP => [ <- | k ]; constructor; congruence.
  all: case: andP.
  1, 3: by case => /hy -> /hz ->; constructor.
  all: by move => k; constructor => - [] /hy ? /hz ?; apply: k.
Qed.

Definition leak_tr_p_eqMixin     := Equality.Mixin leak_tr_p_beq_axiom.
Canonical  leak_tr_p_eqType      := Eval hnf in EqType leak_tr_p leak_tr_p_eqMixin.

(* Leakage transformer for expressions *)
Inductive leak_e_tr :=
  | LT_id (* preserve *)
  | LT_remove (* remove *)
  | LT_const : leak_tr_p -> leak_e_tr
  | LT_subi : nat -> leak_e_tr (* projection *)
  | LT_lidx : (Z -> leak_tr_p) -> leak_e_tr
  | LT_map : seq leak_e_tr -> leak_e_tr (* parallel transformations *)
  | LT_seq : seq leak_e_tr -> leak_e_tr
  | LT_compose: leak_e_tr -> leak_e_tr -> leak_e_tr (* compositon of transformations *)
  (* lowering *)
  | LT_rev : leak_e_tr. (* reverse transformation *)

(* Smart constructor for LT_compose *)
Definition lt_compose (a b: leak_e_tr) : leak_e_tr :=
  if a is LT_id then b else if b is LT_id then a else LT_compose a b.

<<<<<<< HEAD
Inductive leak_e_es_tr :=
  | LT_leseq : leak_e_es_tr
  | LT_emseq : leak_e_es_tr
  | LT_subseq : leak_e_tr -> leak_e_es_tr
  | LT_idseq : leak_e_tr -> leak_e_es_tr
  | LT_idseq' : leak_e_tr -> leak_e_es_tr
  | LT_dfst : leak_e_es_tr
  | LT_dsnd : leak_e_es_tr.

=======
>>>>>>> f40cdff1
Definition get_seq_leak_e_tr (l : leak_e_tr) : seq leak_e_tr := 
  match l with 
  | LT_seq le => le
  | _ => [::]
  end.

Fixpoint eval_leak_tr_p stk lp : pointer :=
  match lp with
  | LS_const p => p 
  | LS_stk     => stk
  | LS_Add p1 p2 => (eval_leak_tr_p stk p1 + eval_leak_tr_p stk p2)%R
  | LS_Mul p1 p2 => (eval_leak_tr_p stk p1 * eval_leak_tr_p stk p2)%R
  end.

Section Section.

Context {LO: LeakOp}.

Fixpoint leak_E (stk:pointer) (lt : leak_e_tr) (l : leak_e) : leak_e :=
  match lt, l with
  | LT_map lts, LSub xs => LSub (map2 (leak_E stk) lts xs)
  | LT_seq lts, _ => LSub (map (fun lt => leak_E stk lt l) lts)
  | LT_lidx f, LIdx i => LAdr (mem_leak_ (eval_leak_tr_p stk (f i)))
  | LT_const f, _     => LAdr (mem_leak_ (eval_leak_tr_p stk f))
  | LT_id, _ => l
  | LT_remove, _ => LEmpty
  | LT_subi i, LSub xs => nth LEmpty xs i
  | LT_compose lt1 lt2, _ => leak_E stk lt2 (leak_E stk lt1 l)
  | LT_rev, LSub xs => LSub (rev xs)
  | _, _ => LEmpty
  end.

Definition leak_E_S (stk: pointer) (lts: seq leak_e_tr) (ls : seq leak_e) : seq leak_e :=
  map2 (leak_E stk) lts ls.

(* Transformation from leakage to sequence of leakage *)
<<<<<<< HEAD
Definition leak_ES (stk : pointer) (lte : leak_e_es_tr) (le : leak_e) : seq leak_e :=
  match lte with
  | LT_leseq      => [:: leak_E stk (LT_subi 0) le]
  | LT_emseq      => [::]
  | LT_subseq lte => [:: leak_E stk (LT_compose (LT_subi 0) lte) le]
  | LT_idseq lte  => get_seq_leak_e (leak_E stk (LT_compose (LT_subi 0) lte) le)
  | LT_idseq' lte  => get_seq_leak_e (leak_E stk (LT_seq [:: LT_compose (LT_subi 0) (LT_compose (LT_subi 0) (LT_subi 0));
                                                 LT_compose (LT_subi 0) (LT_subi 1)])
                      (LSub [:: (leak_E stk (LT_subi 0) (LSub (get_seq_leak_e (leak_E stk lte le))))]))
  | LT_dfst       => [:: LEmpty; LEmpty; LEmpty; LEmpty; LEmpty; le; LEmpty]
  | LT_dsnd       => [:: LEmpty; LEmpty; LEmpty; LEmpty; LEmpty; LEmpty; le]
  end.  
=======
Definition leak_ES (stk: pointer) (lte: leak_e_tr) (le: leak_e) : leak_es :=
  get_seq_leak_e (leak_E stk lte le).

Definition LT_leseq : leak_e_tr := LT_seq [:: LT_id ].
Definition LT_emseq : leak_e_tr := LT_remove.
Definition LT_subseq (lte: leak_e_tr) : leak_e_tr := LT_seq [:: lte ].
Definition LT_idseq (lte: leak_e_tr) : leak_e_tr := lte.
Definition LT_dfst : leak_e_tr := LT_seq [:: LT_remove ; LT_remove ; LT_remove ; LT_remove ; LT_remove ; LT_id ; LT_remove ].
Definition LT_dsnd : leak_e_tr := LT_seq [:: LT_remove ; LT_remove ; LT_remove ; LT_remove ; LT_remove ; LT_remove ; LT_id ].
>>>>>>> f40cdff1

End Section.

Variant leak_e_i_tr :=
  | LT_iconditionl : leak_e_tr -> leak_e_i_tr (* lower condition transformer *)
  | LT_iemptyl : leak_e_i_tr.

Inductive leak_es_i_tr :=
  | LT_iopn5f_large : leak_es_i_tr
  | LT_iopn5f_other : leak_es_i_tr
  | LT_iaddcarryf : leak_es_i_tr -> leak_es_i_tr
  | LT_iaddcarry : leak_es_i_tr -> leak_es_i_tr
  | LT_ianone : leak_es_i_tr
  | LT_imul1 : leak_es_i_tr
  | LT_imul2 : leak_es_i_tr
  | LT_imul3 : leak_es_i_tr
  | LT_imul4 : leak_es_i_tr
  | LT_iemptysl : leak_es_i_tr.

Variant leak_i_tr_single :=
 | LT_ilmov2_
 | LT_ilmov3_
 | LT_ilmov4_
 | LT_ild_ : option var_i -> leak_i_tr_single
 | LT_ildc_ : option var_i -> leak_i_tr_single
 | LT_ilea_ : (option var_i) -> (option var_i) -> leak_i_tr_single
 | LT_ilsc_ : (option var_i) -> (option var_i) -> leak_i_tr_single
 | LT_ilds_
 | LT_ildus_
 | LT_ilasgn_
 | LT_ilinc_ of leak_e_tr
 | LT_ilcopn_ of leak_e_tr
 | LT_ileq_ of leak_e_tr
 | LT_illt_ of leak_e_tr.


Variant leak_i_tr_double :=
 | LT_ilmov1_
 | LT_ildcn_ : option var_i -> leak_i_tr_double.

Inductive leak_i_tr :=
(* structural transformation *)
| LT_ikeep : leak_i_tr             (* same as source *)
| LT_ile : leak_e_tr -> leak_i_tr  (* assign and op *)             
| LT_icond  : leak_e_tr -> seq leak_i_tr -> seq leak_i_tr -> leak_i_tr (* if *)       
| LT_iwhile : seq leak_i_tr -> leak_e_tr -> seq leak_i_tr -> leak_i_tr (* while *)      
| LT_ifor : leak_e_tr -> seq leak_i_tr -> leak_i_tr                  
| LT_icall : funname -> leak_e_tr -> leak_e_tr -> leak_i_tr      

(* modify the control flow *)
| LT_iremove : leak_i_tr                                         
| LT_icond_eval : bool -> seq leak_i_tr -> leak_i_tr    
| LT_ifor_unroll: nat -> seq leak_i_tr -> leak_i_tr
| LT_icall_inline: nat -> funname -> nat -> nat -> leak_i_tr

(* lowering leak transformers *)
| LT_icondl : leak_e_i_tr -> leak_e_tr -> seq leak_i_tr -> seq leak_i_tr -> leak_i_tr
| LT_iwhilel :  leak_e_i_tr -> leak_e_tr -> seq leak_i_tr -> seq leak_i_tr -> leak_i_tr
| LT_icopn : leak_es_i_tr -> leak_i_tr
(* lowering assgn *)
| LT_isingle : leak_i_tr_single -> leak_i_tr 
| LT_idouble : leak_i_tr_double -> leak_i_tr
(*| LT_ilmov1 : leak_i_tr
| LT_ildcn : leak_i_tr*)
| LT_ilmul : leak_es_i_tr -> leak_e_tr -> option var_i -> leak_i_tr
| LT_ilif : leak_e_i_tr -> leak_e_tr -> leak_i_tr
| LT_ilfopn : leak_es_i_tr -> leak_e_tr -> leak_i_tr
| LT_ildiv : leak_i_tr -> leak_e_tr -> leak_i_tr.

Notation LT_ilmov2 := (LT_isingle LT_ilmov2_).
Notation LT_ilmov3 := (LT_isingle LT_ilmov3_).
Notation LT_ilmov4 := (LT_isingle LT_ilmov4_).
Notation LT_ild b := (LT_isingle (LT_ild_ b)).
Notation LT_ildc b := (LT_isingle (LT_ildc_ b)).
Notation LT_ilea b o := (LT_isingle (LT_ilea_ b o)).
Notation LT_ilsc b o := (LT_isingle (LT_ilsc_ b o)).
Notation LT_ilds := (LT_isingle LT_ilds_).
Notation LT_ildus := (LT_isingle LT_ildus_).
Notation LT_ilasgn := (LT_isingle LT_ilasgn_).
Notation LT_ilinc ltes := (LT_isingle (LT_ilinc_ ltes)).
Notation LT_ilcopn ltes := (LT_isingle (LT_ilcopn_ ltes)).
Notation LT_ileq ltes := (LT_isingle (LT_ileq_ ltes)).
Notation LT_illt ltes := (LT_isingle (LT_illt_ ltes)).

Notation LT_ilmov1 := (LT_idouble LT_ilmov1_).
Notation LT_ildcn b := (LT_idouble (LT_ildcn_ b)).

Notation leak_c_tr := (seq leak_i_tr).

Definition is_LT_ilds li := if li is LT_ilds then true else false.

Section Section.

Context {LO: LeakOp}.

(* Transformation from expression leakage to instruction leakage *)
Definition leak_EI (stk : pointer) (lti : leak_e_i_tr) (le : leak_e) : seq leak_i :=
  match lti with 
  | LT_iconditionl lte => 
    let r := leak_E stk lte le in
    let r1 := leak_E stk (LT_subi 0) r in 
    let r2 := leak_E stk (LT_subi 1) r in
    [:: Lopn (LSub [:: r1 ; r2; LSub [:: LEmpty; LEmpty; LEmpty; LEmpty; LEmpty]])]
  | LT_iemptyl => 
    [::]
  end.

Definition no_i_leak_EI (lt : leak_e_i_tr) : nat :=
match lt with 
 | LT_iconditionl lte => 1
 | LT_iemptyl => 0
end.

(* Transformation from expressions (seq of expression) leakage to instruction leakage *)
Fixpoint leak_ESI (stk : pointer) (lti : leak_es_i_tr) (les: seq leak_e) (lo: leak_e) (les': seq leak_e) : seq leak_i :=
  match lti with 
  | LT_iopn5f_large => 
    [:: Lopn (LSub [:: LSub [:: nth LEmpty les 1]; LEmpty; LSub [:: LEmpty]])] ++
    [:: Lopn (LSub [:: LSub [::nth LEmpty les 0, LEmpty & drop 2 les]; lo; LSub les'])]

  | LT_iopn5f_other =>
    [:: Lopn (LSub [:: LSub les ; lo; LSub les'])]

  | LT_iaddcarryf ltes => 
<<<<<<< HEAD
    leak_ESI stk ltes (remove_last_leak les) LEmpty
=======
    leak_ESI stk ltes (List.removelast les)
>>>>>>> f40cdff1
      [:: LEmpty; get_nth_leak les' 0; LEmpty; LEmpty; LEmpty; get_nth_leak les' 1]

  | LT_iaddcarry ltes =>  
    leak_ESI stk ltes les LEmpty
      [:: LEmpty; get_nth_leak les' 0; LEmpty; LEmpty; LEmpty; get_nth_leak les' 1]

  | LT_ianone => 
    [:: Lopn (LSub [:: LSub les ; lo; LSub les'])]

  | LT_imul1 => 
    [:: Lopn (LSub [:: LSub [:: nth LEmpty les 0]; LEmpty; LSub [:: LEmpty]])] ++
    [:: Lopn (LSub [:: LSub [:: nth LEmpty les 1; LEmpty]; LEmpty; 
                       LSub [:: LEmpty; LEmpty; LEmpty; LEmpty; LEmpty; nth LEmpty les' 0; nth LEmpty les' 1]])]
  | LT_imul2 => 
    [:: Lopn (LSub [:: LSub [:: nth LEmpty les 1]; LEmpty; LSub [:: LEmpty]])] ++
    [:: Lopn (LSub [:: LSub [:: nth LEmpty les 0; LEmpty];  LEmpty;
              LSub [:: LEmpty; LEmpty; LEmpty; LEmpty; LEmpty; nth LEmpty les' 0; nth LEmpty les' 1]])]

  | LT_imul3 => 
    [:: Lopn (LSub [:: LSub les; LEmpty;
                LSub [:: LEmpty; LEmpty; LEmpty; LEmpty; LEmpty; nth LEmpty les' 0; nth LEmpty les' 1]])]

  | LT_imul4 => 
    [:: Lopn (LSub [:: LSub les ; lo; LSub les'])]

  | LT_iemptysl => [::]
  end.

(* computes the number of instructions added in lowering high-level constructs *)
Fixpoint no_i_esi_tr (lt: leak_es_i_tr) : nat :=
  match lt with 
  | LT_iopn5f_large => 2
  | LT_iopn5f_other => 1
  | LT_iaddcarryf ltes => no_i_esi_tr ltes 
  | LT_iaddcarry ltes => no_i_esi_tr ltes
  | LT_ianone => 1
  | LT_imul1 => 2
  | LT_imul2 => 2
  | LT_imul3 => 1
  | LT_imul4 => 1
  | LT_iemptysl => 0
 end.

Section Leak_I.

  Variable leak_I : pointer -> leak_i -> leak_i_tr -> seq leak_i.

  Definition leak_Is (stk : pointer) (lts : seq leak_i_tr) (ls : seq leak_i) : seq leak_i :=
    flatten (map2 (leak_I stk) ls lts).

  Definition leak_Iss (stk: pointer) (ltss : seq leak_i_tr) (ls : seq (seq leak_i)) : seq (seq leak_i) :=
    (map (leak_Is stk ltss) ls). 

End Leak_I.

Section Leak_Call.

Variable leak_Fun : funname -> seq leak_i_tr.

Definition dummy_lit := Lopn LEmpty.

Definition leak_assgn := 
  Lopn (LSub [:: LEmpty ; LEmpty]).

Fixpoint leak_I (stk:pointer) (l : leak_i) (lt : leak_i_tr) {struct l} : seq leak_i :=
  match lt, l with
  | LT_ikeep, _ => 
    [::l]

  | LT_ile lte, Lopn le => 
    [:: Lopn (leak_E stk lte le) ]

  | LT_icond lte ltt ltf, Lcond le b lti => 
    [:: Lcond (leak_E stk lte le) b (leak_Is leak_I stk (if b then ltt else ltf) lti) ]

  | LT_iwhile ltis lte ltis', Lwhile_true lts le lts' lw => 
    [:: Lwhile_true (leak_Is leak_I stk ltis lts)
                     (leak_E stk lte le)
                     (leak_Is leak_I stk ltis' lts')
                     (head dummy_lit (leak_I stk lw lt))]

  | LT_iwhile ltis lte ltis', Lwhile_false lts le => 
    [::Lwhile_false (leak_Is leak_I stk ltis lts)
                     (leak_E stk lte le)]

  | LT_ifor lte ltiss, Lfor le ltss => 
    [:: Lfor (leak_E stk lte le)
             (leak_Iss leak_I stk ltiss ltss) ]

  | LT_icall _f lte lte', Lcall le (f, lts) le' => 
    (* _f should be equal to f *)
    [:: Lcall (leak_E stk lte le)
              (f, (leak_Is leak_I stk (leak_Fun f) lts))
              (leak_E stk lte' le') ]


  (** Modification of the control flow *)
  | LT_iremove, _ => 
    [::]

  | LT_icond_eval _b lts, Lcond _ b lti => 
    (* _b should be equal b *)
    leak_Is leak_I stk lts lti

  | LT_icond_eval _b lts, Lwhile_false lti le => 
    leak_Is leak_I stk lts lti

  | LT_ifor_unroll _n ltiss, Lfor le ltss => 
    (* _n should be equal to size ltss *)
    flatten (map (fun l => leak_assgn :: l) (leak_Iss leak_I stk ltiss ltss))

  | LT_icall_inline nargs _fn ninit nres, Lcall le (f, lts) le' => 
    (* nargs = size le, _fn = fn, nres = size le') *)
    map (fun x => (Lopn (LSub [:: x; LEmpty]))) (get_seq_leak_e le) ++ 
    nseq ninit (Lopn (LSub [:: LEmpty; LEmpty])) ++ 
    leak_Is leak_I stk (leak_Fun f) lts ++
    map (fun y => (Lopn (LSub [:: LEmpty; y]))) (get_seq_leak_e le')

  (* lowering *)
    (* lti'-> b = [e] (* makes boolean expression as b = [e] *) (* trasforms expression leakage to instruction Copn leakage *)
       lte -> leak_e_tr 
       ltt -> leak_i_tr for true branch 
       ltf -> leak_i_tr for false branch *)
  | LT_icondl lti' lte ltt ltf, Lcond le b lti => 
     (leak_EI stk lti' le) ++ 
     [:: Lcond (leak_E stk lte le) b (leak_Is leak_I stk (if b then ltt else ltf) lti) ]

    (* lti ->  b = [e] (* makes boolean expression as b = [e] *) (* trasforms expression leakage to instruction Copn leakage *)
       lte -> leak_e_tr 
       ltt -> leak_i_tr for true branch 
       ltf -> leak_i_tr for false branch *)
  | LT_iwhilel lti lte ltis ltis', Lwhile_true lts le lts' lw => 
    [:: Lwhile_true ((leak_Is leak_I stk ltis lts) ++ (leak_EI stk lti le))
                     (leak_E stk lte le)
                     (leak_Is leak_I stk ltis' lts')
                     (head dummy_lit (leak_I stk lw lt))]

  | LT_iwhilel lti lte ltis ltis', Lwhile_false lts le => 
    [::Lwhile_false ((leak_Is leak_I stk ltis lts) ++ (leak_EI stk lti le)) (leak_E stk lte le)]


  | LT_icopn ltes, Lopn le => 
    leak_ESI stk ltes (get_seq_leak_e (leak_E stk (LT_subi 0) le)) (leak_E stk (LT_subi 1) le)
                                      (get_seq_leak_e (leak_E stk (LT_subi 2) le))

  
  | LT_idouble lti, Lopn le => 
    match lti with 
     | LT_ilmov1_ => [:: Lopn (LSub [:: LSub [:: leak_E stk (LT_subi 0) le]; LEmpty; LSub [:: LEmpty]]) ; 
                         Lopn (LSub [:: LSub [:: LEmpty]; LEmpty; LSub [:: leak_E stk (LT_subi 1) le]])]
     | LT_ildcn_ b => [:: Lopn (LSub [:: LSub [:: LSub [:: LEmpty; LEmpty]]; LEmpty; LSub [:: LEmpty]]);
                        Lopn (LSub [:: leak_lea_exp_b2 b; LEmpty;
                               LSub [:: LEmpty; LEmpty; LEmpty; LEmpty; LEmpty; leak_E stk (LT_subi 1) le]])]
    end

  | LT_isingle lti, Lopn le => 
    let le' := 
      match lti with 
      | LT_ilmov2_ => 
        LSub [:: LSub [::]; LEmpty;
                LSub[:: LEmpty; LEmpty; LEmpty; LEmpty; LEmpty; leak_E stk (LT_subi 1) le]]

      | LT_ilmov3_ => 
        LSub [:: LSub [::]; LEmpty; LSub [:: leak_E stk (LT_subi 1) le]]
             
      | LT_ilmov4_ => 
        LSub [:: LSub [:: leak_E stk (LT_subi 0) le]; LEmpty; LSub [:: leak_E stk (LT_subi 1) le]]

      | LT_ild_ b => 
        LSub [:: leak_lea_exp_b b; LEmpty;
                       LSub [:: LEmpty; LEmpty; LEmpty; LEmpty; leak_E stk (LT_subi 1) le]]
      | LT_ildc_ b => 
        LSub [:: leak_lea_exp_b1 b; LEmpty;
                       LSub [:: LEmpty; LEmpty; LEmpty; LEmpty; LEmpty; leak_E stk (LT_subi 1) le]]
      | LT_ilea_ b o =>
        LSub [:: LSub [:: leak_lea_exp' b o]; LEmpty; LSub [:: leak_E stk (LT_subi 1) le]]
      
      | LT_ilsc_ b o => 
        LSub [:: leak_lea_exp_sc b o; LEmpty;  
                       LSub [:: LEmpty; LEmpty; LEmpty; LEmpty; LEmpty; leak_E stk (LT_subi 1) le]]
      | LT_ilds_ =>
        LSub [:: LSub [:: nth LEmpty (get_seq_leak_e (leak_E stk (LT_subi 0) (leak_E stk (LT_subi 0) le))) 0]; LEmpty;
                       LSub [:: LEmpty]]
      | LT_ildus_ =>
        LSub [:: LSub [:: LSub [:: LEmpty; LEmpty]]; LEmpty; LSub[:: LEmpty]]
      
      | LT_ilasgn_ => 
        LSub [:: leak_E stk (LT_subi 0) le;
                       leak_E stk (LT_subi 1) le]
      
      | LT_ilinc_ ltes => 
        (LSub [:: LSub (leak_ES stk ltes (leak_E stk (LT_subi 0) le)); LEmpty;
                       LSub [:: LEmpty; LEmpty; LEmpty; LEmpty; leak_E stk (LT_subi 1) le]])

      | LT_ilcopn_ ltes => 
        (LSub [:: LSub (leak_ES stk ltes (leak_E stk (LT_subi 0) le)); LEmpty;
                       LSub [:: leak_E stk (LT_subi 1) le]])

      | LT_ileq_ ltes => 
        (LSub [:: LSub (leak_ES stk ltes (leak_E stk (LT_subi 0) le)); LEmpty;
                       LSub [:: LEmpty; LEmpty; LEmpty; LEmpty; leak_E stk (LT_subi 1) le]])

      | LT_illt_ ltes => 
        (LSub [:: LSub (leak_ES stk ltes (leak_E stk (LT_subi 0) le)); LEmpty;
                       LSub [:: LEmpty; leak_E stk (LT_subi 1) le; LEmpty; LEmpty; LEmpty]])
     end in
    [:: Lopn le']

    (* lti converts cond expression to Copn leakage *)
  | LT_ilif lti le', Lopn le => 
    leak_EI stk lti (get_nth_leak (get_seq_leak_e (leak_E stk (LT_subi 0) le)) 0) ++ 
    [:: Lopn (LSub [:: LSub [:: leak_E stk le' (leak_E stk (LT_subi 0) (leak_E stk (LT_subi 0) le));
                                (leak_E stk (LT_subi 1) (leak_E stk (LT_subi 0) le));
                                (leak_E stk (LT_subi 2) (leak_E stk (LT_subi 0) le))]; LEmpty;
                       LSub [:: leak_E stk (LT_subi 1) le]])]

  | LT_ilmul lest ltes b, Lopn le =>  
    leak_ESI stk lest (get_seq_leak_e (leak_E stk ltes (leak_lea_exp_b1 b))) LEmpty
              [:: LEmpty; LEmpty; LEmpty; LEmpty; LEmpty; leak_E stk (LT_subi 1) le]

  | LT_ilfopn lest lte, Lopn le => 
    leak_ESI stk lest (leak_ES stk lte (leak_E stk (LT_subi 0) le)) LEmpty
              [:: LEmpty; LEmpty; LEmpty; LEmpty; LEmpty; leak_E stk (LT_subi 1) le]

  | LT_ildiv lti ltes, Lopn le =>  
    if is_LT_ilds lti then 
      [:: Lopn (LSub [:: LSub [:: nth LEmpty (get_seq_leak_e (leak_E stk (LT_subi 0) (leak_E stk (LT_subi 0) le))) 0]; 
                         LEmpty; LSub[:: LEmpty]])] ++ 
      [:: Lopn (LSub [:: LSub [:: LEmpty; (nth LEmpty (get_seq_leak_e (nth LEmpty (get_seq_leak_e (leak_E stk (LT_subi 0) le)) 0)) 0);
                                  (nth LEmpty (get_seq_leak_e (nth LEmpty (get_seq_leak_e (leak_E stk (LT_subi 0) le)) 0)) 1)];
                         nth LEmpty (get_seq_leak_e (leak_E stk (LT_subi 0) le)) 1; 
                        LSub (leak_ES stk ltes (leak_E stk (LT_subi 1) le))])]
    else [:: Lopn (LSub [:: LSub [:: LSub [:: LEmpty; LEmpty]]; LEmpty; LSub[:: LEmpty]])]  ++ 
         [:: Lopn (LSub [:: LSub [:: LEmpty; (nth LEmpty (get_seq_leak_e (nth LEmpty (get_seq_leak_e (leak_E stk (LT_subi 0) le)) 0)) 0);
                                  (nth LEmpty (get_seq_leak_e (nth LEmpty (get_seq_leak_e (leak_E stk (LT_subi 0) le)) 0)) 1)];
                         nth LEmpty (get_seq_leak_e (leak_E stk (LT_subi 0) le)) 1; 
                        LSub (leak_ES stk ltes (leak_E stk (LT_subi 1) le))])]
                                
  | _, _ => [:: l]
  end.

Inductive leak_WF : leak_i_tr -> leak_i -> Prop :=
 | LT_ikeepWF : forall le, leak_WF LT_ikeep (Lopn le)
 | LT_ileWF : forall le lte, leak_WF (LT_ile lte) (Lopn le) 
 | LT_icondtWF : forall lte ltt ltf le lti,
                 leak_WFs ltt lti ->
                 leak_WF (LT_icond lte ltt ltf) (Lcond le true lti)
 | LT_icondfWF : forall lte ltt ltf le lti,
                 leak_WFs ltf lti ->
                 leak_WF (LT_icond lte ltt ltf) (Lcond le false lti)
 | LT_iwhiletWF : forall ltis lte ltis' lts le lts' lw,
                  leak_WFs ltis lts ->
                  leak_WFs ltis' lts' ->
                  leak_WF (LT_iwhile ltis lte ltis') lw ->
                  leak_WF (LT_iwhile ltis lte ltis') (Lwhile_true lts le lts' lw)
 | LT_iwhilefWF : forall ltis lte ltis' lts le,
                  leak_WFs ltis lts ->
                  leak_WF (LT_iwhile ltis lte ltis') (Lwhile_false lts le)
 | LT_iforWF: forall lte ltiss le ltss,
              leak_WFss ltiss ltss ->
              leak_WF (LT_ifor lte ltiss) (Lfor le ltss)
 | LT_icallWF : forall f lte lte' le lts le',
                leak_WFs (leak_Fun f) lts ->
                leak_WF (LT_icall f lte lte') (Lcall le (f, lts) le')
 | LT_iremoveWF : forall l,
                  leak_WF LT_iremove l
 | LT_icond_evalWF : forall b lts le lti,
                     leak_WFs lts lti ->
                     leak_WF (LT_icond_eval b lts) (Lcond le b lti)
 | LT_icond_evalWF' : forall lts lti le,
                      leak_WFs lts lti ->
                      leak_WF (LT_icond_eval false lts) (Lwhile_false lti le)
 | LT_ifor_unrollWF : forall ltiss le ltss,
                      leak_WFss ltiss ltss ->
                      leak_WF (LT_ifor_unroll (size ltss) ltiss) (Lfor le ltss)
 | LT_icall_inlineWF : forall ninit les f lts les',
                       leak_WFs (leak_Fun f) lts ->
                       leak_WF (LT_icall_inline (size les) f ninit (size les')) (Lcall (LSub les) (f, lts) (LSub les'))
 (* Lowering *)
 | LT_icondltWF : forall lti' lte ltt ltf le lti,
                  leak_WFs ltt lti ->
                  leak_WF (LT_icondl lti' lte ltt ltf) (Lcond le true lti)
 | LT_icondlfWF : forall lti' lte ltt ltf le lti,
                  leak_WFs ltf lti ->
                  leak_WF (LT_icondl lti' lte ltt ltf) (Lcond le false lti)
 | LT_iwhilelWF : forall lti lte ltis ltis' lts le lts' lw,
                  leak_WFs ltis lts ->
                  leak_WFs ltis' lts' ->
                  leak_WF (LT_iwhilel lti lte ltis ltis') lw ->
                  leak_WF (LT_iwhilel lti lte ltis ltis') (Lwhile_true lts le lts' lw)  
 | LT_iwhilelWF' : forall lti lte ltis ltis' lts le,
                   leak_WFs ltis lts ->
                   leak_WF (LT_iwhilel lti lte ltis ltis') (Lwhile_false lts le)
 | LT_icopnWF : forall ltes le,
                leak_WF (LT_icopn ltes) (Lopn le)
 | LT_isingleWF : forall lti le, 
                  leak_WF (LT_isingle lti) (Lopn le)
 | LT_idoubleWF : forall lti le,
                  leak_WF (LT_idouble lti) (Lopn le)
 | LT_ilifWF : forall lti le' le,
               leak_WF (LT_ilif lti le') (Lopn le)
 | LT_imulWF : forall lest ltes le b,
               leak_WF (LT_ilmul lest ltes b) (Lopn le)
 | LT_ilfopnWF : forall lest lte le,
                 leak_WF (LT_ilfopn lest lte) (Lopn le)
 | LT_ildivWF : forall lti ltes le,
                leak_WF (LT_ildiv lti ltes) (Lopn le)

with leak_WFs : seq leak_i_tr -> leak_c -> Prop :=
 | WF_empty : leak_WFs [::] [::]
 | WF_seq : forall li lc lt1 lt1',
            leak_WF lt1 li ->
            leak_WFs lt1' lc ->
            leak_WFs (lt1 :: lt1') (li::lc)

with leak_WFss : seq leak_i_tr -> seq leak_c -> Prop :=
 | WF_empty' : forall lt, leak_WFss lt [::]
 | WF_seq' : forall lc lcs lt,
            leak_WFs lt lc ->
            leak_WFss lt lcs ->
            leak_WFss lt (lc :: lcs).

End Leak_Call.

Definition leak_f_tr := seq (funname * leak_c_tr).

End Section.

Section Leak_Call_Imp.

Variable Fs: leak_f_tr.

Definition leak_Fun (f: funname) : leak_c_tr := odflt [::] (assoc Fs f).

End Leak_Call_Imp.

Section Section.

Context {LO: LeakOp}.

Fixpoint leak_compile (stk : pointer) (lts: seq leak_f_tr) (lf: leak_fun) := 
  match lts with 
  | [::] => lf.2
  | x :: xs => 
    let r := leak_Is (leak_I (leak_Fun x)) stk (leak_Fun x lf.1) lf.2 in 
    leak_compile stk xs (lf.1, r)
  end.

(** Leakage for intermediate-level **)

Variant leak_il : Type :=
  | Lempty0 : leak_il
  | Lempty : int -> leak_il 
  | Lopnl : leak_e -> leak_il
  | Lcondl : int -> leak_e -> bool -> leak_il. 

<<<<<<< HEAD
Definition eq_leak_il (li: leak_il) (li': leak_il) : bool :=
match li, li' with 
 | Lempty0, Lempty0 => true
 | Lempty i1, Lempty i2 => i1 == i2
 | Lopnl le, Lopnl le' => if (eq_leak_e le le') then true else false
 | Lcondl i1 le b, Lcondl i2 le' b' => if (i1 == i2) && (eq_leak_e le le') && (b == b') then true else false
 | _, _ => false
end.
=======
Notation leak_funl := (funname * seq leak_il).
>>>>>>> f40cdff1

Definition leak_cl := seq leak_il.

Inductive leak_i_il_tr : Type :=
  (*| LT_ilremove : leak_i_il_tr*)
  | LT_ilkeep : leak_i_il_tr
  | LT_ilkeepa : leak_i_il_tr
  | LT_ilcond_0 : leak_e_tr -> seq leak_i_il_tr -> leak_i_il_tr (*c1 is empty*)
  | LT_ilcond_0' : leak_e_tr -> seq leak_i_il_tr -> leak_i_il_tr (*c2 is empty*)
  | LT_ilcond : leak_e_tr -> seq leak_i_il_tr -> seq leak_i_il_tr -> leak_i_il_tr (* c1 and c2 are not empty *)
  | LT_ilwhile_c'0 : align -> seq leak_i_il_tr -> leak_i_il_tr
  | LT_ilwhile_f : seq leak_i_il_tr -> leak_i_il_tr
  | LT_ilwhile : align -> seq leak_i_il_tr -> seq leak_i_il_tr -> leak_i_il_tr.

End Section.

Notation leak_funl := (funname * seq leak_il).

(* Computes the leakage depending on alignment *) 
Definition get_align_leak_il a : seq leak_il :=
  match a with 
  | NoAlign => [::]
  | Align => [:: Lempty0]
  end.

Definition get_align_size a : nat :=
match a with 
 | NoAlign => 0
 | Align => 1
end.

Definition incr n (l:seq (nat * leak_il)) := map (fun p => (p.1 + n, p.2)) l.

Definition get_linear_size_c (f : leak_i_il_tr -> nat) (ltc : seq leak_i_il_tr) :=
foldr (fun lti n => f lti + n) 0 ltc. 

Fixpoint get_linear_size (lti : leak_i_il_tr) : nat :=
  match lti with 
  | LT_ilkeep => 1
  | LT_ilkeepa => 1
  | LT_ilcond_0 lte lti => get_linear_size_c get_linear_size lti + 2
  | LT_ilcond_0' lte lti => get_linear_size_c get_linear_size lti + 2
  | LT_ilcond lte lti lti' => get_linear_size_c get_linear_size lti + get_linear_size_c get_linear_size lti' + 4
  | LT_ilwhile_c'0 a lti => get_linear_size_c get_linear_size lti + (get_align_size a) + 2
  | LT_ilwhile_f lti => get_linear_size_c get_linear_size lti 
  (* goto L1; align; Lilabel L2; c'; Lilabel L1; c; Lcond e L2 *)
  | LT_ilwhile a lti lti' => get_linear_size_c get_linear_size lti + get_linear_size_c get_linear_size lti' + (get_align_size a) + 4
  end.

Definition get_linear_size_C := get_linear_size_c get_linear_size.

Section Section.

Context {LO: LeakOp}.

Section Leak_IL.

  Variable leak_i_iL : pointer -> leak_i ->  leak_i_il_tr -> seq leak_il.

  Definition leak_i_iLs {LO: LeakOp} (stk : pointer) (lts : seq leak_i_il_tr) (ls : seq leak_i) : seq leak_il :=
    flatten (map2 (leak_i_iL stk) ls lts).

  (* align; Lilabel L1; c ; Licond e L1 *)
  Fixpoint ilwhile_c'0  {LO: LeakOp} (stk: pointer) (lti : seq leak_i_il_tr) (li : leak_i) : seq leak_il :=
    match li with 
    | Lwhile_false lis le => 
      leak_i_iLs stk lti lis ++ [:: Lcondl 1 le false]
    | Lwhile_true lis le lis' li' => 
      leak_i_iLs stk lti lis ++ [:: Lcondl (-(Posz (get_linear_size_C lti))%R) le true] ++ ilwhile_c'0 stk lti li'
    | _ => [::]
    end.

  (* Lilabel L2; c'; Lilabel L1; c; Lcond e L2 *)
  Fixpoint ilwhile  {LO: LeakOp} (stk : pointer) (lts : seq leak_i_il_tr) (lts' : seq leak_i_il_tr) (li : leak_i) 
             : seq leak_il :=
    match li with 
    | Lwhile_false lis le => 
      leak_i_iLs stk lts lis ++ [:: Lcondl 1 le false]
    | Lwhile_true lis le lis' li' =>
      leak_i_iLs stk lts lis ++ [:: Lcondl (-(Posz (get_linear_size_C lts + get_linear_size_C lts' +1)))%R le true] ++ 
      leak_i_iLs stk lts' lis' ++ [:: Lempty0] ++ ilwhile stk lts lts' li'
    | _ => [::]
    end.

End Leak_IL.

Fixpoint leak_i_iL (stk:pointer) (li : leak_i) (l : leak_i_il_tr) {struct li} : seq leak_il :=
  match l, li with 
  (*| LT_ilremove, _ => 
    [:: Lempty]*)

  | LT_ilkeepa, Lopn le => 
    let r := (LSub (map (fun x => LSub [:: x]) (get_seq_leak_e le))) in 
    let r1 := leak_E stk (LT_subi 0) r in 
    let r2 := leak_E stk (LT_subi 1) r in 
    [:: Lopnl (LSub [:: r1 ; LEmpty; r2])]

  | LT_ilkeep, Lopn le => 
    [:: Lopnl le]

    (*if e then [::] else c2*) (* Licond e l; c2; label l (n+2)*)
  | LT_ilcond_0 lte lti, Lcond le b lis => 
    if b then [:: Lcondl (Posz (get_linear_size_C lti) + 2)%R (leak_E stk lte le) b] ++ [::] 
    else [:: Lcondl 1 (leak_E stk lte le) b] ++ leak_i_iLs leak_i_iL stk lti lis ++ [:: Lempty0]

    (*[:: Lcondl 0 (leak_E stk lte le) b] ++ 
    if b then [::] 
    else leak_i_iLs leak_i_iL stk lti lis ++ [:: Lempty0]*)

    (*let lcn := leak_i_iLs leak_i_iL stk lti lis in
    ([:: 0, Lcondl (leak_E stk lte le) b] ++ 
    incr 1 (if b then [::] else lcn.1 ++ [:: lcn.2, Lempty0]),
    lcn.2 + 2)*)
  | LT_ilcond_0' lte lti, Lcond le b lis => 
    if negb b then [:: Lcondl (Posz (get_linear_size_C lti) + 2) (leak_E stk lte le) (negb b)] ++ [::]
    else [:: Lcondl 1 (leak_E stk lte le) (negb b)] ++ leak_i_iLs leak_i_iL stk lti lis ++ [:: Lempty0]

    (*[:: Lcondl 0 (leak_E stk lte le) (negb b)] ++ 
    if negb b then [::] 
    else leak_i_iLs leak_i_iL stk lti lis ++ [:: Lempty0]*)

    (*let lcn := leak_i_iLs leak_i_iL stk lti lis in
    ([:: 0, Lcondl (leak_E stk lte le) (negb b)] ++ 
    incr 1 (if negb b then [::] else lcn.1 ++ [:: lcn.2, Lempty0]),
    lcn.2 + 2)*)
    
    (* if e then c1 else c2 *)
    (* Licond e L1; c2; Ligoto L2; Lilabel L1; c1; Lilabel L2 (*n1+n2+4*) *)
  | LT_ilcond lte lti lti', Lcond le b lis => 
    if b then [:: Lcondl (Posz (get_linear_size_C lti') + 3) (leak_E stk lte le) b] ++ leak_i_iLs leak_i_iL stk lti lis 
              ++ [:: Lempty0]
    else [:: Lcondl 1 (leak_E stk lte le) b] ++ leak_i_iLs leak_i_iL stk lti' lis ++ [:: Lempty (Posz (get_linear_size_C lti) +3)]


    (*[:: Lcondl 1 (leak_E stk lte le) b] ++ 
    if b then leak_i_iLs leak_i_iL stk lti lis ++ [:: Lempty0]
    else leak_i_iLs leak_i_iL stk lti' lis ++ [:: Lempty (n2+1)]*)

    (*let lcn := 
      leak_i_iLs leak_i_iL stk (if b then lti else lti') lis in 
    let lc := lcn.1 ++ [:: (lcn.2, if b then Lempty0 else Lempty)] in
    [:: (0, Lcondl (leak_E stk lte le) b)] ++ incr 1 lc, lcn.2 + 2) *)
    
    (* align; Lilabel L1; c ; Licond e L1 *)
    (* while a c e [::] *)
  | LT_ilwhile_c'0 a lti, _ => 
    get_align_leak_il a ++ [:: Lempty0 & ilwhile_c'0 leak_i_iL stk lti li]

    
  | LT_ilwhile_f lti, Lwhile_false lis le => 
    leak_i_iLs leak_i_iL stk lti lis

    (* Ligoto L1; align; Lilabel L2; c'; Lilabel L1; c; Lcond e L2 ; 
         c'; Lilabel L1; c; Lcond e L2; .....*)
    (* while a c e c' *)
  | LT_ilwhile a lti lti', _ => 
    [:: Lempty (Posz (get_linear_size_C lti' + (get_align_size a + 3)))] ++ 
      ilwhile leak_i_iL stk lti lti' li 

  | _, _ => [::]
  end.

Definition leak_f_lf_tr := seq (funname * seq leak_i_il_tr).

End Section.

Notation leak_c_il_tr := (seq leak_i_il_tr).

Inductive leak_i_WF : leak_i_il_tr -> leak_i -> Prop :=
| LT_ilkeepaWF : forall le, leak_i_WF LT_ilkeepa (Lopn le)
| LT_ilkeepWF : forall le, leak_i_WF LT_ilkeep (Lopn le)
| LT_ilcond_0tWF : forall le lte lti,
                  leak_i_WF (LT_ilcond_0 lte lti) (Lcond le true [::])
| LT_ilcond_0fWF : forall le lis lte lti,
                  leak_is_WF lti lis ->
                  leak_i_WF (LT_ilcond_0 lte lti) (Lcond le false lis)
| LT_icond_0tWF' : forall le lis lte lti,
                  leak_is_WF lti lis ->
                  leak_i_WF (LT_ilcond_0' lte lti) (Lcond le true lis)
| LT_icond_0fWF' : forall le lte lti,
                  leak_i_WF (LT_ilcond_0' lte lti) (Lcond le false [::])
| LT_ilcondtWF : forall le lis lte lti lti',
                leak_is_WF lti lis ->
                leak_i_WF (LT_ilcond lte lti lti') (Lcond le true lis)
| LT_ilcondfWF : forall le lis lte lti lti',
                leak_is_WF lti' lis ->
                leak_i_WF (LT_ilcond lte lti lti') (Lcond le false lis)
| LT_ilwhile_fWF : forall le lis lti,
                   leak_is_WF lti lis ->
                   leak_i_WF (LT_ilwhile_f lti) (Lwhile_false lis le)
| LT_ilwhile_c'0WF : forall li a lti,
                     leak_w0_WF lti li ->
                     leak_i_WF (LT_ilwhile_c'0 a lti) li 
| LT_ilwhileWF : forall a li lti lti',
                 leak_w_WF lti lti' li ->
                 leak_i_WF (LT_ilwhile a lti lti') li

with leak_is_WF : seq leak_i_il_tr -> leak_c -> Prop :=
 | WF_i_empty : leak_is_WF [::] [::]
 | WF_i_seq : forall li lc lt1 lt1',
            leak_i_WF lt1 li ->
            leak_is_WF lt1' lc ->
            leak_is_WF (lt1 :: lt1') (li::lc)

with leak_w0_WF  : seq leak_i_il_tr -> leak_i -> Prop := 
 | LW0_false : forall lti lis le, leak_is_WF lti lis -> leak_w0_WF lti (Lwhile_false lis le)
 | LW0_true  : forall lti lis le lis' li', 
      leak_is_WF lti lis ->
      leak_w0_WF lti li' -> 
      leak_w0_WF lti (Lwhile_true lis le lis' li')

with leak_w_WF  : seq leak_i_il_tr -> seq leak_i_il_tr -> leak_i -> Prop := 
    | LW_false : forall lti lti' lis le, leak_is_WF lti lis -> leak_w_WF lti lti' (Lwhile_false lis le)
    | LW_true  : forall lti lti' lis le lis' li', 
      leak_is_WF lti lis ->
      leak_is_WF lti' lis' ->
      leak_w_WF lti lti' li' -> 
      leak_w_WF lti lti' (Lwhile_true lis le lis' li').

Section Section.

Context {LO: LeakOp}.

Fixpoint leak_WF_rec fn stk (lts:seq (seq (funname * leak_c_tr))) lc := 
  match lts with 
  | [::] => True
  | lF :: lts => leak_WFs (leak_Fun lF) (leak_Fun lF fn) lc /\
               let lc := leak_Is (leak_I (leak_Fun lF)) stk (leak_Fun lF fn) lc in
               leak_WF_rec fn stk lts lc
  end.

Lemma leak_WF_rec_cat fn stk lts1 lts2 lc :
  leak_WF_rec fn stk lts1 lc -> 
  leak_WF_rec fn stk lts2 (leak_compile stk lts1 (fn, lc)) ->
  leak_WF_rec fn stk (lts1 ++ lts2) lc.
Proof. by elim: lts1 lc => //= lF lts1 hrec lc [?] h1 h2; split => //; apply hrec. Qed.

End Section.

Section Leak_Call_Imp_L.

Variable Fs: leak_f_lf_tr.

Definition leak_Fun_L (f: funname) : seq leak_i_il_tr := odflt [::] (assoc Fs f).

End Leak_Call_Imp_L.

(** Leakage for assembly-level **)

Inductive leak_asm : Type :=
  | Laempty0 : leak_asm
  | Laempty : int -> leak_asm
  | Lacond : int -> bool -> leak_asm (* bool represents the condition in conditional jump *)
  | Laop : seq pointer -> leak_asm.

(* Extracts the sequence of pointers from leak_e *)
Fixpoint leak_e_asm (l : leak_e) : seq pointer :=
  match l with 
  | LEmpty => [::]
  | LIdx i => [::]
  | LAdr p => [:: p]
  | LSub l => flatten (map leak_e_asm l)
  end.

(* Transforms leakage for intermediate langauge to leakage for assembly *)
Definition leak_i_asm (l : leak_il) : leak_asm :=
  match l with 
  | Lempty0 => Laempty0
  | Lempty i => Laempty i
  | Lopnl le => Laop (leak_e_asm le)
  | Lcondl i le b => Lacond i b
  end.

Section Section.

Context {LO: LeakOp}. 

Lemma leak_compile_cat stk lts1 lts2 lf: 
  leak_compile stk (lts1 ++ lts2) lf = leak_compile stk lts2 (lf.1, (leak_compile stk lts1 lf)).
Proof. case: lf => fn lc; elim: lts1 lc => //=. Qed.

Definition leak_compile_prog (stk: pointer) (lts: seq leak_f_tr * leak_f_lf_tr) (lf: leak_fun) : seq leak_il :=
  let r  := leak_compile stk lts.1 lf in
  leak_i_iLs leak_i_iL stk (leak_Fun_L lts.2 lf.1) r.

Definition leak_compile_x86 (stk: pointer) (lts: seq leak_f_tr * leak_f_lf_tr) (lf: leak_fun) : seq leak_asm :=
  let r := leak_compile_prog stk lts lf in
  map (fun x=> leak_i_asm x) r.

End Section.<|MERGE_RESOLUTION|>--- conflicted
+++ resolved
@@ -258,18 +258,6 @@
 Definition lt_compose (a b: leak_e_tr) : leak_e_tr :=
   if a is LT_id then b else if b is LT_id then a else LT_compose a b.
 
-<<<<<<< HEAD
-Inductive leak_e_es_tr :=
-  | LT_leseq : leak_e_es_tr
-  | LT_emseq : leak_e_es_tr
-  | LT_subseq : leak_e_tr -> leak_e_es_tr
-  | LT_idseq : leak_e_tr -> leak_e_es_tr
-  | LT_idseq' : leak_e_tr -> leak_e_es_tr
-  | LT_dfst : leak_e_es_tr
-  | LT_dsnd : leak_e_es_tr.
-
-=======
->>>>>>> f40cdff1
 Definition get_seq_leak_e_tr (l : leak_e_tr) : seq leak_e_tr := 
   match l with 
   | LT_seq le => le
@@ -306,30 +294,19 @@
   map2 (leak_E stk) lts ls.
 
 (* Transformation from leakage to sequence of leakage *)
-<<<<<<< HEAD
-Definition leak_ES (stk : pointer) (lte : leak_e_es_tr) (le : leak_e) : seq leak_e :=
-  match lte with
-  | LT_leseq      => [:: leak_E stk (LT_subi 0) le]
-  | LT_emseq      => [::]
-  | LT_subseq lte => [:: leak_E stk (LT_compose (LT_subi 0) lte) le]
-  | LT_idseq lte  => get_seq_leak_e (leak_E stk (LT_compose (LT_subi 0) lte) le)
-  | LT_idseq' lte  => get_seq_leak_e (leak_E stk (LT_seq [:: LT_compose (LT_subi 0) (LT_compose (LT_subi 0) (LT_subi 0));
-                                                 LT_compose (LT_subi 0) (LT_subi 1)])
-                      (LSub [:: (leak_E stk (LT_subi 0) (LSub (get_seq_leak_e (leak_E stk lte le))))]))
-  | LT_dfst       => [:: LEmpty; LEmpty; LEmpty; LEmpty; LEmpty; le; LEmpty]
-  | LT_dsnd       => [:: LEmpty; LEmpty; LEmpty; LEmpty; LEmpty; LEmpty; le]
-  end.  
-=======
 Definition leak_ES (stk: pointer) (lte: leak_e_tr) (le: leak_e) : leak_es :=
   get_seq_leak_e (leak_E stk lte le).
 
-Definition LT_leseq : leak_e_tr := LT_seq [:: LT_id ].
+Local Notation π₀ := (LT_subi 0).
+Local Notation π₁ := (LT_subi 1).
+
+Definition LT_leseq : leak_e_tr := LT_seq [:: LT_subi 0 ].
 Definition LT_emseq : leak_e_tr := LT_remove.
-Definition LT_subseq (lte: leak_e_tr) : leak_e_tr := LT_seq [:: lte ].
-Definition LT_idseq (lte: leak_e_tr) : leak_e_tr := lte.
+Definition LT_subseq (lte: leak_e_tr) : leak_e_tr := LT_seq [:: LT_compose (LT_subi 0) lte ].
+Definition LT_idseq (lte: leak_e_tr) : leak_e_tr := LT_compose (LT_subi 0) lte.
+Definition LT_idseq' (lte: leak_e_tr) : leak_e_tr := LT_seq [:: LT_compose lte (LT_compose π₀ (LT_compose π₀ π₀)); LT_compose lte (LT_compose π₀ π₁) ].
 Definition LT_dfst : leak_e_tr := LT_seq [:: LT_remove ; LT_remove ; LT_remove ; LT_remove ; LT_remove ; LT_id ; LT_remove ].
 Definition LT_dsnd : leak_e_tr := LT_seq [:: LT_remove ; LT_remove ; LT_remove ; LT_remove ; LT_remove ; LT_remove ; LT_id ].
->>>>>>> f40cdff1
 
 End Section.
 
@@ -454,11 +431,7 @@
     [:: Lopn (LSub [:: LSub les ; lo; LSub les'])]
 
   | LT_iaddcarryf ltes => 
-<<<<<<< HEAD
-    leak_ESI stk ltes (remove_last_leak les) LEmpty
-=======
-    leak_ESI stk ltes (List.removelast les)
->>>>>>> f40cdff1
+    leak_ESI stk ltes (List.removelast les) LEmpty
       [:: LEmpty; get_nth_leak les' 0; LEmpty; LEmpty; LEmpty; get_nth_leak les' 1]
 
   | LT_iaddcarry ltes =>  
@@ -815,18 +788,7 @@
   | Lopnl : leak_e -> leak_il
   | Lcondl : int -> leak_e -> bool -> leak_il. 
 
-<<<<<<< HEAD
-Definition eq_leak_il (li: leak_il) (li': leak_il) : bool :=
-match li, li' with 
- | Lempty0, Lempty0 => true
- | Lempty i1, Lempty i2 => i1 == i2
- | Lopnl le, Lopnl le' => if (eq_leak_e le le') then true else false
- | Lcondl i1 le b, Lcondl i2 le' b' => if (i1 == i2) && (eq_leak_e le le') && (b == b') then true else false
- | _, _ => false
-end.
-=======
 Notation leak_funl := (funname * seq leak_il).
->>>>>>> f40cdff1
 
 Definition leak_cl := seq leak_il.
 
