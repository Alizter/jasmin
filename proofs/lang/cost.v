--- conflicted
+++ resolved
@@ -1299,11 +1299,7 @@
 Proof.
   move=> hp l; rewrite Sm.singleP Sm.prefixP; case: eqP => [-> _ | //].
   case heq : prefix_bpath_inv => [l' | //].
-<<<<<<< HEAD
-  by move/prefix_bpathP: heq; rewrite /prefix_bpath => -; case: l'.
-=======
   by move/prefix_bpathP: heq; rewrite /prefix_bpath; case: l'.
->>>>>>> 973576cb
 Qed.
 
 Lemma disjoint_merge m1 m2 m3 :
