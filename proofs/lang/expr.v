(* ** License
 * -----------------------------------------------------------------------
 * Copyright 2016--2017 IMDEA Software Institute
 * Copyright 2016--2017 Inria
 *
 * Permission is hereby granted, free of charge, to any person obtaining
 * a copy of this software and associated documentation files (the
 * "Software"), to deal in the Software without restriction, including
 * without limitation the rights to use, copy, modify, merge, publish,
 * distribute, sublicense, and/or sell copies of the Software, and to
 * permit persons to whom the Software is furnished to do so, subject to
 * the following conditions:
 *
 * The above copyright notice and this permission notice shall be
 * included in all copies or substantial portions of the Software.
 *
 * THE SOFTWARE IS PROVIDED "AS IS", WITHOUT WARRANTY OF ANY KIND,
 * EXPRESS OR IMPLIED, INCLUDING BUT NOT LIMITED TO THE WARRANTIES OF
 * MERCHANTABILITY, FITNESS FOR A PARTICULAR PURPOSE AND NONINFRINGEMENT.
 * IN NO EVENT SHALL THE AUTHORS OR COPYRIGHT HOLDERS BE LIABLE FOR ANY
 * CLAIM, DAMAGES OR OTHER LIABILITY, WHETHER IN AN ACTION OF CONTRACT,
 * TORT OR OTHERWISE, ARISING FROM, OUT OF OR IN CONNECTION WITH THE
 * SOFTWARE OR THE USE OR OTHER DEALINGS IN THE SOFTWARE.
 * ----------------------------------------------------------------------- *)

(* ** Imports and settings *)
From mathcomp Require Import all_ssreflect all_algebra.
Require Import oseq.
Require Export ZArith Setoid Morphisms.
From CoqWord Require Import ssrZ.
Require Export strings word utils type var global sem_type x86_decl x86_instr_decl.
Require Export leakage.
Require Import xseq.
Import Utf8 ZArith.

Set Implicit Arguments.
Unset Strict Implicit.
Unset Printing Implicit Defensive.

Local Unset Elimination Schemes.

(* ** Operators
 * -------------------------------------------------------------------- *)
(* *** Summary
   Operators represent several constructs in the Ocaml compiler:
   - const-op: compile-time expressions (constexpr in C++)
   - list-op: argument and result lists
   - arr-op: reading and writing arrays
   - cpu-op: CPU instructions such as addition with carry
*)

Variant cmp_kind :=
  | Cmp_int
  | Cmp_w of signedness & wsize.

Variant op_kind :=
  | Op_int
  | Op_w of wsize.

Variant sop1 :=
| Oword_of_int of wsize (* int → word *)
| Oint_of_word of wsize (* word → unsigned int *)
| Osignext of wsize & wsize (* Sign-extension: output-size, input-size *)
| Ozeroext of wsize & wsize (* Zero-extension: output-size, input-size *)
| Onot (* Boolean negation *)
| Olnot of wsize (* Bitwize not: 1s’ complement *)
| Oneg  of op_kind (* Arithmetic negation *)
.

Variant sop2 :=
| Oand                        (* const : sbool -> sbool -> sbool *)
| Oor                         (* const : sbool -> sbool -> sbool *)

| Oadd  of op_kind
| Omul  of op_kind
| Osub  of op_kind
| Odiv  of cmp_kind
| Omod  of cmp_kind

| Oland of wsize
| Olor  of wsize
| Olxor of wsize
| Olsr  of wsize
| Olsl  of wsize
| Oasr  of wsize

| Oeq   of op_kind
| Oneq  of op_kind
| Olt   of cmp_kind
| Ole   of cmp_kind
| Ogt   of cmp_kind
| Oge   of cmp_kind

(* vector operation *)
| Ovadd of velem & wsize (* VPADD   *)
| Ovsub of velem & wsize (* VPSUB   *)
| Ovmul of velem & wsize (* VPMULLW *)
| Ovlsr of velem & wsize
| Ovlsl of velem & wsize
| Ovasr of velem & wsize
.

(* N-ary operators *)
Variant opN :=
| Opack of wsize & pelem (* Pack words of size pelem into one word of wsize *)
.

Variant sopn : Set :=
(* Generic operation *)
| Omulu     of wsize   (* cpu   : [sword; sword]        -> [sword;sword] *)
| Oaddcarry of wsize   (* cpu   : [sword; sword; sbool] -> [sbool;sword] *)
| Osubcarry of wsize   (* cpu   : [sword; sword; sbool] -> [sbool;sword] *)

(* Low level x86 operations *)
| Oset0     of wsize  (* set register + flags to 0 (implemented using XOR x x or VPXOR x x) *)
| Oconcat128          (* concatenate 2 128 bits word into 1 256 word register *)   
| Ox86MOVZX32
| Ox86      of asm_op  (* x86 instruction *)
.

Scheme Equality for sop1.
(* Definition sop1_beq : sop1 -> sop1 -> bool *)

Lemma sop1_eq_axiom : Equality.axiom sop1_beq.
Proof.
  move=> x y;apply:(iffP idP).
  + by apply: internal_sop1_dec_bl.
  by apply: internal_sop1_dec_lb.
Qed.

Definition sop1_eqMixin     := Equality.Mixin sop1_eq_axiom.
Canonical  sop1_eqType      := Eval hnf in EqType sop1 sop1_eqMixin.

Scheme Equality for sop2.
(* Definition sop2_beq : sop2 -> sop2 -> bool *)

Lemma sop2_eq_axiom : Equality.axiom sop2_beq.
Proof.
  move=> x y;apply:(iffP idP).
  + by apply: internal_sop2_dec_bl.
  by apply: internal_sop2_dec_lb.
Qed.

Definition sop2_eqMixin     := Equality.Mixin sop2_eq_axiom.
Canonical  sop2_eqType      := Eval hnf in EqType sop2 sop2_eqMixin.

Scheme Equality for opN.

Lemma opN_eq_axiom : Equality.axiom opN_beq.
Proof.
  move=> x y;apply:(iffP idP).
  + by apply: internal_opN_dec_bl.
  by apply: internal_opN_dec_lb.
Qed.

Definition opN_eqMixin     := Equality.Mixin opN_eq_axiom.
Canonical  opN_eqType      := Eval hnf in EqType opN opN_eqMixin.

Scheme Equality for sopn.
(* Definition sopn_beq : sopn -> sopn -> bool *)
Lemma sopn_eq_axiom : Equality.axiom sopn_beq.
Proof.
  move=> x y;apply:(iffP idP).
  + by apply: internal_sopn_dec_bl.
  by apply: internal_sopn_dec_lb.
Qed.

Definition sopn_eqMixin     := Equality.Mixin sopn_eq_axiom.
Canonical  sopn_eqType      := Eval hnf in EqType sopn sopn_eqMixin.

(* ----------------------------------------------------------------------------- *)

Record instruction := mkInstruction {
  str      : unit -> string;
  tin      : list stype;
  i_in     : seq arg_desc; 
  tout     : list stype;
  i_out    : seq arg_desc;
  semi     : sem_prod tin (exec (sem_tuple tout));
  seml     : sem_prod tin (exec leak_e);
  tin_narr : all is_not_sarr tin;
  wsizei   : wsize;
  i_safe   : seq safe_cond;
}.

Notation mk_instr str tin i_in tout i_out semi seml wsizei safe:=
  {| str      := str;
     tin      := tin;
     i_in     := i_in;
     tout     := tout;
     i_out    := i_out;
     semi     := semi;
     seml     := seml;
     tin_narr := refl_equal;
     wsizei   := wsizei;
     i_safe   := safe;
  |}.

(* ----------------------------------------------------------------------------- *)

Definition Omulu_instr sz := 
  mk_instr (pp_sz "mulu" sz) 
           (w2_ty sz sz) [:: R RAX; E 0]
           (w2_ty sz sz) [:: R RDX; R RAX] (fun x y => ok (@wumul sz x y)) 
           (op_leak_ty (w2_ty sz sz)) sz [::].
 
Definition Oaddcarry_instr sz := 
  mk_instr (pp_sz "addc" sz) 
           [::sword sz; sword sz; sbool] 
           [::E 0; E 1; F CF]
           (sbool :: (w_ty sz))  
           [:: F CF; E 0]
           (fun x y c => let p := @waddcarry sz x y c in ok (Some p.1, p.2))
           (op_leak_ty [::sword sz; sword sz; sbool]) sz [::].

Definition Osubcarry_instr sz:= 
  mk_instr (pp_sz "subc" sz) 
           [::sword sz; sword sz; sbool] [::E 0; E 1; F CF]
           (sbool :: (w_ty sz)) [:: F CF; E 0] 
           (fun x y c => let p := @wsubcarry sz x y c in ok (Some p.1, p.2))
           (op_leak_ty [::sword sz; sword sz; sbool]) sz [::].

Definition Oset0_instr sz  :=
  if (sz <= U64)%CMP then 
    mk_instr (pp_sz "set0" sz)
             [::] [::]
             (b5w_ty sz) (implicit_flags ++ [::E 0])
             (let vf := Some false in
<<<<<<< HEAD
              ok (::vf, vf, vf, vf, Some true & (0%R: word sz)))
             (op_leak_ty [::]) sz [::]
=======
              let vt := Some true in
              ok (::vf, vf, vf, vt, vt & (0%R: word sz)))
             sz [::]
>>>>>>> 6bd9e312
  else 
    mk_instr (pp_sz "setw0" sz)
             [::] [::]  
             (w_ty sz) [::E 0] 
             (ok (0%R: word sz)) (op_leak_ty [::]) sz [::].

Definition Ox86MOVZX32_instr := 
  mk_instr (pp_s "MOVZX32") 
           [:: sword32] [:: E 1] 
           [:: sword64] [:: E 0] 
           (λ x : u32, ok (zero_extend U64 x)) 
           (op_leak_ty [:: sword32]) U32 [::].

Definition Oconcat128_instr := 
  mk_instr (pp_s "concat_2u128") 
           [:: sword128; sword128 ] [:: E 1; E 2] 
           [:: sword256] [:: E 0] 
           (λ h l : u128, ok (make_vec U256 [::l;h]))
           (op_leak_ty [:: sword128; sword128]) U128 [::].

Section LO.
Context {LO:LeakOp}.

Definition get_instr o :=
  match o with
  | Omulu     sz => Omulu_instr sz
  | Oaddcarry sz => Oaddcarry_instr sz
  | Osubcarry sz => Osubcarry_instr sz
  | Oset0     sz => Oset0_instr sz
  | Oconcat128   => Oconcat128_instr 
  | Ox86MOVZX32  => Ox86MOVZX32_instr
  | Ox86   instr =>
      let id := instr_desc instr in
      {|
        str      := id.(id_str_jas);
        tin      := id.(id_tin);
        i_in     := id.(id_in);
        i_out    := id.(id_out);
        tout     := id.(id_tout);
        semi     := id.(id_semi);
        seml     := id.(id_seml);
        tin_narr := id.(id_tin_narr);
        wsizei   := id.(id_wsize);
        i_safe   := id.(id_safe)
      |}
  end.

Definition string_of_sopn o : string := str (get_instr o) tt.

Definition sopn_tin o : list stype := tin (get_instr o).
Definition sopn_tout o : list stype := tout (get_instr o).
Definition sopn_sem  o := semi (get_instr o).
Definition wsize_of_sopn o : wsize := wsizei (get_instr o).

End LO.

(* Type of unany operators: input, output *)
Definition type_of_op1 (o: sop1) : stype * stype :=
  match o with
  | Oword_of_int sz => (sint, sword sz)
  | Oint_of_word sz => (sword sz, sint)
  | Osignext szo szi
  | Ozeroext szo szi
    => (sword szi, sword szo)
  | Onot => (sbool, sbool)
  | Olnot sz
  | Oneg (Op_w sz)
    => let t := sword sz in (t, t)
  | Oneg Op_int => (sint, sint)
  end.

(* Type of binany operators: inputs, output *)
Definition type_of_op2 (o: sop2) : stype * stype * stype :=
  match o with
  | Oand | Oor => (sbool, sbool, sbool)
  | Oadd Op_int
  | Omul Op_int
  | Osub Op_int
  | Odiv Cmp_int | Omod Cmp_int
    => (sint, sint, sint)
  | Oadd (Op_w s)
  | Omul (Op_w s)
  | Osub (Op_w s)
  | Odiv (Cmp_w _ s) | Omod (Cmp_w _ s)
  | Oland s | Olor s | Olxor s | Ovadd _ s | Ovsub _ s | Ovmul _ s
    => let t := sword s in (t, t, t)
  | Olsr s | Olsl s | Oasr s
  | Ovlsr _ s | Ovlsl _ s | Ovasr _ s
    => let t := sword s in (t, sword8, t)
  | Oeq Op_int | Oneq Op_int
  | Olt Cmp_int | Ole Cmp_int
  | Ogt Cmp_int | Oge Cmp_int
    => (sint, sint, sbool)
  | Oeq (Op_w s) | Oneq (Op_w s)
  | Olt (Cmp_w _ s) | Ole (Cmp_w _ s)
  | Ogt (Cmp_w _ s) | Oge (Cmp_w _ s)
    => let t := sword s in (t, t, sbool)
  end.

(* Type of n-ary operators: inputs, output *)
Definition type_of_opN (op: opN) : seq stype * stype :=
  match op with
  | Opack ws p =>
    let n := nat_of_wsize ws %/ nat_of_pelem p in
    (nseq n sint, sword ws)
  end.

(* ** Expressions
 * -------------------------------------------------------------------- *)
(* Used only by the ocaml compiler *)

Inductive pexpr : Type :=
| Pconst :> Z -> pexpr
| Pbool  :> bool -> pexpr
| Parr_init : positive → pexpr
| Pvar   :> var_i -> pexpr
| Pglobal :> global -> pexpr
| Pget   : wsize -> var_i -> pexpr -> pexpr
| Pload  : wsize -> var_i -> pexpr -> pexpr
| Papp1  : sop1 -> pexpr -> pexpr
| Papp2  : sop2 -> pexpr -> pexpr -> pexpr
| PappN of opN & seq pexpr
| Pif    : stype -> pexpr -> pexpr -> pexpr -> pexpr.

Notation pexprs := (seq pexpr).

Section ALL2.
   Variable T:Type.
   Variable eqb: T -> T -> bool.
   Variable Heq : forall (x y:T), reflect (x = y) (eqb x y).

   Lemma reflect_all2 l1 l2 : reflect (l1 = l2) (all2 eqb l1 l2).
   Proof.
     elim: l1 l2 => [|e1 l1 Hrec1] [|e2 l2] /=;try by constructor.
     apply (@equivP (eqb e1 e2 /\ all2 eqb l1 l2));first by apply andP.
     split=> [ [] /Heq -> /Hrec1 ->|[] ??] //.
     split. by apply /Heq. by apply /Hrec1.
   Defined.
End ALL2.

Section ALLT.
  Context (A: Type) (P: A → Type).
  Fixpoint allT (m: seq A) : Type :=
    if m is a :: m' then P a * allT m' else unit.
End ALLT.

Lemma allT_refl A (P: A → A → Prop) m :
  allT (λ a, P a a) m → List.Forall2 P m m.
Proof. by elim: m => // a m ih [h] /ih{ih}ih; constructor. Qed.

Section PEXPR_RECT.

  Context
    (P: pexpr → Type)
    (Hconst: ∀ z, P (Pconst z))
    (Hbool: ∀ b, P (Pbool b))
    (Harr_init: ∀ n, P (Parr_init n))
    (Hvar: ∀ x, P (Pvar x))
    (Hglobal: ∀ g, P (Pglobal g))
    (Hget: ∀ sz x e, P e → P (Pget sz x e))
    (Hload: ∀ sz x e, P e → P (Pload sz x e))
    (Happ1: ∀ op e, P e → P (Papp1 op e))
    (Happ2: ∀ op e1 e2, P e1 → P e2 → P (Papp2 op e1 e2))
    (HappN: ∀ op es, allT P es → P (PappN op es))
    (Hif: ∀ t e e1 e2, P e → P e1 → P e2 → P (Pif t e e1 e2))
  .

  Definition pexpr_rect_rec (f: ∀ e, P e) : ∀ es, allT P es :=
    fix loop es :=
      if es is e :: es
      then (f e, loop es)
      else tt.

  Fixpoint pexpr_rect (e: pexpr) : P e :=
    match e with
    | Pconst z => Hconst z
    | Pbool b => Hbool b
    | Parr_init n => Harr_init n
    | Pvar x => Hvar x
    | Pglobal g => Hglobal g
    | Pget sz x e => Hget sz x (pexpr_rect e)
    | Pload sz x e => Hload sz x (pexpr_rect e)
    | Papp1 op e => Happ1 op (pexpr_rect e)
    | Papp2 op e1 e2 => Happ2 op (pexpr_rect e1) (pexpr_rect e2)
    | PappN op es => HappN op (pexpr_rect_rec pexpr_rect es)
    | Pif t e e1 e2 => Hif t (pexpr_rect e) (pexpr_rect e1) (pexpr_rect e2)
    end.

End PEXPR_RECT.

Arguments pexpr_rect: clear implicits.

Definition var_i_beq x1 x2 :=
  match x1, x2 with
  | VarI x1 i1, VarI x2 i2 => (x1 == x2) && (i1 == i2)
  end.

Lemma var_i_eq_axiom : Equality.axiom var_i_beq.
Proof.
  move=> [x xi] [y yi] /=.
  apply (@equivP ((x == y) /\ (xi == yi)));first by apply: andP.
  by split => -[] => [/eqP -> /eqP| -> ] ->.
Qed.

Definition var_i_eqMixin     := Equality.Mixin var_i_eq_axiom.
Canonical  var_i_eqType      := Eval hnf in EqType var_i var_i_eqMixin.

Module Eq_pexpr.

Fixpoint eqb (e1 e2:pexpr) : bool :=
  match e1, e2 with
  | Pconst n1   , Pconst n2    => n1 == n2
  | Pbool  b1   , Pbool  b2    => b1 == b2
  | Parr_init n1, Parr_init n2 => n1 == n2
  | Pvar   x1   , Pvar   x2    => (x1 == x2)
  | Pglobal g1, Pglobal g2 => g1 == g2
  | Pget sz1 x1 e1, Pget sz2 x2 e2 => (sz1 == sz2) && (x1 == x2) && eqb e1 e2
  | Pload sz1 x1 e1, Pload sz2 x2 e2 => (sz1 == sz2) && (x1 == x2) && eqb e1 e2
  | Papp1 o1 e1 , Papp1  o2 e2 => (o1 == o2) && eqb e1 e2
  | Papp2 o1 e11 e12, Papp2 o2 e21 e22  =>
     (o1 == o2) && eqb e11 e21 && eqb e12 e22
  | PappN o1 es1, PappN o2 es2 =>
    (o1 == o2) && all2 eqb es1 es2
  | Pif t1 b1 e11 e12, Pif t2 b2 e21 e22  =>
     (t1 == t2) && eqb b1 b2 && eqb e11 e21 && eqb e12 e22
  | _, _ => false
  end.

  Lemma eqb_refl e : eqb e e.
  Proof.
    elim/pexpr_rect: e => //= *;
    repeat match goal with
    | H : _ |- _ => rewrite H //=
    | |- context[ (?a == ?a) ] => rewrite eqxx //=
    end.
    apply/all2P; exact: allT_refl.
  Qed.

  Lemma eq_axiom : Equality.axiom eqb.
  Proof.
    elim => [n1|b1| n1 |x1|g1|w1 x1 e1 He1|w1 x1 e1 He1
            |o1 e1 He1|o1 e11 e12 He11 He12 | o1 es1 Hes1 | st1 t1 e11 e12 Ht1 He11 He12]
            [n2|b2| n2 |x2|g2|w2 x2 e2|w2 x2 e2|o2 e2|o2 e21 e22 | o2 es2 |st2 t2 e21 e22] /=;
        try by constructor.
    + apply (@equivP (n1 = n2));first by apply: eqP.
      by split => [->|[]->].
    + apply (@equivP (b1 = b2));first by apply: eqP.
      by split => [->|[]->].
    + apply (@equivP (n1 = n2));first by apply eqP.
      by split => [->|[]->].
    + apply (@equivP (x1 = x2));first by apply: eqP.
      by split => [->|[]->].
    + apply (@equivP (g1 = g2));first by apply: eqP.
      by split => [->|[]->].
    + apply (@equivP (((w1 == w2) && (x1 == x2)) /\ eqb e1 e2));first by apply andP.
      split => [ [] /andP [] /eqP -> /eqP -> /He1 -> | [] -> -> <-] //.
      by rewrite ! eq_refl; split => //; apply/ He1.
    + apply (@equivP (((w1 == w2) && (x1 == x2)) /\ eqb e1 e2)); first by apply andP.
      split => [ [] /andP [] /eqP -> /eqP -> /He1 -> | [] -> -> <-] //.
      by rewrite ! eq_refl; split => //; apply/ He1.
    + apply (@equivP ((o1 == o2) /\ eqb e1 e2));first by apply andP.
      by split=> [ [] /eqP -> /He1 -> | [] -> <- ] //;split => //;apply /He1.
    + apply (@equivP (((o1 == o2) && eqb e11 e21) /\ eqb e12 e22));first by apply andP.
      split=> [ []/andP[]/eqP-> /He11 -> /He12->| [] <- <- <- ] //.
      by rewrite eq_refl /=;split;[apply /He11|apply /He12].
    + apply (@equivP ((o1 == o2) ∧ all2 eqb es1 es2)); first by apply: andP.
      split.
      - case => /eqP <-{o2} h; f_equal.
        elim: es1 es2 Hes1 h; first by case.
        by move => e1 es1 ih [] // e2 es2 [h1] /ih{ih}ih/=/andP[]/(rwP (h1 _)) <- /ih <-.
      move => h.
      have : o1 = o2 ∧ es1 = es2 by refine (let: erefl := h in conj erefl erefl).
      move => {h} [??]; subst es2 o2; split; first exact: eqxx.
      elim: es1 Hes1 => // e es ih [h] /ih{ih}ih /=.
      by case: (h e).
    apply (@equivP (((st1 == st2) && eqb t1 t2 && eqb e11 e21) /\ eqb e12 e22));first by apply andP.
    split => [ [] /andP[]/andP[] /eqP -> /Ht1 -> /He11 -> /He12 ->| [<- <- <- <-]] //.
    by split;[apply /andP;split;[apply /andP;split|]|]; [apply /eqP | apply /Ht1 | apply /He11 | apply /He12].
  Qed.

  Definition pexpr_eqMixin := Equality.Mixin eq_axiom.
  Module Exports.
  Canonical pexpr_eqType  := Eval hnf in EqType pexpr pexpr_eqMixin.
  End Exports.
End Eq_pexpr.
Export Eq_pexpr.Exports.

Section PEXPR_IND.
  Context
    (P: pexpr → Prop)
    (Hconst: ∀ z, P (Pconst z))
    (Hbool: ∀ b, P (Pbool b))
    (Harr_init: ∀ n, P (Parr_init n))
    (Hvar: ∀ x, P (Pvar x))
    (Hglobal: ∀ g, P (Pglobal g))
    (Hget: ∀ sz x e, P e → P (Pget sz x e))
    (Hload: ∀ sz x e, P e → P (Pload sz x e))
    (Happ1: ∀ op e, P e → P (Papp1 op e))
    (Happ2: ∀ op e1, P e1 → ∀ e2, P e2 → P (Papp2 op e1 e2))
    (HappN: ∀ op es, (∀ e, e \in es → P e) → P (PappN op es))
    (Hif: ∀ t e, P e → ∀ e1, P e1 → ∀ e2, P e2 → P (Pif t e e1 e2))
  .

  Definition pexpr_ind_rec (f: ∀ e, P e) : ∀ es : pexprs, ∀ e, e \in es → P e.
  refine
    (fix loop es :=
       if es is e :: es'
       then λ (e: pexpr), _
       else λ e (k: e \in [::]), False_ind _ (Bool.diff_false_true k)
    ).
  rewrite in_cons; case/orP.
  + move => /eqP -> ; exact: f.
  apply: loop.
  Defined.

  Fixpoint pexpr_ind (e: pexpr) : P e :=
    match e with
    | Pconst z => Hconst z
    | Pbool b => Hbool b
    | Parr_init n => Harr_init n
    | Pvar x => Hvar x
    | Pglobal g => Hglobal g
    | Pget sz x e => Hget sz x (pexpr_ind e)
    | Pload sz x e => Hload sz x (pexpr_ind e)
    | Papp1 op e => Happ1 op (pexpr_ind e)
    | Papp2 op e1 e2 => Happ2 op (pexpr_ind e1) (pexpr_ind e2)
    | PappN op es => HappN op (@pexpr_ind_rec pexpr_ind es)
    | Pif t e e1 e2 => Hif t (pexpr_ind e) (pexpr_ind e1) (pexpr_ind e2)
    end.

End PEXPR_IND.

(* Mutual induction scheme for pexpr and pexprs *)
Section PEXPRS_IND.
  Context
    (P: pexpr → Prop)
    (Q: pexprs → Prop)
  .

  Record pexpr_ind_hypotheses : Prop := {
    pexprs_nil: Q [::];
    pexprs_cons: ∀ pe, P pe → ∀ pes, Q pes → Q (pe :: pes);
    pexprs_const: ∀ z, P (Pconst z);
    pexprs_bool: ∀ b, P (Pbool b);
    pexprs_arr_init: ∀ n, P (Parr_init n);
    pexprs_var: ∀ x, P (Pvar x);
    pexprs_global: ∀ g, P (Pglobal g);
    pexprs_get: ∀ sz x e, P e → P (Pget sz x e);
    pexprs_load: ∀ sz x e, P e → P (Pload sz x e);
    pexprs_app1: ∀ op e, P e → P (Papp1 op e);
    pexprs_app2: ∀ op e1, P e1 → ∀ e2, P e2 → P (Papp2 op e1 e2);
    pexprs_appN: ∀ op es, Q es → P (PappN op es);
    pexprs_if: ∀ t e, P e → ∀ e1, P e1 → ∀ e2, P e2 → P (Pif t e e1 e2);
  }.

  Context (h: pexpr_ind_hypotheses).

  Definition pexprs_ind pexpr_mut_ind : ∀ pes, Q pes :=
    fix pexprs_ind pes :=
      if pes is pe :: pes'
      then pexprs_cons h (pexpr_mut_ind pe) (pexprs_ind pes')
      else pexprs_nil h.

  Fixpoint pexpr_mut_ind pe : P pe :=
    match pe with
    | Pconst z => pexprs_const h z
    | Pbool b => pexprs_bool h b
    | Parr_init n => pexprs_arr_init h n
    | Pvar x => pexprs_var h x
    | Pglobal g => pexprs_global h g
    | Pget sz x e => pexprs_get h sz x (pexpr_mut_ind e)
    | Pload sz x e => pexprs_load h sz x (pexpr_mut_ind e)
    | Papp1 op e => pexprs_app1 h op (pexpr_mut_ind e)
    | Papp2 op e1 e2 => pexprs_app2 h op (pexpr_mut_ind e1) (pexpr_mut_ind e2)
    | PappN op es => pexprs_appN h op (pexprs_ind pexpr_mut_ind es)
    | Pif t e e1 e2 => pexprs_if h t (pexpr_mut_ind e) (pexpr_mut_ind e1) (pexpr_mut_ind e2)
    end.

  Definition pexprs_ind_pair :=
    conj pexpr_mut_ind (pexprs_ind pexpr_mut_ind).

End PEXPRS_IND.

(* ** Left values
 * -------------------------------------------------------------------- *)

Variant lval : Type :=
| Lnone `(var_info) `(stype)
| Lvar `(var_i)
| Lmem `(wsize) `(var_i) `(pexpr)
| Laset `(wsize) `(var_i) `(pexpr).

Coercion Lvar : var_i >-> lval.

Notation lvals := (seq lval).

Definition lval_beq (x1:lval) (x2:lval) :=
  match x1, x2 with
  | Lnone i1 t1, Lnone i2 t2 => (i1 == i2) && (t1 == t2)
  | Lvar  x1   , Lvar  x2    => x1 == x2
  | Lmem w1 x1 e1, Lmem w2 x2 e2 => (w1 == w2) && (x1 == x2) && (e1 == e2)
  | Laset w1 x1 e1, Laset w2 x2 e2 => (w1 == w2) && (x1 == x2) && (e1 == e2)
  | _          , _           => false
  end.

Lemma lval_eq_axiom : Equality.axiom lval_beq.
Proof.
  case=> [i1 t1|x1|w1 x1 e1|w1 x1 e1] [i2 t2|x2|w2 x2 e2|w2 x2 e2] /=;try by constructor.
  + apply (@equivP ((i1 == i2) /\ t1 == t2));first by apply andP.
    by split=> [ [] /eqP -> /eqP -> | [] -> <- ] //.
  + apply (@equivP (x1 = x2));first by apply: eqP.
    by split => [->|[]->].
  + apply (@equivP (((w1 == w2) && (x1 == x2)) /\ e1 == e2));first by apply andP.
    split => [ [] /andP [] /eqP -> /eqP -> /eqP -> // | [] -> -> <- ].
    by rewrite !eq_refl.
  apply (@equivP (((w1 == w2) && (x1 == x2)) /\ e1 == e2));first by apply andP.
  split => [ [] /andP [] /eqP -> /eqP -> /eqP -> // | [] -> -> <- ].
  by rewrite !eq_refl.
Qed.

Definition lval_eqMixin     := Equality.Mixin lval_eq_axiom.
Canonical  lval_eqType      := Eval hnf in EqType lval lval_eqMixin.

(* ** Instructions
 * -------------------------------------------------------------------- *)

Variant dir := UpTo | DownTo.

Scheme Equality for dir.

Lemma dir_eq_axiom : Equality.axiom dir_beq.
Proof.
  move=> x y;apply:(iffP idP).
  + by apply: internal_dir_dec_bl.
  by apply: internal_dir_dec_lb.
Qed.

Definition dir_eqMixin     := Equality.Mixin dir_eq_axiom.
Canonical  dir_eqType      := Eval hnf in EqType dir dir_eqMixin.

Definition range := (dir * pexpr * pexpr)%type.

Definition wrange d (n1 n2 : Z) :=
  let n := Z.to_nat (n2 - n1) in
  match d with
  | UpTo   => [seq (Z.add n1 (Z.of_nat i)) | i <- iota 0 n]
  | DownTo => [seq (Z.sub n2 (Z.of_nat i)) | i <- iota 0 n]
  end.

Definition instr_info := positive.

Variant assgn_tag :=
  | AT_none       (* assignment introduced by the develloper that can be removed *)
  | AT_keep       (* assignment that should be keep *)
  | AT_rename     (* equality constraint introduced by inline *)
  | AT_inline.    (* assignment to be removed later : introduce by unrolling or inlining *)

Scheme Equality for assgn_tag.

Lemma assgn_tag_eq_axiom : Equality.axiom assgn_tag_beq.
Proof.
  move=> x y;apply:(iffP idP).
  + by apply: internal_assgn_tag_dec_bl.
  by apply: internal_assgn_tag_dec_lb.
Qed.

Definition assgn_tag_eqMixin     := Equality.Mixin assgn_tag_eq_axiom.
Canonical  assgn_tag_eqType      := Eval hnf in EqType assgn_tag assgn_tag_eqMixin.

(* -------------------------------------------------------------------- *)

Variant inline_info :=
  | InlineFun
  | DoNotInline.

Scheme Equality for inline_info.

Lemma inline_info_eq_axiom : Equality.axiom inline_info_beq.
Proof.
  move=> x y;apply:(iffP idP).
  + by apply: internal_inline_info_dec_bl.
  by apply: internal_inline_info_dec_lb.
Qed.

Definition inline_info_eqMixin     := Equality.Mixin inline_info_eq_axiom.
Canonical  inline_info_eqType      := Eval hnf in EqType inline_info inline_info_eqMixin.

(* -------------------------------------------------------------------- *)
Scheme Equality for align.

Lemma align_eq_axiom : Equality.axiom align_beq.
Proof.
  move=> x y;apply:(iffP idP).
  + by apply: internal_align_dec_bl.
  by apply: internal_align_dec_lb.
Qed.

Definition align_eqMixin     := Equality.Mixin align_eq_axiom.
Canonical  align_eqType      := Eval hnf in EqType align align_eqMixin.

(* -------------------------------------------------------------------- *)

Inductive instr_r :=
| Cassgn : lval -> assgn_tag -> stype -> pexpr -> instr_r
| Copn   : lvals -> assgn_tag -> sopn -> pexprs -> instr_r

| Cif    : pexpr -> seq instr -> seq instr  -> instr_r
| Cfor   : var_i -> range -> seq instr -> instr_r
| Cwhile : align -> seq instr -> pexpr -> seq instr -> instr_r
| Ccall  : inline_info -> lvals -> funname -> pexprs -> instr_r

with instr := MkI : instr_info -> instr_r ->  instr.

Notation cmd := (seq instr).

Record fundef := MkFun {
  f_iinfo  : instr_info;
  f_tyin  : seq stype;
  f_params : seq var_i;
  f_body   : cmd;
  f_tyout : seq stype;
  f_res    : seq var_i;
}.

Definition function_signature : Type :=
  (seq stype * seq stype).

Definition signature_of_fundef (fd: fundef) : function_signature :=
  (f_tyin fd, f_tyout fd).

Definition fun_decl := (funname * fundef)%type.
Notation fun_decls  := (seq fun_decl).

Record prog := {
  p_globs : glob_decls;
  p_funcs : fun_decls;
}.

Definition instr_d (i:instr) :=
  match i with
  | MkI i _ => i
  end.

Fixpoint instr_r_beq i1 i2 :=
  match i1, i2 with
  | Cassgn x1 tag1 ty1 e1, Cassgn x2 tag2 ty2 e2 =>
     (tag1 == tag2) && (ty1 == ty2) && (x1 == x2) && (e1 == e2)
  | Copn x1 tag1 o1 e1, Copn x2 tag2 o2 e2 =>
     (x1 == x2) && (tag1 == tag2) && (o1 == o2) && (e1 == e2)
  | Cif e1 c11 c12, Cif e2 c21 c22 =>
    (e1 == e2) && all2 instr_beq c11 c21 && all2 instr_beq c12 c22
  | Cfor i1 (dir1,lo1,hi1) c1, Cfor i2 (dir2,lo2,hi2) c2 =>
    (i1 == i2) && (dir1 == dir2) && (lo1 == lo2) && (hi1 == hi2) && all2 instr_beq c1 c2
  | Cwhile a1 c1 e1 c1' , Cwhile a2 c2 e2 c2' =>
    (a1 == a2) && all2 instr_beq c1 c2 && (e1 == e2) && all2 instr_beq c1' c2'
  | Ccall ii1 x1 f1 arg1, Ccall ii2 x2 f2 arg2 =>
    (ii1 == ii2) && (x1==x2) && (f1 == f2) && (arg1 == arg2)
  | _, _ => false
  end
with instr_beq i1 i2 :=
  match i1, i2 with
  | MkI if1 i1, MkI if2 i2 => (if1 == if2) && (instr_r_beq i1 i2)
  end.

Section EQI.
  Variable Heq : forall (x y:instr_r), reflect (x=y) (instr_r_beq x y).

  Lemma instr_eq_axiom_ : Equality.axiom instr_beq.
  Proof.
    move=> [ii1 ir1] [ii2 ir2].
    apply (@equivP (ii1 == ii2 /\ instr_r_beq ir1 ir2));first by apply andP.
    by split=> [[] /eqP -> /Heq -> |[]/eqP ?/Heq ]//; split.
  Defined.
End EQI.

Lemma instr_r_eq_axiom : Equality.axiom instr_r_beq.
Proof.
  rewrite /Equality.axiom.
  fix Hrec 1;case =>
    [x1 t1 ty1 e1|x1 t1 o1 e1|e1 c11 c12|x1 [[dir1 lo1] hi1] c1|a1 c1 e1 c1'|ii1 x1 f1 arg1]
    [x2 t2 ty2 e2|x2 t2 o2 e2|e2 c21 c22|x2 [[dir2 lo2] hi2] c2|a2 c2 e2 c2'|ii2 x2 f2 arg2] /=;
  try by constructor.
  + apply (@equivP ((t1 == t2) && (ty1 == ty2) && (x1 == x2) && (e1 == e2)));first by apply idP.
    split=> [/andP [] /andP [] /andP [] /eqP -> /eqP-> /eqP-> /eqP-> | [] <- <- <- <- ] //.
    by rewrite !eq_refl.
  + apply (@equivP ((x1 == x2) && (t1 == t2)&& (o1 == o2) && (e1 == e2)));first by apply idP.
    split=> [/andP [] /andP [] /andP [] /eqP-> /eqP-> /eqP-> /eqP-> | [] <- <- <- <-] //.
    by rewrite !eq_refl.
  + apply (@equivP ((e1 == e2) && (all2 instr_beq c11 c21) && (all2 instr_beq c12 c22)));
      first by apply idP.
    have H := reflect_all2 (instr_eq_axiom_ Hrec).
    split=> [/andP[]/andP[]| []] /eqP -> /H -> /H -> //.
  + apply (@equivP  ((x1 == x2) && (dir1 == dir2) && (lo1 == lo2) && (hi1 == hi2) &&
      all2 instr_beq c1 c2)); first by apply idP.
    have H := reflect_all2 (instr_eq_axiom_ Hrec).
    split=> [/andP[]/andP[]/andP[]/andP[]| []] /eqP->/eqP->/eqP->/eqP->/H-> //.
  + apply (@equivP  ((a1 == a2) && all2 instr_beq c1 c2 && (e1 == e2) && all2 instr_beq c1' c2')); first by apply idP.
    have H := reflect_all2 (instr_eq_axiom_ Hrec).
    split=> [/andP[]/andP[]/andP[]/eqP->/H->/eqP->/H-> | []/eqP->/H->/eqP->/H->] //.
  apply (@equivP ((ii1 == ii2) && (x1 == x2) && (f1 == f2) && (arg1 == arg2)));first by apply idP.
  by split=> [/andP[]/andP[]/andP[]| []]/eqP->/eqP->/eqP->/eqP->.
Qed.

Definition instr_r_eqMixin     := Equality.Mixin instr_r_eq_axiom.
Canonical  instr_r_eqType      := Eval hnf in EqType instr_r instr_r_eqMixin.

Lemma instr_eq_axiom : Equality.axiom instr_beq.
Proof.
  apply: instr_eq_axiom_ instr_r_eq_axiom .
Qed.

Definition instr_eqMixin     := Equality.Mixin instr_eq_axiom.
Canonical  instr_eqType      := Eval hnf in EqType instr instr_eqMixin.

Definition fundef_beq fd1 fd2 :=
  match fd1, fd2 with
  | MkFun ii1 tin1 x1 c1 tout1 r1, MkFun ii2 tin2 x2 c2 tout2 r2 =>
    (ii1 == ii2) && (tin1 == tin2) && (x1 == x2) && (c1 == c2) && (tout1 == tout2) && (r1 == r2)
  end.

Lemma fundef_eq_axiom : Equality.axiom fundef_beq.
Proof.
  move=> [i1 tin1 p1 c1 tout1 r1] [i2 tin2 p2 c2 tout2 r2] /=.
  apply (@equivP ((i1 == i2) && (tin1 == tin2) && (p1 == p2) &&
           (c1 == c2) && (tout1 == tout2) &&(r1 == r2)));first by apply idP.
  by split=> [/andP[]/andP[]/andP[]/andP[]/andP[] | []] /eqP->/eqP->/eqP->/eqP->/eqP->/eqP->.
Qed.

Definition fundef_eqMixin     := Equality.Mixin fundef_eq_axiom.
Canonical  fundef_eqType      := Eval hnf in EqType fundef fundef_eqMixin.

Definition prog_beq p1 p2 := (p_globs p1 == p_globs p2) && (p_funcs p1 == p_funcs p2).

Lemma prog_eq_axiom : Equality.axiom prog_beq.
Proof.
  move=> [gd1 fs1] [gd2 fs2] /=.
  apply (@equivP ((gd1 == gd2) && (fs1 == fs2)));first by apply idP.
  by split => [/andP [] | []] /eqP -> /eqP ->.
Qed.

Definition prog_eqMixin     := Equality.Mixin prog_eq_axiom.
Canonical  prog_eqType      := Eval hnf in EqType prog prog_eqMixin.

Definition map_prog (F: fundef -> fundef) (p:prog) :=
  {| p_globs := p_globs p;
     p_funcs := map (fun f => (f.1, F f.2)) (p_funcs p) |}.

Lemma map_prog_globs F p : p_globs (map_prog F p) = p_globs p.
Proof. done. Qed.

Lemma get_map_prog F p fn :
  get_fundef (p_funcs (map_prog F p)) fn = ssrfun.omap F (get_fundef (p_funcs p) fn).
Proof. exact: assoc_map. Qed.

Lemma get_fundef_cons {T} (fnd: funname * T) p fn:
  get_fundef (fnd :: p) fn = if fn == fnd.1 then Some fnd.2 else get_fundef p fn.
Proof. by case: fnd. Qed.

Lemma get_fundef_in {T} p f (fd: T) : get_fundef p f = Some fd -> f \in [seq x.1 | x <- p].
Proof. by rewrite/get_fundef; apply: assoc_mem_dom'. Qed.

Lemma get_fundef_in' {T} p fn (fd: T):
  get_fundef p fn = Some fd -> List.In (fn, fd) p.
Proof. exact: assoc_mem'. Qed.

Definition all_prog {aT bT cT} (s1: seq (funname * aT)) (s2: seq (funname * bT)) (ll: seq cT) f :=
  (size s1 == size s2) && all2 (fun fs a => let '(fd1, fd2) := fs in (fd1.1 == fd2.1) && f a fd1.2 fd2.2) (zip s1 s2) ll.

Lemma all_progP {aT bT cT} (s1: seq (funname * aT)) (s2: seq (funname * bT)) (l: seq cT) f:
  all_prog s1 s2 l f ->
  forall fn fd, get_fundef s1 fn = Some fd ->
  exists fd' l', get_fundef s2 fn = Some fd' /\ f l' fd fd'.
Proof.
elim: s1 s2 l=> // [[fn fd] p IH] [|[fn' fd'] p'] // [|lh la] //.
+ by rewrite /all_prog /= andbF.
+ move=> /andP [/= Hs /andP [/andP [/eqP Hfn Hfd] Hall]].
  move=> fn0 fd0.
  case: ifP=> /eqP Hfn0.
  + move=> [] <-.
    exists fd', lh.
    rewrite -Hfn Hfn0 /= eq_refl; split=> //.
  + move=> H.
    have [|fd'' [l' [IH1 IH2]]] := (IH p' la _ _ _ H).
    apply/andP; split.
    by rewrite -eqSS.
    exact: Hall.
    exists fd'', l'; split=> //.
    rewrite /= -Hfn.
    by case: ifP=> // /eqP.
Qed.

Section RECT.
  Variables (Pr:instr_r -> Type) (Pi:instr -> Type) (Pc : cmd -> Type).
  Hypothesis Hmk  : forall i ii, Pr i -> Pi (MkI ii i).
  Hypothesis Hnil : Pc [::].
  Hypothesis Hcons: forall i c, Pi i -> Pc c -> Pc (i::c).
  Hypothesis Hasgn: forall x tg ty e, Pr (Cassgn x tg ty e).
  Hypothesis Hopn : forall xs t o es, Pr (Copn xs t o es).
  Hypothesis Hif  : forall e c1 c2, Pc c1 -> Pc c2 -> Pr (Cif e c1 c2).
  Hypothesis Hfor : forall v dir lo hi c, Pc c -> Pr (Cfor v (dir,lo,hi) c).
  Hypothesis Hwhile : forall a c e c', Pc c -> Pc c' -> Pr (Cwhile a c e c').
  Hypothesis Hcall: forall i xs f es, Pr (Ccall i xs f es).

  Section C.
  Variable instr_rect : forall i, Pi i.

  Fixpoint cmd_rect_aux (c:cmd) : Pc c :=
    match c return Pc c with
    | [::] => Hnil
    | i::c => @Hcons i c (instr_rect i) (cmd_rect_aux c)
    end.
  End C.

  Fixpoint instr_Rect (i:instr) : Pi i :=
    match i return Pi i with
    | MkI ii i => @Hmk i ii (instr_r_Rect i)
    end
  with instr_r_Rect (i:instr_r) : Pr i :=
    match i return Pr i with
    | Cassgn x tg ty e => Hasgn x tg ty e
    | Copn xs t o es => Hopn xs t o es
    | Cif e c1 c2  => @Hif e c1 c2 (cmd_rect_aux instr_Rect c1) (cmd_rect_aux instr_Rect c2)
    | Cfor i (dir,lo,hi) c => @Hfor i dir lo hi c (cmd_rect_aux instr_Rect c)
    | Cwhile a c e c'   => @Hwhile a c e c' (cmd_rect_aux instr_Rect c) (cmd_rect_aux instr_Rect c')
    | Ccall ii xs f es => @Hcall ii xs f es
    end.

  Definition cmd_rect := cmd_rect_aux instr_Rect.

End RECT.

(* ** Compute written variables
 * -------------------------------------------------------------------- *)

Definition vrv_rec (s:Sv.t) (rv:lval) :=
  match rv with
  | Lnone _ _  => s
  | Lvar  x    => Sv.add x s
  | Lmem _ _ _  => s
  | Laset _ x _  => Sv.add x s
  end.

Definition vrvs_rec s (rv:lvals) := foldl vrv_rec s rv.

Definition vrv := (vrv_rec Sv.empty).
Definition vrvs := (vrvs_rec Sv.empty).

Fixpoint write_i_rec s i :=
  match i with
  | Cassgn x _ _ _    => vrv_rec s x
  | Copn xs _ _ _   => vrvs_rec s xs
  | Cif   _ c1 c2   => foldl write_I_rec (foldl write_I_rec s c2) c1
  | Cfor  x _ c     => foldl write_I_rec (Sv.add x s) c
  | Cwhile _ c _ c'   => foldl write_I_rec (foldl write_I_rec s c') c
  | Ccall _ x _ _   => vrvs_rec s x
  end
with write_I_rec s i :=
  match i with
  | MkI _ i => write_i_rec s i
  end.

Definition write_i i := write_i_rec Sv.empty i.

Definition write_I i := write_I_rec Sv.empty i.

Definition write_c_rec s c := foldl write_I_rec s c.

Definition write_c c := write_c_rec Sv.empty c.

Instance vrv_rec_m : Proper (Sv.Equal ==> eq ==> Sv.Equal) vrv_rec.
Proof.
  move=> s1 s2 Hs x r ->;case:r => //= [v | _ v _];SvD.fsetdec.
Qed.

Lemma vrv_none i t: vrv (Lnone i t) = Sv.empty.
Proof. by []. Qed.

Lemma vrv_var x: Sv.Equal (vrv (Lvar x)) (Sv.singleton x).
Proof. rewrite /vrv /=;SvD.fsetdec. Qed.

Lemma vrv_mem w x e : vrv (Lmem w x e) = Sv.empty.
Proof. by []. Qed.

Lemma vrv_aset w x e : Sv.Equal (vrv (Laset w x e)) (Sv.singleton x).
Proof. rewrite /vrv /=;SvD.fsetdec. Qed.

Lemma vrv_recE s (r:lval) : Sv.Equal (vrv_rec s r) (Sv.union s (vrv r)).
Proof.
  case: r => [i| x| x e| x e];
    rewrite ?vrv_none ?vrv_var ?vrv_mem ?vrv_aset /=;
    SvD.fsetdec.
Qed.

Lemma vrvs_recE s rs : Sv.Equal (vrvs_rec s rs) (Sv.union s (vrvs rs)).
Proof.
  rewrite /vrvs;elim: rs s => [|r rs Hrec] s /=;first by SvD.fsetdec.
  rewrite Hrec (Hrec (vrv_rec _ _)) (vrv_recE s);SvD.fsetdec.
Qed.

Lemma vrvs_cons r rs : Sv.Equal (vrvs (r::rs)) (Sv.union (vrv r) (vrvs rs)).
Proof. by rewrite /vrvs /= vrvs_recE. Qed.

Lemma write_c_recE s c : Sv.Equal (write_c_rec s c) (Sv.union s (write_c c)).
Proof.
  apply (@cmd_rect
           (fun i => forall s, Sv.Equal (write_i_rec s i) (Sv.union s (write_i i)))
           (fun i => forall s, Sv.Equal (write_I_rec s i) (Sv.union s (write_I i)))
           (fun c => forall s, Sv.Equal (foldl write_I_rec s c) (Sv.union s (write_c c)))) =>
     /= {c s}
    [ i ii Hi | | i c Hi Hc | x tg ty e | xs t o es | e c1 c2 Hc1 Hc2
    | v dir lo hi c Hc | a c e c' Hc Hc' | ii xs f es] s;
    rewrite /write_I /write_i /write_c /=
    ?Hc1 ?Hc2 /write_c_rec ?Hc ?Hc' ?Hi -?vrv_recE -?vrvs_recE //;
    by SvD.fsetdec.
Qed.

Lemma write_I_recE s i : Sv.Equal (write_I_rec s i) (Sv.union s (write_I i)).
Proof. by apply (write_c_recE s [:: i]). Qed.

Lemma write_i_recE s i : Sv.Equal (write_i_rec s i) (Sv.union s (write_i i)).
Proof. by apply (write_I_recE s (MkI 1%positive i)). Qed.

Lemma write_c_nil : write_c [::] = Sv.empty.
Proof. done. Qed.

Lemma write_c_cons i c: Sv.Equal (write_c (i::c)) (Sv.union (write_I i) (write_c c)).
Proof. rewrite {1}/write_c /= write_c_recE write_I_recE;SvD.fsetdec. Qed.

Lemma write_c_app c1 c2 :
  Sv.Equal (write_c (c1 ++ c2)) (Sv.union (write_c c1) (write_c c2)).
Proof. by elim: c1 => //= i c1 Hrec;rewrite !write_c_cons;SvD.fsetdec. Qed.

Lemma write_i_assgn x tag ty e : write_i (Cassgn x tag ty e) = vrv x.
Proof. done. Qed.

Lemma write_i_opn xs t o es : write_i (Copn xs t o es) = vrvs xs.
Proof. done. Qed.

Lemma write_i_if e c1 c2 :
   Sv.Equal (write_i (Cif e c1 c2)) (Sv.union (write_c c1) (write_c c2)).
Proof.
  rewrite /write_i /= -/(write_c_rec _ c1) -/(write_c_rec _ c2) !write_c_recE;SvD.fsetdec.
Qed.

Lemma write_i_for x rn c :
   Sv.Equal (write_i (Cfor x rn c)) (Sv.union (Sv.singleton x) (write_c c)).
Proof.
  rewrite /write_i /= -/(write_c_rec _ c) write_c_recE ;SvD.fsetdec.
Qed.

Lemma write_i_while a c e c' :
   Sv.Equal (write_i (Cwhile a c e c')) (Sv.union (write_c c) (write_c c')).
Proof.
  rewrite /write_i /= -/(write_c_rec _ c) write_c_recE;SvD.fsetdec.
Qed.

Lemma write_i_call ii xs f es :
  write_i (Ccall ii xs f es) = vrvs xs.
Proof. done. Qed.

(* -------------------------------------------------------------------- *)
Hint Rewrite write_c_nil write_c_cons : write_c.
Hint Rewrite write_i_assgn write_i_opn write_i_if : write_i.
Hint Rewrite write_i_while write_i_for write_i_call : write_i.
Hint Rewrite vrv_none vrv_var : vrv.

Ltac writeN := autorewrite with write_c write_i vrv.

(* ** Compute read variables
 * -------------------------------------------------------------------- *)

Fixpoint read_e_rec (s:Sv.t) (e:pexpr) : Sv.t :=
  match e with
  | Pconst _
  | Pbool  _
  | Parr_init _    => s
  | Pvar   x       => Sv.add x s
  | Pglobal _      => s
  | Pget _ x e     => read_e_rec (Sv.add x s) e
  | Pload _ x e    => read_e_rec (Sv.add x s) e
  | Papp1  _ e     => read_e_rec s e
  | Papp2  _ e1 e2 => read_e_rec (read_e_rec s e2) e1
  | PappN _ es     => foldl read_e_rec s es
  | Pif  _ t e1 e2 => read_e_rec (read_e_rec (read_e_rec s e2) e1) t
  end.

Definition read_e := read_e_rec Sv.empty.
Definition read_es_rec := foldl read_e_rec.
Definition read_es := read_es_rec Sv.empty.

Definition read_rv_rec  (s:Sv.t) (r:lval) :=
  match r with
  | Lnone _ _   => s
  | Lvar  _     => s
  | Lmem _ x e  => read_e_rec (Sv.add x s) e
  | Laset _ x e => read_e_rec (Sv.add x s) e
  end.

Definition read_rv := read_rv_rec Sv.empty.
Definition read_rvs_rec := foldl read_rv_rec.
Definition read_rvs := read_rvs_rec Sv.empty.

Fixpoint read_i_rec (s:Sv.t) (i:instr_r) : Sv.t :=
  match i with
  | Cassgn x _ _ e => read_rv_rec (read_e_rec s e) x
  | Copn xs _ _ es => read_es_rec (read_rvs_rec s xs) es
  | Cif b c1 c2 =>
    let s := foldl read_I_rec s c1 in
    let s := foldl read_I_rec s c2 in
    read_e_rec s b
  | Cfor x (dir, e1, e2) c =>
    let s := foldl read_I_rec s c in
    read_e_rec (read_e_rec s e2) e1
  | Cwhile a c e c' =>
    let s := foldl read_I_rec s c in
    let s := foldl read_I_rec s c' in
    read_e_rec s e
  | Ccall _ xs _ es => read_es_rec (read_rvs_rec s xs) es
  end
with read_I_rec (s:Sv.t) (i:instr) : Sv.t :=
  match i with
  | MkI _ i => read_i_rec s i
  end.

Definition read_c_rec := foldl read_I_rec.

Definition read_i := read_i_rec Sv.empty.

Definition read_I := read_I_rec Sv.empty.

Definition read_c := read_c_rec Sv.empty.

Lemma read_eE e s : Sv.Equal (read_e_rec s e) (Sv.union (read_e e) s).
Proof.
  elim: e s => //= [v | w v e He | w v e He | o e1 He1 e2 He2 | o es Hes | t e He e1 He1 e2 He2] s;
   rewrite /read_e /= ?He ?He1 ?He2; try SvD.fsetdec.
  rewrite -/read_es_rec -/read_es.
  elim: es Hes s.
  + by move => _ /= s; SvD.fsetdec.
  move => e es ih Hes s /=.
  rewrite /read_es /= -/read_e ih.
  + rewrite Hes.
    + rewrite ih.
      + by SvD.fsetdec.
      move => e' he' s'; apply: Hes.
      by rewrite in_cons he' orbT.
    by rewrite in_cons eqxx.
  move => e' he' s'; apply: Hes.
  by rewrite in_cons he' orbT.
Qed.

Lemma read_e_var (x:var_i) : Sv.Equal (read_e (Pvar x)) (Sv.singleton x).
Proof. rewrite /read_e /=;SvD.fsetdec. Qed.

Lemma read_esE es s : Sv.Equal (read_es_rec s es) (Sv.union (read_es es) s).
Proof.
  elim: es s => [ | e es Hes] s;rewrite /read_es /= ?Hes ?read_eE;SvD.fsetdec.
Qed.

Lemma read_es_cons e es :
  Sv.Equal (read_es (e :: es)) (Sv.union (read_e e) (read_es es)).
Proof. by rewrite /read_es /= !read_esE read_eE;SvD.fsetdec. Qed.

Lemma read_rvE s x: Sv.Equal (read_rv_rec s x) (Sv.union s (read_rv x)).
Proof.
  case: x => //= [_|_|w x e|w x e]; rewrite /read_rv /= ?read_eE; SvD.fsetdec.
Qed.

Lemma read_rvsE s xs:  Sv.Equal (read_rvs_rec s xs) (Sv.union s (read_rvs xs)).
Proof.
  elim: xs s => [ |x xs Hxs] s;rewrite /read_rvs /= ?Hxs ?read_rvE;SvD.fsetdec.
Qed.

Lemma read_rvs_nil : read_rvs [::] = Sv.empty.
Proof. done. Qed.

Lemma read_rvs_cons x xs : Sv.Equal (read_rvs (x::xs)) (Sv.union (read_rv x) (read_rvs xs)).
Proof.
  rewrite {1}/read_rvs /= read_rvsE read_rvE;SvD.fsetdec.
Qed.

Lemma read_cE s c : Sv.Equal (read_c_rec s c) (Sv.union s (read_c c)).
Proof.
  apply (@cmd_rect
           (fun i => forall s, Sv.Equal (read_i_rec s i) (Sv.union s (read_i i)))
           (fun i => forall s, Sv.Equal (read_I_rec s i) (Sv.union s (read_I i)))
           (fun c => forall s, Sv.Equal (foldl read_I_rec s c) (Sv.union s (read_c c))))
           => /= {c s}
   [ i ii Hi | | i c Hi Hc | x tg ty e | xs t o es | e c1 c2 Hc1 Hc2
    | v dir lo hi c Hc | a c e c' Hc Hc' | ii xs f es] s;
    rewrite /read_I /read_i /read_c /=
     ?read_rvE ?read_eE ?read_esE ?read_rvsE ?Hc2 ?Hc1 /read_c_rec ?Hc' ?Hc ?Hi //;
    by SvD.fsetdec.
Qed.

Lemma read_IE s i : Sv.Equal (read_I_rec s i) (Sv.union s (read_I i)).
Proof. by apply (read_cE s [:: i]). Qed.

Lemma read_iE s i : Sv.Equal (read_i_rec s i) (Sv.union s (read_i i)).
Proof. by apply (read_IE s (MkI 1%positive i)). Qed.

Lemma read_c_nil : read_c [::] = Sv.empty.
Proof. done. Qed.

Lemma read_c_cons i c: Sv.Equal (read_c (i::c)) (Sv.union (read_I i) (read_c c)).
Proof. by rewrite {1}/read_c /= read_cE //. Qed.

Lemma read_i_assgn x tag ty e :
  Sv.Equal (read_i (Cassgn x tag ty e)) (Sv.union (read_rv x) (read_e e)).
Proof. rewrite /read_i /= read_rvE read_eE;SvD.fsetdec. Qed.

Lemma read_i_opn xs t o es:
  Sv.Equal (read_i (Copn xs t o es)) (Sv.union (read_rvs xs) (read_es es)).
Proof. by rewrite /read_i /= read_esE read_rvsE;SvD.fsetdec. Qed.

Lemma read_i_if e c1 c2 :
   Sv.Equal (read_i (Cif e c1 c2)) (Sv.union (read_e e) (Sv.union (read_c c1) (read_c c2))).
Proof.
  rewrite /read_i /= -/read_c_rec read_eE !read_cE;SvD.fsetdec.
Qed.

Lemma read_i_for x dir lo hi c :
   Sv.Equal (read_i (Cfor x (dir, lo, hi) c))
            (Sv.union (read_e lo) (Sv.union (read_e hi) (read_c c))).
Proof.
  rewrite /read_i /= -/read_c_rec !read_eE read_cE;SvD.fsetdec.
Qed.

Lemma read_i_while a c e c' :
   Sv.Equal (read_i (Cwhile a c e c'))
            (Sv.union (read_c c) (Sv.union (read_e e) (read_c c'))).
Proof.
  rewrite /read_i /= -/read_c_rec !read_eE read_cE;SvD.fsetdec.
Qed.

Lemma read_i_call ii xs f es :
  Sv.Equal (read_i (Ccall ii xs f es)) (Sv.union (read_rvs xs) (read_es es)).
Proof. rewrite /read_i /= read_esE read_rvsE;SvD.fsetdec. Qed.

Lemma read_Ii ii i: read_I (MkI ii i) = read_i i.
Proof. by done. Qed.

(* ** Some smart constructors
 * -------------------------------------------------------------------------- *)

Definition is_const (e:pexpr) :=
  match e with
  | Pconst n => Some n
  | _        => None
  end.

Definition is_bool (e:pexpr) :=
  match e with
  | Pbool b => Some b
  | _ => None
  end.

Definition wconst (sz: wsize) (n: word sz) : pexpr :=
  Papp1 (Oword_of_int sz) (Pconst (wunsigned n)).

Definition is_wconst (sz: wsize) (e: pexpr) : option (word sz) :=
  match e with
  | Papp1 (Oword_of_int sz') e =>
    if (sz <= sz')%CMP then
      is_const e >>= λ n, Some (zero_extend sz (wrepr sz' n))
    else None
  | _       => None
  end%O.

Definition is_wconst_of_size sz (e: pexpr) : option Z :=
  match e with
  | Papp1 (Oword_of_int sz') (Pconst z) =>
    if sz' == sz then Some z else None
  | _ => None end.

Variant is_reflect (A:Type) (P:A -> pexpr) : pexpr -> option A -> Prop :=
 | Is_reflect_some : forall a, is_reflect P (P a) (Some a)
 | Is_reflect_none : forall e, is_reflect P e None.

Lemma is_boolP e : is_reflect Pbool e (is_bool e).
Proof. by case e=> *;constructor. Qed.

Lemma is_constP e : is_reflect Pconst e (is_const e).
Proof. by case: e=>*;constructor. Qed.

Lemma is_reflect_some_inv {A P e a} (H: @is_reflect A P e (Some a)) : e = P a.
Proof.
  set (d e m := match m with None => True | Some a => e = P a end).
  change (d e (Some a)).
  case H; simpl; auto.
Qed.

Lemma is_wconst_of_sizeP sz e :
  is_reflect (fun z => Papp1 (Oword_of_int sz) (Pconst z)) e (is_wconst_of_size sz e).
Proof.
case: e; try constructor.
case; try constructor.
move => sz' []; try constructor.
move => z /=; case: eqP; try constructor.
move => ->; exact: Is_reflect_some.
Qed.

(* --------------------------------------------------------------------- *)
(* Test the equality of two expressions modulo variable info              *)
Fixpoint eq_expr e e' :=
  match e, e' with
  | Pconst z      , Pconst z'         => z == z'
  | Pbool  b      , Pbool  b'         => b == b'
  | Parr_init n   , Parr_init n'      => n == n'
  | Pvar   x      , Pvar   x'         => v_var x == v_var x'
  | Pglobal g, Pglobal g' => g == g'
  | Pget w x e    , Pget w' x' e'      => (w == w') && (v_var x == v_var x') && eq_expr e e'
  | Pload w x e, Pload w' x' e' => (w == w') && (v_var x == v_var x') && eq_expr e e'
  | Papp1  o e    , Papp1  o' e'      => (o == o') && eq_expr e e'
  | Papp2  o e1 e2, Papp2  o' e1' e2' => (o == o') && eq_expr e1 e1' && eq_expr e2 e2'
  | PappN o es, PappN o' es' => (o == o') && (all2 eq_expr es es')
  | Pif t e e1 e2, Pif t' e' e1' e2' =>
    (t == t') && eq_expr e e' && eq_expr e1 e1' && eq_expr e2 e2'
  | _             , _                 => false
  end.

Lemma eq_expr_refl e : eq_expr e e.
Proof.
elim: e => //= [ ??? -> | ??? -> | ?? -> | ?? -> ? -> | ? es ih | ??-> ? -> ? -> ] //=;
  rewrite ?eqxx //=.
elim: es ih => // e es ih h /=; rewrite h.
+ by apply: ih => e' he'; apply: h; rewrite in_cons he' orbT.
by rewrite in_cons eqxx.
Qed.

Definition eq_lval (x x': lval) : bool :=
  match x, x' with
  | Lnone _ ty,  Lnone _ ty' => ty == ty'
  | Lvar v, Lvar v' => v_var v == v_var v'
  | Lmem w v e, Lmem w' v' e' => (w == w') && (v_var v == v_var v') && (eq_expr e e')
  | Laset w v e, Laset w' v' e'
    => (w == w') && (v_var v == v_var v') && (eq_expr e e')
  | _, _ => false
  end.

Lemma eq_lval_refl x : eq_lval x x.
Proof.
  by case: x => // [ i ty | x | w x e | w x e] /=; rewrite !eqxx // eq_expr_refl.
Qed.

Lemma eq_expr_constL z e :
  eq_expr (Pconst z) e -> e = z :> pexpr.
Proof. by case: e => // z' /eqP ->. Qed.

Lemma eq_expr_const z1 z2 :
  eq_expr (Pconst z1) (Pconst z2) -> z1 = z2.
Proof. by move/eqP. Qed.

Lemma eq_expr_var x1 x2 :
  eq_expr (Pvar x1) (Pvar x2) -> x1 = x2 :> var.
Proof. by move/eqP. Qed.

Lemma eq_expr_global g1 g2 :
  eq_expr (Pglobal g1) (Pglobal g2) -> g1 = g2.
Proof. by move/eqP. Qed.

Lemma eq_expr_load w1 w2 v1 v2 e1 e2 :
     eq_expr (Pload w1 v1 e1) (Pload w2 v2 e2)
  -> [/\ w1 = w2, v1 = v2 :> var & eq_expr e1 e2].
Proof. by move=> /= /andP [/andP[]] /eqP-> /eqP-> ->. Qed.

Lemma eq_expr_app1 o1 o2 e1 e2 :
     eq_expr (Papp1 o1 e1) (Papp1 o2 e2)
  -> [/\ o1 = o2 & eq_expr e1 e2].
Proof. by move=> /= /andP[/eqP-> ->]. Qed.<|MERGE_RESOLUTION|>--- conflicted
+++ resolved
@@ -226,14 +226,9 @@
              [::] [::]
              (b5w_ty sz) (implicit_flags ++ [::E 0])
              (let vf := Some false in
-<<<<<<< HEAD
-              ok (::vf, vf, vf, vf, Some true & (0%R: word sz)))
-             (op_leak_ty [::]) sz [::]
-=======
               let vt := Some true in
               ok (::vf, vf, vf, vt, vt & (0%R: word sz)))
-             sz [::]
->>>>>>> 6bd9e312
+             (op_leak_ty [::]) sz [::]
   else 
     mk_instr (pp_sz "setw0" sz)
              [::] [::]  
