--- conflicted
+++ resolved
@@ -454,11 +454,7 @@
   eval_instr i s = ok s' →
   s ≡ s'.
 Proof.
-<<<<<<< HEAD
-  case: i => [ | ? | ? ? | ? | ? | ? ? | ? ? | ? ] /=.
-=======
-  case: i => [ | ? | ? ? | ? | ? | ? ? | | ? ? ] /=.
->>>>>>> 600083e4
+  case: i => [ | ? | ? ? | ? | ? | ? ? | | ? ? | ? ] /=.
   1, 2: by move => /ok_inj <-.
   - by case: encode_label => // ? /ok_inj <-.
   - exact: eval_JMP_invariant.
@@ -466,16 +462,11 @@
   - rewrite /eval_Jcc; t_xrbindP => - []; t_xrbindP => _.
     + by move => _ _ <- /=.
     by move => <-.
-<<<<<<< HEAD
+  - rewrite /eval_POP; t_xrbindP => _ ? _ ? _ <-.
+    by case: decode_label => // ? /eval_JMP_invariant <-.
   - by rewrite /eval_op /exec_instr_op; t_xrbindP => ? ? ? /mem_write_vals_invariant -> <-.
   t_xrbindP.
 Admitted (* missing hypotheses about system calls *).
-=======
-  - rewrite /eval_POP; t_xrbindP => _ ? _ ? _ <-.
-    by case: decode_label => // ? /eval_JMP_invariant <-.
-  by rewrite /eval_op /exec_instr_op; t_xrbindP => ? ? ? /mem_write_vals_invariant -> <-.
-Qed.
->>>>>>> 600083e4
 
 Lemma asmsem1_invariant (s s': asm_state) :
   asmsem1 s s' →
