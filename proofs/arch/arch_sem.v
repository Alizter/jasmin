--- conflicted
+++ resolved
@@ -482,11 +482,7 @@
   eval_instr i s = ok s' →
   s ≡ s'.
 Proof.
-<<<<<<< HEAD
-  case: i => [ | ? | ? ? | ? | ? | ? ? | | ? ? | ? ] /=.
-=======
-  case: i => [ | ? | ? ? | ? | ? | ? ? | ? ? | ? | | ? ? ] /=.
->>>>>>> a7debc76
+  case: i => [ | ? | ? ? | ? | ? | ? ? | ? ? | ? | | ? ? | ? ] /=.
   1, 2: by move => /ok_inj <-.
   - by case: encode_label => // ? /ok_inj <-.
   - exact: eval_JMP_invariant.
