--- conflicted
+++ resolved
@@ -602,15 +602,11 @@
   | JMP    of remote_label (* Direct jump *)
   | JMPI   of asm_arg (* Indirect jump *)
   | Jcc    of label & cond_t  (* Conditional jump *)
-<<<<<<< HEAD
-  | AsmOp  of asm_op_t' & asm_args
-  | SysCall of syscall_t.
-=======
   (* Functions *)
   | POPPC (* Pop a destination from the stack and jump there *)
   (* Instructions exposed at source-level *)
-  | AsmOp  of asm_op_t' & asm_args.
->>>>>>> 600083e4
+  | AsmOp  of asm_op_t' & asm_args
+  | SysCall of syscall_t.
 
 Definition asm_code := seq asm_i.
 
@@ -667,11 +663,7 @@
 Class asm (reg xreg rflag cond asm_op: Type) :=
   { _arch_decl   :> arch_decl reg xreg rflag cond
   ; _asm_op_decl :> asm_op_decl asm_op
-<<<<<<< HEAD
   ; _asm_syscall :> asm_syscall_sem
-  ; eval_cond    : (rflag_t -> result error bool) -> cond_t -> result error bool
-=======
   ; eval_cond   : (rflag_t -> exec bool) -> cond_t -> exec bool
   ; stack_pointer_register : reg_t
->>>>>>> 600083e4
   }.