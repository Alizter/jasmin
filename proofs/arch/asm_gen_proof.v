From mathcomp Require Import all_ssreflect all_algebra.
Require Import oseq compiler_util psem lea_proof arch_decl arch_extra arch_sem.
Require Export asm_gen.
Import Utf8.

Set Implicit Arguments.
Unset Strict Implicit.
Unset Printing Implicit Defensive.

Section ASM_EXTRA.

Context `{asm_e : asm_extra}.

(* -------------------------------------------------------------------- *)
Lemma xreg_of_varI {ii x y} :
  xreg_of_var ii x = ok y →
  match y with
  | Reg r => of_var x = Some r
  | Regx r => of_var x = Some r
  | XReg r => of_var x = Some r
  | _ => False
  end. 
Proof.
  rewrite /xreg_of_var.
  case heqxr: (to_xreg x) => [ r | ]; first by move=> [<-].
  case heqrx: (to_reg x) => [ r | ]; first by move=> [<-].
  by case heqr: (to_regx x) => [ r | // ]; move=> [<-].
Qed.

(* -------------------------------------------------------------------- *)
Definition of_rbool (v : rflagv) :=
  if v is Def b then Vbool b else undef_b.

(* -------------------------------------------------------------------- *)
Definition eqflags (m: estate) (rf: rflagmap) : Prop :=
  ∀ (f: rflag) v, on_vu Vbool (ok undef_b) (evm m).[to_var f]%vmap = ok v → value_uincl v (of_rbool (rf f)).

Variant disj_rip rip :=
  | Drip of
    (∀ (r:reg_t), to_var r <> rip) &
    (∀ (r:regx_t), to_var r <> rip) &
    (∀ (r:xreg_t), to_var r <> rip) &
    (∀ (f:rflag_t), to_var f <> rip).

Variant lom_eqv rip (m : estate) (lom : asmmem) :=
  | MEqv of
      escs m = asm_scs lom
    & emem m = asm_mem lom
    & get_var (evm m) rip = ok (Vword lom.(asm_rip)) 
    & disj_rip rip
    & (∀ r v, get_var (evm m) (to_var r) = ok v → value_uincl v (Vword (asm_reg lom r)))
    & (∀ r v, get_var (evm m) (to_var r) = ok v → value_uincl v (Vword (asm_regx lom r)))
    & (∀ r v, get_var (evm m) (to_var r) = ok v → value_uincl v (Vword (asm_xreg lom r)))
    & eqflags m (asm_flag lom).

(* -------------------------------------------------------------------- *)
Definition value_of_bool (b: exec bool) : exec value :=
  match b with
  | Ok b => ok (Vbool b)
  | Error ErrAddrUndef => ok undef_b
  | Error e => Error e
  end.

(* -------------------------------------------------------------------- *)
Lemma xgetreg_ex rip x r v s xs :
  lom_eqv rip s xs →
  of_var x = Some r →
  get_var s.(evm) x = ok v →
  value_uincl v (Vword (xs.(asm_reg) r)).
<<<<<<< HEAD
Proof. case => _ _ _ _ eqv _ _ /of_varI <-; exact: eqv. Qed.
=======
Proof. case => _ _ _ eqv _ _ _ /of_varI <-; exact: eqv. Qed.

(* -------------------------------------------------------------------- *)
Lemma xgetregx_ex rip x r v s xs :
  lom_eqv rip s xs →
  of_var x = Some r →
  get_var s.(evm) x = ok v →
  value_uincl v (Vword (xs.(asm_regx) r)).
Proof. case => _ _ _ eqv eqv' eqv'' _ /of_varI <-;exact: eqv'. Qed.
>>>>>>> 577ab9c1

(* -------------------------------------------------------------------- *)
Lemma xxgetreg_ex rip x r v s xs :
  lom_eqv rip s xs →
  of_var x = Some r →
  get_var (evm s) x = ok v →
  value_uincl v (Vword (asm_xreg xs r)).
<<<<<<< HEAD
Proof. by case => _ _ _ _ _ eqv _ /of_varI <-; exact: eqv. Qed.
=======
Proof. by case => _ _ _ _ _ eqv _  /of_varI <-; exact: eqv. Qed.
>>>>>>> 577ab9c1

(* -------------------------------------------------------------------- *)
Lemma xgetflag_ex ii m rf x f v :
  eqflags m rf →
  of_var_e ii x = ok f →
  get_var (evm m) x = ok v →
  value_uincl v (of_rbool (rf f)).
Proof.
  move => eqm /of_var_eP /of_varI <-.
  rewrite get_varE; t_xrbindP => /= b ok_b <-.
  move: (eqm f b).
  by rewrite ok_b => /(_ erefl).
Qed.

Lemma gxgetflag_ex ii m rf (x:gvar) f v :
  eqflags m rf →
  of_var_e ii x.(gv) = ok f →
  get_gvar [::] (evm m) x = ok v →
  value_uincl v (of_rbool (rf f)).
Proof.
  by rewrite /get_gvar; case: ifP => // ?; apply: xgetflag_ex.
Qed.

Corollary xgetflag ii m rf x f v b :
  eqflags m rf →
  of_var_e ii x = ok f →
  get_var (evm m) x = ok v →
  to_bool v = ok b →
  rf f = Def b.
Proof.
move => eqm ok_f ok_v ok_b.
have := xgetflag_ex eqm ok_f ok_v.
case: {ok_v} v ok_b => //.
- by move => b' [<-]; case: (rf _) => // ? ->.
by case.
Qed.

Corollary gxgetflag ii m rf (x:gvar) f v b :
  eqflags m rf →
  of_var_e ii x.(gv) = ok f →
  get_gvar [::] (evm m) x = ok v →
  to_bool v = ok b →
  rf f = Def b.
Proof.
  by rewrite /get_gvar; case: ifP => // ?; apply: xgetflag. 
Qed.

(* -------------------------------------------------------------------- *)
Lemma eq_get_gvar m x y vx vy: 
  v_var (gv x) = v_var (gv y) -> get_gvar [::] m x = ok vx -> get_gvar [::] m y = ok vy -> vx = vy.
Proof.
  by rewrite /get_gvar; case:ifP => //; case: ifP => // ?? -> -> [->].
Qed.

Context (assemble_cond : instr_info -> pexpr -> cexec cond_t).
Hypothesis eval_assemble_cond : forall ii m rf e c v,
  eqflags m rf →
  assemble_cond ii e = ok c →
  sem_pexpr [::] m e = ok v →
  let get x :=
    if rf x is Def b then ok b else undef_error in
  ∃ v', value_of_bool (eval_cond get c) = ok v' ∧ value_uincl v v'.

(* -------------------------------------------------------------------- *)
Lemma xscale_ok ii z sc :
  scale_of_z' ii z = ok sc ->
  z = word_of_scale sc.
Proof.
  rewrite /scale_of_z' -[X in _ -> X = _]wrepr_unsigned.
  case: (wunsigned z) => //.
  do! (case=> //; try by move=> <-).
Qed.

Lemma assemble_leaP rip ii sz sz' (w:word sz') lea adr m s:
  (sz ≤ Uptr)%CMP →
  (sz ≤ sz')%CMP →
  lom_eqv rip m s →
  sem_lea sz (evm m) lea = ok (zero_extend sz w) → 
  assemble_lea ii lea = ok adr → 
  zero_extend sz (decode_addr s adr) = zero_extend sz w.
Proof.
<<<<<<< HEAD
  move=> hsz64 hsz [_ _ _ _ hget _ _] hsem; rewrite /assemble_lea.
=======
  move=> hsz64 hsz [_ _ _ hget _ _ _] hsem; rewrite /assemble_lea.
>>>>>>> 577ab9c1
  t_xrbindP => ob hob oo hoo sc hsc <- /=.
  rewrite /decode_reg_addr /=.  
  move: hsem; rewrite /sem_lea.
  apply rbindP => wb hwb; apply rbindP => wo hwo heq.
  have <- := ok_inj heq.
  rewrite !(wadd_zero_extend, wmul_zero_extend) // GRing.addrA; do 2 f_equal.
  + case: lea_base hob hwb => /= [vo | [<-] [<-] /=]; last by apply zero_extend0.
    t_xrbindP => r /of_var_eI <- <- v /hget hv /=.
    move=> /(value_uincl_word hv) -/to_wordI [sz1 [w1 [hsz1]]] /Vword_inj [?];subst sz1.
    by move=> /= <- ->.
  + by rewrite (xscale_ok hsc).
  case: lea_offset hoo hwo => /= [vo | [<-] [<-] /=]; last by apply zero_extend0.
  t_xrbindP => r /of_var_eI <- <- v /hget hv /=.
  move=> /(value_uincl_word hv) -/to_wordI [sz1 [w1 [hsz1]]] /Vword_inj [?];subst sz1.
  by move=> /= <- ->.
Qed.

Lemma addr_of_pexprP rip ii sz sz' (w:word sz') e adr m s:
  (sz ≤ sz')%CMP →
  lom_eqv rip m s →
  sem_pexpr [::] m e = ok (Vword w) ->
  addr_of_pexpr rip ii sz e = ok adr ->
  zero_extend sz (decode_addr s adr) = zero_extend sz w.
Proof.
  rewrite /addr_of_pexpr => hsz lom he.
  t_xrbindP => _ /assertP hsz64.
  case heq: mk_lea => [lea | //].
  assert (hsemlea:=
     mk_leaP (p:= (Build_prog (pT := progUnit) [::] [::] tt)) hsz64 hsz heq he).
  case hb: lea_base => [b | ]; last by apply (assemble_leaP hsz64 hsz lom hsemlea).
  case: eqP => [ | _]; last by apply (assemble_leaP hsz64 hsz lom hsemlea).
  t_xrbindP => hbrip _ /assertP /eqP ho <- /=.
  case: lom => _ _ hrip _ _ _.
  move: hsemlea; rewrite /sem_lea ho hb /= hbrip hrip /= /truncate_word hsz64 /= => h.
  have <- := ok_inj h.
  by rewrite GRing.mulr0 GRing.addr0 GRing.addrC wadd_zero_extend.
Qed.

Lemma addr_of_xpexprP rip m s ii x p r vx wx vp wp: 
  lom_eqv rip m s →
  addr_of_xpexpr rip ii Uptr x p = ok r ->
  get_var (evm m) x = ok vx ->
  to_pointer vx = ok wx ->
  sem_pexpr [::] m p = ok vp ->
  to_pointer vp = ok wp ->
  decode_addr s r = (wx + wp)%R.
Proof.
  rewrite /addr_of_xpexpr => eqm ha hx hvx hp hvp.
  have he: sem_pexpr [::] m (Papp2 (Oadd (Op_w Uptr)) (Plvar x) p) = ok (Vword (wx + wp)).
  + by rewrite /= /get_gvar /= hx /= hp /= /sem_sop2 /= hvx hvp.
  have := addr_of_pexprP _ eqm he ha.
  by rewrite !zero_extend_u => h;apply h.
Qed.

Variant check_sopn_argI rip ii args e : arg_desc -> stype -> Prop :=
| CSA_Implicit i ty :
       (eq_expr e (Plvar {| v_var := var_of_implicit i; v_info := 1%positive |}))
    -> check_sopn_argI rip ii args e (ADImplicit i) ty

| CSA_Explicit k n o a a' ty :
       onth args n = Some a
    -> arg_of_pexpr assemble_cond k rip ii ty e = ok a'
    -> compat_imm ty a a'
    -> check_oreg o a
    -> check_sopn_argI rip ii args e (ADExplicit k n o) ty.

Lemma check_sopn_argP rip ii args e sp :
  check_sopn_arg assemble_cond rip ii args e sp ->
  check_sopn_argI rip ii args e sp.1 sp.2.
Proof.
case: sp => -[i|k n o] ty; first by apply: CSA_Implicit.
rewrite /check_sopn_arg /=; case Enth: onth => [a|] //.
case E: arg_of_pexpr => [a'|] // /andP[??].
by apply: (CSA_Explicit (a := a) (a' := a')).
Qed.

Lemma var_of_flagP rip m s f v ty vt: 
  lom_eqv rip m s → 
  get_var (evm m) (to_var f) = ok v →
  of_val ty v = ok vt → 
  ∃ v' : value, Let b := st_get_rflag s f in ok (Vbool b) = ok v' ∧ of_val ty v' = ok vt.
Proof.
  move=> [_ _ _ _ _ _ h].
  rewrite get_varE; t_xrbindP => /= b ok_b <-{v} /of_vbool[] ??; subst.
  move: (h f b); rewrite ok_b => /(_ erefl).
  rewrite /st_get_rflag.
  by case: (asm_flag s f) => // _ <-; exists b.
Qed.

Lemma var_of_regP rip E m s r v ty vt:
  lom_eqv rip m s → 
  get_var (evm m) (to_var r) = ok v → 
  of_val ty v = ok vt → 
  ∃ v' : value, Ok E (Vword ((asm_reg s) r)) = ok v' ∧ of_val ty v' = ok vt.
<<<<<<< HEAD
Proof. move=> [???? h ??] /h -/value_uincl_word_of_val h1 /h1;eauto. Qed.
=======
Proof. move=> [??? h ???] /h -/value_uincl_word_of_val h1 /h1;eauto. Qed.
>>>>>>> 577ab9c1

Lemma check_sopn_arg_sem_eval rip m s ii args e ad ty v vt:
     lom_eqv rip m s
  -> check_sopn_arg assemble_cond rip ii args e (ad,ty)
  -> sem_pexpr [::] m e = ok v
  -> of_val ty v = ok vt 
  -> exists v', eval_arg_in_v s args ad ty = ok v' /\ 
     of_val ty v' = ok vt.
Proof.
  move=> eqm /check_sopn_argP /= h.
  case: h vt.
  + move=> i {ty} ty /eq_exprP -> vt /=.
    case: i => /= [f | r]; first by apply: var_of_flagP eqm. 
    by apply: var_of_regP eqm.
  move=> k n o a a' [ | | | ws] //= ->.
  + t_xrbindP => c hac <-.
    rewrite /compat_imm orbF => /eqP <- -> /= b hb.
    case: eqm => ?????? eqf.
    have [v']:= eval_assemble_cond eqf hac hb.
    rewrite /eval_cond_mem.
    case: eval_cond => /= [ | [] [] // [] <- /value_uincl_undef [ty1 [he ->]] ]; last by case: ty1 he.
    move=> b' [[<-]] {hb}; case: v => // [b1 | [] //] -> ?.
    by exists b'.
  move=> haw hcomp -> /=.
  case: k haw => /=.
  + t_xrbindP => adr hadr ? w he /to_wordI [ws' [w' [hws ??]]]; subst a' v w.
    move: hcomp; rewrite /compat_imm orbF => /eqP ?; subst a => /=.
    rewrite (addr_of_pexprP hws eqm he hadr); eexists; split; first reflexivity.
    by rewrite /= truncate_word_u.
  case: e => //=.
  + rewrite /get_gvar /eval_asm_arg => x; t_xrbindP => _ /assertP => ->.
<<<<<<< HEAD
    case: eqm => _ _ _ _ eqr eqx _.
=======
    case: eqm => _ _ _ eqr eqrx eqx _.
>>>>>>> 577ab9c1
    move=> /xreg_of_varI; case: a' hcomp => // r; rewrite /compat_imm orbF => /eqP <- {a} xr w ok_v ok_w;
    (eexists; split; first reflexivity);
    apply: (value_uincl_word _ ok_w).
    + by apply: eqr; rewrite (of_varI xr). 
    + by apply: eqrx; rewrite (of_varI xr). 
    by apply: eqx; rewrite (of_varI xr).
  + move=> sz x p; t_xrbindP => _ /assertP /eqP <- r hr ?; subst a'.
    move: hcomp; rewrite /compat_imm orbF => /eqP <-.
    move=> w1 wp vp hget htop wp' vp' hp hp' wr hwr <- /= htr.
    have -> := addr_of_xpexprP eqm hr hget htop hp hp'.
    by case: eqm => ? <- ?????; rewrite hwr /=; eauto.
  case => //= w' [] //= z.
  t_xrbindP => _ /assertP /eqP _ h; move: hcomp; rewrite -h /compat_imm /eval_asm_arg => -/orP [/eqP <- | ].
  + move=> w [] <- /truncate_wordP [hsz ->].
    eexists; split; first reflexivity.
    by rewrite /to_word truncate_word_u sign_extend_truncate.
  case: a => // sz' w2 /eqP heq2 w [] <- /truncate_wordP [hsz ->].
  eexists; split; first reflexivity.
  rewrite -heq2.
  by rewrite /to_word truncate_word_u sign_extend_truncate.
Qed.


(*
Lemma zero_extend_mask_word sz sz' :
  (sz ≤ sz')%CMP →
  zero_extend sz (mask_word sz') = 0%R.
Proof.
case: sz'.
+ 1-2: case: sz => // _; exact: word_ext.
all: exact: (λ _, zero_extend0 sz _).
Qed.

Lemma word_uincl_ze_mw sz sz' (w: word sz) (u: u64) :
  (sz' ≤ sz)%CMP →
  (sz' ≤ U64)%CMP →
  word_uincl (zero_extend sz' w) (merge_word u w).
Proof.
move => hle hle'.
by rewrite /word_uincl hle' /= /merge_word -wxor_zero_extend // zero_extend_idem // -wand_zero_extend // zero_extend_mask_word // wand0 wxor0.
Qed.
*)

(*Definition mask_word (f : msb_flag) (sz szr : wsize) (old : word szr) : word szr :=
  let mask := if f is MSB_MERGE then wshl (-1)%R (wsize_bits sz)
             else 0%R in
  wand old mask.

Definition word_extend
   (f:msb_flag) (sz szr : wsize) (old : word szr) (new : word sz) : word szr :=
 wxor (mask_word f sz old) (zero_extend szr new).
*)
(* word_uincl_update_u256 *)
Lemma word_extend_CLEAR sz szo (w : word sz) (old : word szo) :
  word_extend MSB_CLEAR old w = zero_extend szo w.
Proof. by rewrite /word_extend /= /arch_sem.mask_word wandC wand0 wxor0. Qed.

Lemma word_uincl_word_extend sz sz' szo (w: word sz) (w': word sz') fl (old:word szo) :
  (sz' <= szo)%CMP ->
  word_uincl w w' →
  word_uincl w (word_extend fl old w').
Proof.
  move=> hsz' /dup [] /andP[hsz_sz' /eqP ->] h.
  case: fl.
  + (* MSB_CLEAR *)
    rewrite word_extend_CLEAR; apply: (word_uincl_trans h).
    by apply: word_uincl_zero_extR.
  (* MSB_MERGE *)
  have hsz := cmp_le_trans hsz_sz' hsz'.
  apply/andP; split => //; rewrite /word_extend /arch_sem.mask_word.
  rewrite -wxor_zero_extend // -wand_zero_extend //.
  rewrite zero_extend_wshl // zero_extend_idem // wshl_ovf; last first.
  + by apply/leP; case: (sz) (sz') hsz_sz'=> -[].
  by rewrite wandC wand0 wxor0.
Qed.

Lemma word_extend_big sz szo f (w : word sz) (old : word szo) :
  ~(sz <= szo)%CMP ->
  (word_extend f old w) = zero_extend szo w.
Proof.
  move=> h; case: f; first by rewrite word_extend_CLEAR.
  rewrite /word_extend /arch_sem.mask_word wshl_ovf; last first.
  + by apply/leP; case: (sz) (szo) h => -[].
  by rewrite wandC wand0 wxor0.
Qed.

(* TODO: move in a class? *)
Hypothesis reg_size_lt_xreg_size : (reg_size < xreg_size)%CMP. 


Lemma of_reg_neq_of_xreg (r:reg_t) (x:xreg_t) : to_var r <> to_var x.
Proof.
  move=> [] hsize _.
  by move: reg_size_lt_xreg_size; rewrite hsize -cmp_nle_lt cmp_le_refl.
Qed.

Lemma of_regx_neq_of_xreg (r:regx_t) (x:xreg_t) : to_var r <> to_var x.
Proof.
  move=> [] hsize _.
  by move: reg_size_lt_xreg_size; rewrite hsize -cmp_nle_lt cmp_le_refl.
Qed.

Lemma compile_lval rip ii msb_flag loargs ad ty (vt:sem_ot ty) m m' s lv1 e1:
  lom_eqv rip m s ->
  check_arg_dest ad ty ->
  write_lval [::] lv1 (oto_val vt) m = ok m' ->
  pexpr_of_lval ii lv1 = ok e1 ->
  check_sopn_dest assemble_cond rip ii loargs e1 (ad, ty) ->
  exists s', mem_write_val msb_flag loargs (ad, ty) (oto_val vt) s = ok s' /\ lom_eqv rip m' s'.
Proof.
<<<<<<< HEAD
  move=> hlom; case:(hlom) => [hscs h1 hrip hnrip h2 h3 h4]; case: ad => [ai _ | k n o]; rewrite /check_sopn_dest /=.
=======
  move=> hlom; case:(hlom) => [h1 hrip hnrip h2 h3 h4 h5]; case: ad => [ai _ | k n o]; rewrite /check_sopn_dest /=.
>>>>>>> 577ab9c1
  case: ai => [f | r].
  + case: lv1 => //=; last by move=> ???? [<-].
    move=> x hw [] <- /= /eqP heq.
    move: hw; rewrite /write_var heq; t_xrbindP => vm hvm <- /= {heq}.
    move: hvm; rewrite /mem_write_val /set_var /on_vu /= /oof_val.
    case: ty vt => //= vt h.
    have -> :  
      match match vt with Some b => Vbool b | None => undef_b end with
      | Vbool b => ok (Some b)
      | Vundef sbool _ => ok None
      | _ => type_error
      end = ok vt.
    + by case: vt h.
    have -> /= : vm =  ((evm m).[to_var (tS:=toS_f) f <- match vt with Some b => ok b | None => undef_error end])%vmap.
    + by case: vt h => [b | ] /= [<-].
    eexists; split; first reflexivity.
    constructor => //=.
    + by case:hlom => ?? hget hd _ _ _;rewrite /get_var Fv.setP_neq //; apply /eqP;case: hd.      
    + move=> r v; rewrite /get_var /=; apply on_vuP => //= w.
      rewrite Fv.setP_neq // => hg hv.
      by apply (h2 r); rewrite /get_var /on_vu hg -hv.
    + move=> r v; rewrite /get_var /=; apply on_vuP => //= w.
      rewrite Fv.setP_neq // => hg hv.
      by apply (h3 r); rewrite /get_var /on_vu hg -hv.  
    + move=> r v; rewrite /get_var /=; apply on_vuP => //= w.
      rewrite Fv.setP_neq // => hg hv.
      by apply (h4 r); rewrite /get_var /on_vu hg -hv.  
    rewrite /eqflags => f' v; rewrite /get_var /on_vu /=.
    rewrite /RflagMap.set /= ffunE.
    case: eqP => [-> | hne] {h}.
    + by rewrite Fv.setP_eq; case: vt => [ b | ] /ok_inj <-.
    rewrite Fv.setP_neq; last by apply /eqP => h; apply hne; apply inj_to_var.
    by apply h5.
  + case: lv1 => //=; last by move=> ???? [<-].
    move=> x hw [<-] /eqP /= hx.
    move: hw; rewrite /write_var hx /= /set_var /=.
    t_xrbindP => vm; rewrite /on_vu. 
    case heq : to_pword => [v | e]; last by case e.
    move=> [<-] <-; rewrite /mem_write_val /=.
    case: ty vt heq => //=; first by case.
    move=> sz w [<-]; rewrite truncate_word_u /=.
    eexists; split; first reflexivity.
    constructor => //=.
<<<<<<< HEAD
    + by case:hlom => ?? hget hd _ _ _;rewrite /get_var Fv.setP_neq //; apply /eqP;case: hd.
=======
    + by case:hlom => ? hget hd _ _ _ _;rewrite /get_var Fv.setP_neq //; apply /eqP;case: hd.
>>>>>>> 577ab9c1
    + move=> r' v'; rewrite /get_var /on_vu /= /RegMap.set ffunE.
      case: eqP => [-> | hne].
      + rewrite Fv.setP_eq => -[<-] /=.
        case : Sumbool.sumbool_of_bool => /= hsz; first by apply word_uincl_word_extend.
        by rewrite word_extend_big // hsz.
      rewrite Fv.setP_neq; last by apply /eqP => h; apply hne; apply inj_to_var.
      by apply h2.
    + move=> r' v'; rewrite get_var_neq; last first. 
      - rewrite /to_var /= /rtype /=. move=> []. exact: inj_toS_reg_regx.
      by apply h3.
    + move=> r' v'; rewrite get_var_neq; last by apply of_reg_neq_of_xreg.
      by apply h4.
    move=> f v'; rewrite /get_var /on_vu /=.
    by rewrite Fv.setP_neq //; apply h5.
  case heq1: onth => [a | //].
  case heq2: arg_of_pexpr => [ a' | //] hty hw he1 /andP[] /eqP ? hc; subst a'.
  rewrite /mem_write_val /= /mem_write_ty.
  case: lv1 hw he1 heq2=> //=.
  + move=> [x xii] /= hw [<-]; rewrite /arg_of_pexpr.
    case: ty hty vt hw => //= sz _ vt.
    rewrite /write_var; t_xrbindP => vm hset <-.
    apply: set_varP hset; last by move=> /eqP heq heq'; rewrite heq in heq'.
    move=> t ht <-; rewrite truncate_word_u /= heq1 hc /= => /xreg_of_varI.
    case: a heq1 hc => // r heq1 hc /of_varI /= h; subst x;
      (eexists; split; first reflexivity); constructor=> //=. 
    2-5, 7-10, 12-15: move => r' v'.
    1-15: rewrite /get_var/on_vu.
    1, 14, 15: rewrite Fv.setP_neq; first exact: hrip; by apply/eqP; case: hnrip.
    1: rewrite /RegMap.set ffunE; case: eqP.
       * move => ->{r'}; rewrite Fv.setP_eq => -[<-]{v'}.
         case: ht => <-{t}; case: Sumbool.sumbool_of_bool => hsz /=.
         + by apply word_uincl_word_extend.
         by rewrite word_extend_big // hsz.
       * move => hne; rewrite Fv.setP_neq; first exact: h2.
         by apply/eqP => /inj_to_var ?; apply: hne.
    1,2,3,4, 6-9, 11: rewrite Fv.setP_neq //.
    2, 4, 7, 9, 12, 14: rewrite eq_sym. 
    1: exact: h3.
    1: rewrite /to_var /= /rtype /=; apply /eqP; move=> []. apply nesym. 
       exact: inj_toS_reg_regx.
    1: apply /eqP. apply nesym. by apply /of_reg_neq_of_xreg.
    1: rewrite /to_var /= /rtype /=; apply /eqP; move=> []. 
       exact: inj_toS_reg_regx.
    1: rewrite eq_sym; by apply /eqP /of_regx_neq_of_xreg.
    1: apply /eqP. by apply /of_reg_neq_of_xreg.
    1: by apply /eqP /of_regx_neq_of_xreg.
    1: exact: h4.
    1: exact: h5.
    1: exact: h2.
    1: exact: h4.
    1: exact: h5.
    1: exact: h2.
    1: exact: h3.
    1: exact: h5.
    1: rewrite /XRegMap.set ffunE; case: eqP. 
       + move => ->{r'}. rewrite Fv.setP_eq => -[<-]{v'}.
         case: ht => <-.
         case : Sumbool.sumbool_of_bool => /= hsz; first by apply word_uincl_word_extend.
         by rewrite word_extend_big // hsz.
       move => hne; rewrite Fv.setP_neq; first exact: h3.
       apply/eqP => /inj_to_var ?; exact: hne.
    + rewrite /XRegMap.set ffunE; case: eqP.
      + move => ->{r'}; rewrite Fv.setP_eq => -[<-]{v'}.
        case: ht => <-.
        case : Sumbool.sumbool_of_bool => /= hsz; first by apply word_uincl_word_extend.
        by rewrite word_extend_big // hsz.
      move => hne; rewrite Fv.setP_neq; first exact: h4.
      apply/eqP => /inj_to_var ?; exact: hne. 
  move=> sz [x xii] /= e; t_xrbindP.
  move=> wp vp hget hp wofs vofs he hofs w hw m1 hm1 ??; subst m' e1.
  case: ty hty vt hw => //= sz' _ vt hw.
  case: eqP => // ?; subst sz'.
  move: hw; rewrite truncate_word_u => -[?]; subst vt.
  t_xrbindP => /= _ _ adr hadr ?; subst a => /=.
  rewrite /= heq1 hc /= /mem_write_mem -h1.
  have -> := addr_of_xpexprP hlom hadr hget hp he hofs.
  rewrite hm1 /=; eexists; split; first by reflexivity.
  by constructor.
Qed.

Lemma compile_lvals rip ii m lvs m' s loargs 
  id_out id_tout (vt:sem_tuple id_tout) msb_flag: 
  size id_out = size id_tout -> 
  write_lvals [::] m lvs (list_ltuple vt) = ok m' ->
  lom_eqv rip m s ->
  check_sopn_dests assemble_cond rip ii loargs lvs (zip id_out id_tout) ->
  all2 check_arg_dest id_out id_tout ->
  exists s', 
    mem_write_vals msb_flag s loargs id_out id_tout (list_ltuple vt) = ok s' ∧ lom_eqv rip m' s'.
Proof.
  elim : id_out id_tout lvs vt m s.
  + by move=> [] //= []//= _ m s _ [<-] hleq _; exists s.
  move=> ad ads hrec []// ty tys lvs vt m s [] heqs.
  have [vt1 [vtn ->]] /=: exists (vt1: sem_ot ty) (vtn: sem_tuple tys), 
    list_ltuple vt = oto_val vt1 :: list_ltuple vtn.
  + move=>{heqs}; case: tys vt => /=.
    + by move=> vt; exists vt, tt.  
    by move=> ty2 tys vt; exists vt.1, vt.2.
  rewrite /write_lvals /=.
  case: lvs => //= lv1 lvs; t_xrbindP => m1 hw1 hwn hlo /=.
  rewrite /check_sopn_dests /= => h /andP [] hca hcall.
  have [e1 [es [he1 hes hce1 hces {h} /=]]]:
    exists e1 es, [/\ pexpr_of_lval ii lv1 = ok e1, mapM (pexpr_of_lval ii) lvs = ok es,
                           check_sopn_dest assemble_cond rip ii loargs e1 (ad, ty) &
                           all2 (check_sopn_dest assemble_cond rip ii loargs) es (zip ads tys)].
  + by case: pexpr_of_lval h => //= e1; case: mapM => //= es /andP [] ??; exists e1, es. 
  rewrite /mem_write_vals /=.
  have [s1 [-> /= h2]]:= compile_lval msb_flag hlo hca hw1 he1 hce1.
  apply: (hrec _  _ _ _ _ heqs hwn h2 _ hcall).
  by rewrite /check_sopn_dests hes.
Qed.

Lemma compile_x86_opn rip ii (loargs : seq asm_arg) op m s args lvs m' :
let id := instr_desc op in
sem_sopn [::] (Oasm (BaseOp op)) m lvs args = ok m' ->
check_sopn_args assemble_cond rip ii loargs args (zip id.(id_in) id.(id_tin)) ->
check_sopn_dests assemble_cond rip ii loargs lvs (zip id.(id_out) id.(id_tout)) ->
check_i_args_kinds id.(id_args_kinds) loargs ->
lom_eqv rip m s ->
exists s', exec_instr_op id loargs s = ok s' /\ lom_eqv rip m' s'.
Proof.
move=> id ; rewrite /sem_sopn /exec_sopn.
t_xrbindP => x vs Hvs vt Hvt Htuplet Hm' Hargs Hdest Hid Hlomeqv.
rewrite /exec_instr_op /eval_instr_op Hid /=.
move: vt Hvt Htuplet; rewrite /sopn_sem /get_instr_desc /= -/id => {Hid}.
case: id Hargs Hdest => /= msb_flag id_tin 
 id_in id_tout id_out id_semi id_args_kinds id_nargs /andP[] /eqP hsin /eqP hsout
 _ id_str_jas id_check_dest id_safe id_wsize id_pp Hargs Hdest vt happ ?;subst x.
elim: id_in id_tin hsin id_semi args vs Hargs happ Hvs; rewrite /sem_prod.
+ move=> [] //= _ id_semi [|a1 args] [|v1 vs] //= _ -> _ /=.
  by apply: compile_lvals Hm' Hlomeqv Hdest id_check_dest.
move=> a id_in hrec [] //= ty id_tin [] heqs id_semi [ | arg args] //=
  [ // | v vs]; rewrite /check_sopn_args /= => /andP[] hcheck1 hcheckn.
t_xrbindP => vt1 hvt happ v' hv vs' hvs ??; subst v' vs'.
have [s' [] ]:= hrec _ heqs (id_semi vt1) _ _ hcheckn happ hvs. 
have [v' [hev' hv']]:= check_sopn_arg_sem_eval Hlomeqv hcheck1 hv hvt.
t_xrbindP => v1 v2 -> vt' /= happ1 ? hmw hlom; subst v1.
by rewrite hev' /= hv' /= happ1 /=; eauto.
Qed.

Lemma app_sopn_apply_lprod T1 T2 tys (f : T1 -> T2) g vs :
  app_sopn tys (apply_lprod (rmap f) g) vs = rmap f (app_sopn tys g vs).
Proof. elim: tys vs g => [ | ty tys hrec] [ | v vs] //= g; case: of_val => //=. Qed.

(* TODO: move *)
Lemma zero_extend_comp sz sz' szo (v : word sz') :
  (sz' ≤ sz)%CMP ->
  zero_extend szo (zero_extend sz v) =
  zero_extend szo v.
Proof.
  move=> h; rewrite /zero_extend wunsigned_repr_small //.
  have := wbase_m h.
  have := wunsigned_range v; Psatz.lia.
Qed.

Definition check_not_mem_args_kinds (d : arg_desc) (cond : args_kinds) :=
  match d with
  | ADExplicit _ i _ =>
    match onth cond i with
    | Some c => all is_not_CAmem c
    | _ => true
    end
  | _ => true
  end.

Definition check_not_mem_i_args_kinds (cond : i_args_kinds) (d : arg_desc) :=
  all (check_not_mem_args_kinds d) cond.

Definition check_not_mem (cond : i_args_kinds) (d : seq arg_desc) :=
  all (check_not_mem_i_args_kinds cond) d.

Lemma exclude_mem_args_kinds_subseq d cond' :
  all2 subseq (exclude_mem_args_kinds d cond') cond'.
Proof.
  rewrite /exclude_mem_args_kinds.
  case: d => [_|_ i _].
  + by apply all2_refl.
  rewrite all2E size_mapi eq_refl /=.
  apply /(all_nthP ([::],[::])) => k /=.
  rewrite size_zip size_mapi minnn => hk.
  rewrite nth_zip ?size_mapi // (nth_mapi [::]) //=.
  case: eq_op => //.
  by apply filter_subseq.
Qed.

Lemma exclude_mem_args_kinds_check d cond' :
  check_not_mem_args_kinds d (exclude_mem_args_kinds d cond').
Proof.
  rewrite /check_not_mem_args_kinds /exclude_mem_args_kinds.
  case: d => // _ i _.
  case heq: onth => [c|//].
  move /(onthP [::]) : heq => /andP [].
  rewrite size_mapi => hsize.
  rewrite (nth_mapi [::]) // eq_refl.
  move=> /eqP <-.
  by apply filter_all.
Qed.

Lemma exclude_mem_i_args_kinds_subseq d cond' :
  all2 (all2 subseq) (exclude_mem_i_args_kinds d cond') cond'.
Proof.
  elim: cond' => //= c cond' ih.
  apply /andP; split=> //.
  by apply exclude_mem_args_kinds_subseq.
Qed.

Lemma exclude_mem_i_args_kinds_check d cond' :
  check_not_mem_i_args_kinds (exclude_mem_i_args_kinds d cond') d.
Proof.
  elim: cond' => //= c cond' ih.
  apply /andP; split=> //.
  by apply exclude_mem_args_kinds_check.
Qed.

Lemma check_not_mem_args_kinds_subseq cond1 cond2 d :
  all2 subseq cond1 cond2 ->
  check_not_mem_args_kinds d cond2 ->
  check_not_mem_args_kinds d cond1.
Proof.
  case: d => // _ i _ /=.
  rewrite all2E => /andP [/eqP hsize hsubseq].
  move: hsubseq => /all_nthP -/(_ ([::], [::])) /= hsubseq.
  case heq2: onth => [c2|].
  + move=> hnmem2.
    move: heq2 => /onthP -/(_ [::]) /andP [hi /eqP hnth2].
    rewrite (onth_nth_size [::]) ?hsize //.
    apply: subseq_all hnmem2.
    rewrite -hnth2.
    move: (hsubseq i).
    rewrite size_zip hsize minnn => /(_ hi) /=.
    by rewrite nth_zip.
  case heq1: onth => //.
  move: heq1 => /(onthP [::]) /andP [hi _].
  rewrite hsize in hi.
  by rewrite (onth_nth_size [::] hi) in heq2.
Qed.

Lemma check_not_mem_i_args_kinds_subseq cond1 cond2 d :
  all2 (all2 subseq) cond1 cond2 ->
  check_not_mem_i_args_kinds cond2 d ->
  check_not_mem_i_args_kinds cond1 d.
Proof.
  elim/list_all2_ind {cond1 cond2} => // c1 cond1 c2 cond2 hall2 _ ih /=.
  move=> /andP [hcheck /ih{ih}ih].
  apply /andP; split=> //.
  by apply: check_not_mem_args_kinds_subseq hcheck.
Qed.

Lemma exclude_mem_aux_subseq cond' ds :
  all2 (all2 subseq) (exclude_mem_aux cond' ds) cond'.
Proof.
  elim: ds cond' => /=.
  + by apply /all2_refl /all2_refl.
  move=> d ds ih cond'.
  apply: (all2_trans (all2_trans (@subseq_trans _)) (ih _)).
  by apply exclude_mem_i_args_kinds_subseq.
Qed.

Lemma exclude_mem_aux_check cond' ds :
  check_not_mem (exclude_mem_aux cond' ds) ds.
Proof.
  elim: ds cond' => //= d ds ih cond'.
  apply /andP; split=> //.
  apply (check_not_mem_i_args_kinds_subseq (exclude_mem_aux_subseq _ _)).
  by apply exclude_mem_i_args_kinds_check.
Qed.

Lemma exclude_mem_check cond' ds :
  check_not_mem (exclude_mem cond' ds) ds.
Proof.
  apply: sub_all (exclude_mem_aux_check cond' ds).
  move=> d.
  by apply: (subseq_all (filter_subseq _ _)).
Qed.

Definition is_not_Addr (a : asm_arg) :=
  match a with
  | Addr _ => false
  | _ => true
  end.

Definition check_not_addr1 (args : asm_args) (d:arg_desc) :=
  match d with
  | ADExplicit _ i _ =>
    match onth args i with
    | Some a => is_not_Addr a
    | _ => true
    end
  | _ => true
  end.

Definition check_not_addr (id_out : seq arg_desc) (args : asm_args) :=
  all (check_not_addr1 args) id_out.

Lemma check_arg_kind_not_Addr a c :
  check_arg_kind a c ->
  is_not_CAmem c ->
  is_not_Addr a.
Proof. by case: a; case: c. Qed.

Lemma check_arg_kinds_subseq cond1 cond2 a :
  subseq cond1 cond2 ->
  check_arg_kinds a cond1 ->
  check_arg_kinds a cond2.
Proof. by apply subseq_has. Qed.

Lemma check_arg_kinds_not_Addr a cond' :
  check_arg_kinds a cond' ->
  all is_not_CAmem cond' ->
  is_not_Addr a.
Proof.
  elim: cond' => //= c cond' ih /orP [].
  + by move=> /check_arg_kind_not_Addr h /andP [/h ? _].
  by move=> /ih{ih}ih /andP [_ /ih].
Qed.

Lemma check_args_kinds_subseq cond1 cond2 args :
  all2 subseq cond1 cond2 ->
  check_args_kinds args cond1 ->
  check_args_kinds args cond2.
Proof.
  elim: cond1 cond2 args; first by case.
  move=> c1 cond1 ih [//|c2 cond2] [//|a args] /= /andP [hsub /ih{ih}ih] /andP [hcheck /ih{ih}ih].
  apply /andP; split =>//.
  by apply (check_arg_kinds_subseq hsub).
Qed.

(* [Imm (wrepr U8 0)] is just used as a default [asm_arg] value. *)
Lemma check_args_kinds_not_addr1 args cond' d :
  check_args_kinds args cond' ->
  check_not_mem_args_kinds d cond' ->
  check_not_addr1 args d.
Proof.
  case: d => //= _ i _.
  rewrite /check_args_kinds all2E => /andP [/eqP hsize hnth].
  case heqc: onth => [c|]; last first.
  + move=> _.
    case heqa: onth => [a|//].
    move /(onthP (Imm (wrepr U8 0))) : heqa => /andP [hi _].
    by move: heqc; rewrite (onth_nth_size [::]) // -hsize.
  move /(onthP [::]) : heqc => /andP [hi /eqP hnthc].
  move /all_nthP : hnth => /(_ (Imm (wrepr U8 0), [::]) i) /=.
  rewrite size_zip hsize minnn nth_zip //= hnthc => /(_ hi).
  rewrite (onth_nth_size (Imm (wrepr U8 0))) ?hsize //.
  by apply check_arg_kinds_not_Addr.
Qed.

Lemma check_i_args_kinds_subseq cond1 cond2 args :
  all2 (all2 subseq) cond1 cond2 ->
  check_i_args_kinds cond1 args ->
  check_i_args_kinds cond2 args.
Proof.
  rewrite all2E => /andP [/eqP hsize hnth].
  move=> /(has_nthP [::]) [i hi hcheck].
  apply /(has_nthP [::]).
  exists i; first by rewrite -hsize.
  move /(all_nthP ([::],[::])) : hnth => /(_ i) /=.
  rewrite size_zip -hsize minnn nth_zip //= => /(_ hi) hall2.
  by apply (check_args_kinds_subseq hall2 hcheck).
Qed.

Lemma check_i_args_kinds_not_addr1 cond' args d :
  check_i_args_kinds cond' args ->
  check_not_mem_i_args_kinds cond' d ->
  check_not_addr1 args d.
Proof.
  rewrite /check_i_args_kinds /check_not_mem_i_args_kinds.
  move=> /hasP /= [c hin hcheck].
  move=> /allP -/(_ c hin).
  by apply check_args_kinds_not_addr1.
Qed.

Lemma check_i_args_kinds_not_addr cond' args ds :
  check_i_args_kinds cond' args ->
  check_not_mem cond' ds ->
  check_not_addr ds args.
Proof.
  move=> hcheck.
  elim: ds => //= d ds ih /andP [hnmem /ih{ih}ih].
  apply /andP; split=> //.
  by apply (check_i_args_kinds_not_addr1 hcheck hnmem).
Qed.

Lemma exclude_mem_correct args_kinds out asm_args:
  check_i_args_kinds (exclude_mem args_kinds out) asm_args ->
  check_i_args_kinds args_kinds asm_args /\ check_not_addr out asm_args.
Proof.
  move=> hcheck.
  split.
  + apply: (check_i_args_kinds_subseq (exclude_mem_aux_subseq args_kinds out)).
    by apply (subseq_has (filter_subseq _ _) hcheck).
  apply (check_i_args_kinds_not_addr hcheck).
  by apply exclude_mem_check.
Qed.

Lemma check_not_addr1_write asm_args ad ws ty (v: sem_ot ty) s :
  check_not_addr1 asm_args ad ->
  mem_write_val MSB_CLEAR asm_args (ad, extend_size ws ty)
       (oto_val (wextend_size ws v)) s =
  mem_write_val MSB_CLEAR asm_args (ad, ty) (oto_val v) s.
Proof.
  case: ty v => // ws' v; rewrite /extend_size /wextend_size.
  case heq: (ws' ≤ ws)%CMP => //=.
  rewrite /mem_write_val /= !truncate_word_u /=.
  case: ad => //= [[] // r _| k n or].
  + by rewrite /= /mem_write_reg !word_extend_CLEAR zero_extend_comp.
  case: onth => // -[] // r _; case: check_oreg => //=.
  + by rewrite /mem_write_reg !word_extend_CLEAR zero_extend_comp.
  + by rewrite /mem_write_regx !word_extend_CLEAR zero_extend_comp.
  by rewrite /mem_write_xreg !word_extend_CLEAR zero_extend_comp.
Qed.

Lemma check_not_addr_write s ws asm_args id_out id_tout (t : sem_tuple id_tout) :
  size id_out = size id_tout →
  check_not_addr id_out asm_args →
  mem_write_vals MSB_CLEAR s asm_args id_out [seq extend_size ws i | i <- id_tout]
        (list_ltuple (extend_tuple ws t)) =
  mem_write_vals MSB_CLEAR s asm_args id_out id_tout (list_ltuple t).
Proof.
  rewrite /mem_write_vals.
  elim: id_out id_tout t s => [ | ad id_out hrec] [ | ty id_tout] //= t s []
     hsize /andP [] hc1 hcs.
  case: id_tout t hsize hcs.
  + by move=> {hrec}; case: id_out => //= v _ _; rewrite check_not_addr1_write.
  move=> a l [] v t hsz hc.
  have := hrec (a::l) t _ hsz hc.
  rewrite /= check_not_addr1_write //.
  case: mem_write_val => //=.
Qed.

Lemma exec_desc_desc_op op asm_args s :
  check_i_args_kinds (instr_desc op).(id_args_kinds) asm_args ->
  exec_instr_op (instr_desc op) asm_args s = exec_instr_op (instr_desc_op op.2) asm_args s.
Proof.
  case: op => -[ws |] //= op.
  case: eqP => //= hclear /dup[] hcheck /exclude_mem_correct [hc hnaddr].
  rewrite /exec_instr_op /= /eval_instr_op /= hcheck hc hclear /=.
  case heq : eval_args_in => [vargs | ] //=.
  rewrite app_sopn_apply_lprod.
  case: app_sopn => //= t.
  apply check_not_addr_write => //.
  assert (hsize:= id_eq_size (instr_desc_op op)).
  by move: hsize => /andP [_ /eqP].
Qed.

Lemma enforce_imm_arg_kind_correct a c a' :
  enforce_imm_arg_kind a c = Some a' ->
  check_arg_kind a' c.
Proof.
  case: a; case: c => [|||| b |] //=; try by move=> ? [<-].
  move=> ws1 ws2 w.
  by case: eqP => // -> [<-] /=.
Qed.

Lemma enforce_imm_arg_kinds_correct a cond' a' :
  enforce_imm_arg_kinds a cond' = Some a' ->
  check_arg_kinds a' cond'.
Proof.
  move=> /find_map_correct [c hin /enforce_imm_arg_kind_correct hc].
  by apply /hasP; exists c.
Qed.

Lemma enforce_imm_args_kinds_correct args cond' args' :
  enforce_imm_args_kinds args cond' = Some args' ->
  check_args_kinds args' cond'.
Proof.
  rewrite /enforce_imm_args_kinds.
  case heq: mapM2 => {args'} [args'|//] [<-].
  elim: args cond' args' heq => /=.
  + by move=> [|//] _ [<-].
  move=> a args ih [//|c cond'].
  t_xrbindP=> _ arg' hok args' hmap <- /=.
  apply /andP; split; last by apply ih.
  case henforce: enforce_imm_arg_kinds hok => {arg'} [arg'|//] /= [<-].
  by apply: enforce_imm_arg_kinds_correct henforce.
Qed.

Lemma enforce_imm_i_args_kinds_correct args cond' args' :
  enforce_imm_i_args_kinds cond' args = Some args' ->
  check_i_args_kinds cond' args'.
Proof.
  move=> /find_map_correct [c hin /enforce_imm_args_kinds_correct hc].
  by apply /hasP; exists c.
Qed.

Lemma filter_arg_kinds_no_imm_subseq args cond1 cond2 :
  filter_arg_kinds_no_imm args cond1 = ok cond2 ->
  subseq cond2 cond1.
Proof.
  rewrite /filter_arg_kinds_no_imm.
  case: {1}filter => [//|_ _] [<-].
  by apply filter_subseq.
Qed.

Lemma filter_args_kinds_no_imm_subseq args cond1 cond2 :
  filter_args_kinds_no_imm args cond1 = Some cond2 ->
  all2 subseq cond2 cond1.
Proof.
  rewrite /filter_args_kinds_no_imm.
  case heq: mapM2 => {cond2} [cond2|//] [<-].
  elim: args cond1 cond2 heq => /=.
  + by move=> [|//] _ [<-].
  move=> a args ih [//|c1 cond1].
  t_xrbindP=> ? c2 hfilter cond2 hmap <- /=.
  apply /andP; split; last by apply ih.
  by apply (filter_arg_kinds_no_imm_subseq hfilter).
Qed.

Lemma filter_i_args_kinds_no_imm_correct args cond' args' :
  check_i_args_kinds (filter_i_args_kinds_no_imm cond' args) args' ->
  check_i_args_kinds cond' args'.
Proof.
  move=> /hasP /= [c hin hcheck].
  move: hin; rewrite mem_pmap => /mapP /= [c' hin' /esym hfilter].
  apply /hasP; exists c' => //.
  apply: check_args_kinds_subseq hcheck.
  by apply (filter_args_kinds_no_imm_subseq hfilter).
Qed.

Lemma assemble_asm_opP rip ii op lvs args op' asm_args s m m' : 
  sem_sopn [::] (Oasm (BaseOp op)) m lvs args = ok m' ->
  assemble_asm_op assemble_cond rip ii op lvs args = ok (op', asm_args) ->
  lom_eqv rip m s ->
  exists s', eval_op op' asm_args s = ok s' /\ lom_eqv rip m' s'.
Proof.
  rewrite /assemble_asm_op /eval_op => hsem.
  t_xrbindP => asm_args' ? _ /assertP hc.
  case hci: enforce_imm_i_args_kinds =>
    {asm_args} [asm_args|//] _ [<-] _ /assertP /andP [hca hcd] <- <- hlo.
  have hidc := filter_i_args_kinds_no_imm_correct (enforce_imm_i_args_kinds_correct hci).
  have [s' [he' hlo']]:= compile_x86_opn hsem hca hcd hidc hlo.
  by exists s'; split => //; rewrite -exec_desc_desc_op.
Qed.

Hypothesis assemble_extra_op :
  forall rip ii op lvs args op' lvs' args' op'' asm_args m m' s,
    sem_sopn [::] (Oasm (ExtOp op)) m lvs args = ok m' ->
    to_asm ii op lvs args = ok [:: (op', lvs', args')] ->
    assemble_asm_op assemble_cond rip ii op' lvs' args' = ok (op'', asm_args) ->
    lom_eqv rip m s ->
    exists s', eval_op op'' asm_args s = ok s' /\ lom_eqv rip m' s'.

Lemma assemble_sopnP rip ii op lvs args op' asm_args m m' s: 
  sem_sopn [::] op m lvs args = ok m' ->
  assemble_sopn assemble_cond rip ii op lvs args = ok [:: (op', asm_args)] ->
  lom_eqv rip m s ->
  exists s', eval_op op' asm_args s = ok s' /\ lom_eqv rip m' s'.
Proof.
  case: op => //=.
  case=> //=.
  + move=> a hsem. t_xrbindP=> -[] a' b' hasm [] <- <- hlow. 
    by move: (assemble_asm_opP hsem hasm hlow).
  t_xrbindP=> op hsem [] //= -[[o lvals] args'] l hasm /= hm hlow.
  move: hm. t_xrbindP=> -[o'' args''] hasm' y hm [] <- <- hy; subst.
  apply size_mapM in hm. rewrite /= in hm. apply size0nil in hm. 
  rewrite hm /= in hasm. 
  by apply: (assemble_extra_op hsem hasm hasm' hlow). 
Qed.

End ASM_EXTRA.<|MERGE_RESOLUTION|>--- conflicted
+++ resolved
@@ -19,7 +19,7 @@
   | Regx r => of_var x = Some r
   | XReg r => of_var x = Some r
   | _ => False
-  end. 
+  end.
 Proof.
   rewrite /xreg_of_var.
   case heqxr: (to_xreg x) => [ r | ]; first by move=> [<-].
@@ -67,10 +67,7 @@
   of_var x = Some r →
   get_var s.(evm) x = ok v →
   value_uincl v (Vword (xs.(asm_reg) r)).
-<<<<<<< HEAD
-Proof. case => _ _ _ _ eqv _ _ /of_varI <-; exact: eqv. Qed.
-=======
-Proof. case => _ _ _ eqv _ _ _ /of_varI <-; exact: eqv. Qed.
+Proof. case => _ _ _ _ eqv _ _ _ /of_varI <-; exact: eqv. Qed.
 
 (* -------------------------------------------------------------------- *)
 Lemma xgetregx_ex rip x r v s xs :
@@ -78,8 +75,7 @@
   of_var x = Some r →
   get_var s.(evm) x = ok v →
   value_uincl v (Vword (xs.(asm_regx) r)).
-Proof. case => _ _ _ eqv eqv' eqv'' _ /of_varI <-;exact: eqv'. Qed.
->>>>>>> 577ab9c1
+Proof. case => _ _ _ _ eqv eqv' eqv'' _ /of_varI <-;exact: eqv'. Qed.
 
 (* -------------------------------------------------------------------- *)
 Lemma xxgetreg_ex rip x r v s xs :
@@ -87,11 +83,7 @@
   of_var x = Some r →
   get_var (evm s) x = ok v →
   value_uincl v (Vword (asm_xreg xs r)).
-<<<<<<< HEAD
-Proof. by case => _ _ _ _ _ eqv _ /of_varI <-; exact: eqv. Qed.
-=======
-Proof. by case => _ _ _ _ _ eqv _  /of_varI <-; exact: eqv. Qed.
->>>>>>> 577ab9c1
+Proof. by case => _ _ _ _ _ _ eqv _ /of_varI <-; exact: eqv. Qed.
 
 (* -------------------------------------------------------------------- *)
 Lemma xgetflag_ex ii m rf x f v :
@@ -173,11 +165,7 @@
   assemble_lea ii lea = ok adr → 
   zero_extend sz (decode_addr s adr) = zero_extend sz w.
 Proof.
-<<<<<<< HEAD
-  move=> hsz64 hsz [_ _ _ _ hget _ _] hsem; rewrite /assemble_lea.
-=======
-  move=> hsz64 hsz [_ _ _ hget _ _ _] hsem; rewrite /assemble_lea.
->>>>>>> 577ab9c1
+  move=> hsz64 hsz [_ _ _ _ hget _ _ _] hsem; rewrite /assemble_lea.
   t_xrbindP => ob hob oo hoo sc hsc <- /=.
   rewrite /decode_reg_addr /=.  
   move: hsem; rewrite /sem_lea.
@@ -260,7 +248,7 @@
   of_val ty v = ok vt → 
   ∃ v' : value, Let b := st_get_rflag s f in ok (Vbool b) = ok v' ∧ of_val ty v' = ok vt.
 Proof.
-  move=> [_ _ _ _ _ _ h].
+  move=> [_ _ _ _ _ _ _ h].
   rewrite get_varE; t_xrbindP => /= b ok_b <-{v} /of_vbool[] ??; subst.
   move: (h f b); rewrite ok_b => /(_ erefl).
   rewrite /st_get_rflag.
@@ -272,11 +260,7 @@
   get_var (evm m) (to_var r) = ok v → 
   of_val ty v = ok vt → 
   ∃ v' : value, Ok E (Vword ((asm_reg s) r)) = ok v' ∧ of_val ty v' = ok vt.
-<<<<<<< HEAD
-Proof. move=> [???? h ??] /h -/value_uincl_word_of_val h1 /h1;eauto. Qed.
-=======
-Proof. move=> [??? h ???] /h -/value_uincl_word_of_val h1 /h1;eauto. Qed.
->>>>>>> 577ab9c1
+Proof. move=> [???? h ???] /h -/value_uincl_word_of_val h1 /h1;eauto. Qed.
 
 Lemma check_sopn_arg_sem_eval rip m s ii args e ad ty v vt:
      lom_eqv rip m s
@@ -294,7 +278,7 @@
   move=> k n o a a' [ | | | ws] //= ->.
   + t_xrbindP => c hac <-.
     rewrite /compat_imm orbF => /eqP <- -> /= b hb.
-    case: eqm => ?????? eqf.
+    case: eqm => ??????? eqf.
     have [v']:= eval_assemble_cond eqf hac hb.
     rewrite /eval_cond_mem.
     case: eval_cond => /= [ | [] [] // [] <- /value_uincl_undef [ty1 [he ->]] ]; last by case: ty1 he.
@@ -308,16 +292,12 @@
     by rewrite /= truncate_word_u.
   case: e => //=.
   + rewrite /get_gvar /eval_asm_arg => x; t_xrbindP => _ /assertP => ->.
-<<<<<<< HEAD
-    case: eqm => _ _ _ _ eqr eqx _.
-=======
-    case: eqm => _ _ _ eqr eqrx eqx _.
->>>>>>> 577ab9c1
+    case: eqm => _ _ _ _ eqr eqrx eqx _.
     move=> /xreg_of_varI; case: a' hcomp => // r; rewrite /compat_imm orbF => /eqP <- {a} xr w ok_v ok_w;
     (eexists; split; first reflexivity);
     apply: (value_uincl_word _ ok_w).
-    + by apply: eqr; rewrite (of_varI xr). 
-    + by apply: eqrx; rewrite (of_varI xr). 
+    + by apply: eqr; rewrite (of_varI xr).
+    + by apply: eqrx; rewrite (of_varI xr).
     by apply: eqx; rewrite (of_varI xr).
   + move=> sz x p; t_xrbindP => _ /assertP /eqP <- r hr ?; subst a'.
     move: hcomp; rewrite /compat_imm orbF => /eqP <-.
@@ -400,8 +380,7 @@
 Qed.
 
 (* TODO: move in a class? *)
-Hypothesis reg_size_lt_xreg_size : (reg_size < xreg_size)%CMP. 
-
+Hypothesis reg_size_lt_xreg_size : (reg_size < xreg_size)%CMP.
 
 Lemma of_reg_neq_of_xreg (r:reg_t) (x:xreg_t) : to_var r <> to_var x.
 Proof.
@@ -423,11 +402,7 @@
   check_sopn_dest assemble_cond rip ii loargs e1 (ad, ty) ->
   exists s', mem_write_val msb_flag loargs (ad, ty) (oto_val vt) s = ok s' /\ lom_eqv rip m' s'.
 Proof.
-<<<<<<< HEAD
-  move=> hlom; case:(hlom) => [hscs h1 hrip hnrip h2 h3 h4]; case: ad => [ai _ | k n o]; rewrite /check_sopn_dest /=.
-=======
-  move=> hlom; case:(hlom) => [h1 hrip hnrip h2 h3 h4 h5]; case: ad => [ai _ | k n o]; rewrite /check_sopn_dest /=.
->>>>>>> 577ab9c1
+  move=> hlom; case:(hlom) => [hscs h1 hrip hnrip h2 h3 h4 h5]; case: ad => [ai _ | k n o]; rewrite /check_sopn_dest /=.
   case: ai => [f | r].
   + case: lv1 => //=; last by move=> ???? [<-].
     move=> x hw [] <- /= /eqP heq.
@@ -471,11 +446,7 @@
     move=> sz w [<-]; rewrite truncate_word_u /=.
     eexists; split; first reflexivity.
     constructor => //=.
-<<<<<<< HEAD
-    + by case:hlom => ?? hget hd _ _ _;rewrite /get_var Fv.setP_neq //; apply /eqP;case: hd.
-=======
-    + by case:hlom => ? hget hd _ _ _ _;rewrite /get_var Fv.setP_neq //; apply /eqP;case: hd.
->>>>>>> 577ab9c1
+    + by case:hlom => ?? hget hd _ _ _ _;rewrite /get_var Fv.setP_neq //; apply /eqP;case: hd.
     + move=> r' v'; rewrite /get_var /on_vu /= /RegMap.set ffunE.
       case: eqP => [-> | hne].
       + rewrite Fv.setP_eq => -[<-] /=.
@@ -483,7 +454,7 @@
         by rewrite word_extend_big // hsz.
       rewrite Fv.setP_neq; last by apply /eqP => h; apply hne; apply inj_to_var.
       by apply h2.
-    + move=> r' v'; rewrite get_var_neq; last first. 
+    + move=> r' v'; rewrite get_var_neq; last first.
       - rewrite /to_var /= /rtype /=. move=> []. exact: inj_toS_reg_regx.
       by apply h3.
     + move=> r' v'; rewrite get_var_neq; last by apply of_reg_neq_of_xreg.
