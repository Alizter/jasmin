<<<<<<< HEAD
inline
fn f(stack u64[1] x) {
=======
fn f(stack u64[1] x, reg u64 n) {
>>>>>>> a7b3d80a
stack u64[1] y;
reg u64 r;
inline int i;
while (n >u 0) {
y[0] = 0;
n -= 1;
}
}

export
fn main(reg u64 p) {
stack u64[1] x;
f(x, p);
}<|MERGE_RESOLUTION|>--- conflicted
+++ resolved
@@ -1,9 +1,5 @@
-<<<<<<< HEAD
 inline
-fn f(stack u64[1] x) {
-=======
 fn f(stack u64[1] x, reg u64 n) {
->>>>>>> a7b3d80a
 stack u64[1] y;
 reg u64 r;
 inline int i;
