--- conflicted
+++ resolved
@@ -558,7 +558,6 @@
         | Mlocal at -> AbsDom.check_init state.abs at
         | _ -> assert false end
 
-<<<<<<< HEAD
     | Initai slice -> 
       let is =
         AbsExpr.abs_sub_arr_range
@@ -585,30 +584,16 @@
                        scaled_offset,
                        Pconst (B.of_int (size_of_ws slice.as_wsize *
                                          slice.as_len))) in
-      
-      let be = Papp2 (E.Ogt E.Cmp_int, bnd, Pconst (B.of_int n)) in
-
-      begin match AbsExpr.bexpr_to_btcons be state.abs with
-=======
-    | InBound (i,ws,e) ->
-      (* We check that (e + 1) * ws/8 is no larger than i *)
-      let epp = Papp2 (E.Oadd E.Op_int,
-                       e,
-                       Pconst (B.of_int 1)) in
-      let wse = Papp2 (E.Omul E.Op_int,
-                       epp,
-                       Pconst (B.of_int (size_of_ws ws))) in
-      
-      let simple_check = match AbsExpr.linearize_smpl_iexpr state.abs wse with
->>>>>>> 345b4ad1
+            
+      let simple_check = match AbsExpr.linearize_smpl_iexpr state.abs bnd with
         | None -> false
         | Some lin_e -> 
           let int = AbsDom.bound_texpr state.abs lin_e in
-          Scalar.cmp_int int.sup i <= 0 in
+          Scalar.cmp_int int.sup n <= 0 in
 
       if simple_check then true
       else
-        let be = Papp2 (E.Ogt E.Cmp_int, wse, Pconst (B.of_int i)) in
+        let be = Papp2 (E.Ogt E.Cmp_int, bnd, Pconst (B.of_int n)) in
 
         begin match AbsExpr.bexpr_to_btcons be state.abs with
           | None -> false
@@ -688,7 +673,7 @@
 
     | AlignedExpr (ws,e) as pv ->
       (* We check that the offset is correctly aligned. *)
-      let lin_e = AbsExpr.linearize_wexpr abs e in 
+      let lin_e = oget (AbsExpr.linearize_smpl_wexpr abs e) in 
       let violations =
         if AbsDom.check_align abs lin_e ws
         then violations
