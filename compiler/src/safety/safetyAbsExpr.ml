--- conflicted
+++ resolved
@@ -255,7 +255,6 @@
       wrap_if_overflow abs lin_expr Unsigned in_i
 
   let aeval_cst_var abs x =
-<<<<<<< HEAD
     let cst_var () =
       let int = AbsDom.bound_variable abs (mvar_of_var x) in
       interval_to_zint int in
@@ -266,25 +265,10 @@
       if linexpr_overflow abs line Unsigned (int_of_ws ws) then None
       else cst_var ()
     | _ -> raise (Aint_error "type error in aeval_cst_var") 
-=======
-    let int = AbsDom.bound_variable abs (mvar_of_var (L.unloc x)) in
-    interval_to_zint int
->>>>>>> 345b4ad1
-
     
   (* Try to evaluate e to a constant expression in abs *)
   let rec aeval_cst_zint abs e = match e with
-<<<<<<< HEAD
     | Pvar x -> aeval_cst_var abs x
-=======
-    | Pvar x -> begin match (L.unloc x).v_ty with
-        | Bty Int -> aeval_cst_var abs x
-        | Bty (U ws) ->
-          let line = Mtexpr.var (mvar_of_var (L.unloc x)) in
-          if linexpr_overflow abs line Unsigned (int_of_ws ws) then None
-          else aeval_cst_var abs x
-        | _ -> raise (Aint_error "type error in aeval_cst_int") end
->>>>>>> 345b4ad1
 
     | Pconst c -> Some (Z.of_string (B.to_string c))
 
@@ -306,13 +290,10 @@
     | Papp2 (Omul Op_int, e1, e2) ->
       obind2 (fun x y -> Some (Z.mul x y))
         (aeval_cst_zint abs e1) (aeval_cst_zint abs e2)
-<<<<<<< HEAD
 
     | Papp1 _ | Papp2 _ | Pbool _
     | Parr_init _ | Pget _ | Psub _
     | Pload _ | PappN _ | Pif _ -> None
-=======
->>>>>>> 345b4ad1
 
 
   (* Try to evaluate e to a constant expression (of type word) in abs.
@@ -338,18 +319,11 @@
     | Z.Overflow -> None
   
   (*-------------------------------------------------------------------------*)
-<<<<<<< HEAD
-  let wop_from_bool_op = assert false (* TODO *)
-
-  (*-------------------------------------------------------------------------*)
-=======
->>>>>>> 345b4ad1
   let arr_full_range x =
     List.init
       (arr_range x * size_of_ws (arr_size x))
       (fun i -> AarraySlice (x, U8, i))
 
-<<<<<<< HEAD
   let access_offset acc ws i = match acc with
     | Warray_.AAscale  -> size_of_ws ws * i
     | Warray_.AAdirect -> i 
@@ -383,13 +357,6 @@
   let abs_sub_arr_range abs (x,scope) acc ws len ei =
     let ats = abs_sub_arr_range_at abs x acc ws len ei in
     List.map (of_scope scope) ats
-=======
-  let abs_arr_range abs x ws ei =
-    match omap Z.to_int (aeval_cst_zint abs ei) with
-    | Some i -> [AarrayEl (x, ws, i)]
-    | None -> arr_full_range x
-    | exception Z.Overflow -> arr_full_range x
->>>>>>> 345b4ad1
 
   (*-------------------------------------------------------------------------*)
   (* Collect all variables appearing in e. *)
@@ -570,13 +537,8 @@
                     
           let lin = Mtexpr.(binop Texpr1.Mod lin_e' log_i) in
           wrap_if_overflow abs lin Unsigned (int_of_ws ws_e)
-<<<<<<< HEAD
-
-            | _ -> raise (Binop_not_supported op2)
-=======
             
         | _ -> raise (Binop_not_supported op2)
->>>>>>> 345b4ad1
       end
 
     | Pget(access,ws,x,ei) ->
