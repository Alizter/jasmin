open Utils
open Prog
open Apron
open Wsize

open SafetyPreanalysis
open SafetyInterfaces
open SafetyUtils
open SafetyExpr
open SafetyVar
open SafetyConstr

type 'a gmsub = { ms_v      : var;
                  ms_sc     : Expr.v_scope;
                  ms_ws     : wsize;
                  ms_len    : int;
                  ms_offset : 'a; }

(* - [{ms_v; ms_ws; ms_len; Some ms_offset}] is the slice
     [8*ms_offset; 8*ms_offset + ms_ws * ms_len[ of ms_v. 
     Note that the offset is not scaled on the word-size. 
   - if [ms_offset] is not, the slices starts at an unknown offset. *)
type msub = int gmsub
    
(*-------------------------------------------------------------------------*)
let check_msub ms =
  let gv = ms.ms_v in
  (* array size, in bytes   *)
  let arr_size = arr_range gv * (size_of_ws (arr_size gv)) in 
  (* sub-array size, in bytes * *)
  let sub_size = ms.ms_len * (size_of_ws ms.ms_ws) in
  let offset = ms.ms_offset in
  (* The sub-array indeed fits in the lhs array.  *)
  assert (0 <= offset && offset + sub_size <= arr_size)

let check_msubo ms = match ms.ms_offset with
  | None -> ()
  | Some off -> check_msub { ms with ms_offset = off }
                  
let msub_of_arr gv sc =
  let msub = { ms_v      = gv;
               ms_sc     = sc;
               ms_ws     = arr_size gv;
               ms_len    = arr_range gv;
               ms_offset = Some 0; } in
  check_msubo msub;
  msub

           
(*-------------------------------------------------------------------------*)
let get_wsize = function
  | Type.Coq_sword sz -> sz
  | _ -> raise (Aint_error "Not a Coq_sword")

(* Only for expressions that are not arrays *)
let pcast ws e = match ty_expr e with
  | Bty Int -> Papp1 (E.Oword_of_int ws, e)
  | Bty (U ws') ->
    assert (int_of_ws ws' <= int_of_ws ws);
    if ws = ws' then e
    else Papp1 (E.Ozeroext (ws,ws'), e)

  | Bty Bool | Arr _ -> assert false

let wsize_of_ty ty = match ty with
  | Bty Bool -> assert false
  | Bty Int -> -1
  | Bty (U sz) -> int_of_ws sz
  | Arr (sz, _) -> int_of_ws sz


(****************************)
(* Expression Linearization *)
(****************************)

let op1_to_abs_unop op1 = match op1 with
  | E.Oneg _   -> Some Texpr1.Neg
  | E.Oword_of_int _ | E.Oint_of_word _ | E.Ozeroext _ -> assert false
  | _ -> None

type word_op =
  | Wand                        (* supported only for padding with 2^n - 1 *)
  | Wor                         (* currently not-supported *)
  | Wxor                        (* currently not-supported *)
    
  | Wshift of [`Unsigned_left | `Unsigned_right | `Signed_right ]
  (* Remarks: 
     - signed left is a synonymous for unsigned left.
     - currently, shift-right is not supported. *)
              
type abs_binop =
  | AB_Unknown
  | AB_Wop   of word_op
  | AB_Arith of Apron.Texpr1.binop

let abget = function AB_Arith a -> a | _ -> assert false
  
let op2_to_abs_binop op2 = match op2 with
  | E.Oadd _ -> AB_Arith Texpr1.Add
  | E.Omul _ -> AB_Arith Texpr1.Mul                  
  | E.Osub _ -> AB_Arith Texpr1.Sub

  | E.Omod (Cmp_w (Signed, _)) -> AB_Unknown
  | E.Omod _ -> AB_Arith Texpr1.Mod

  | E.Odiv (Cmp_w (Signed, _)) -> AB_Unknown
  | E.Odiv _ -> AB_Arith Texpr1.Div

  | E.Olsr _ -> AB_Wop (Wshift `Unsigned_right)
  | E.Olsl _ -> AB_Wop (Wshift `Unsigned_left)
  | E.Oasr _ -> AB_Wop (Wshift `Signed_right)
      
  | E.Obeq | E.Oand | E.Oor                   (* boolean connectives *)
  | E.Oeq _ | E.Oneq _ | E.Olt _ | E.Ole _ | E.Ogt _ | E.Oge _ -> AB_Unknown

  (* bit-wise boolean connectives *)
  | E.Oland _ -> AB_Wop Wand
  | E.Olor _  -> AB_Wop Wor
  | E.Olxor _ -> AB_Wop Wxor
      
  | E.Ovadd (_, _) | E.Ovsub (_, _) | E.Ovmul (_, _)
  | E.Ovlsr (_, _) | E.Ovlsl (_, _) | E.Ovasr (_, _) -> AB_Unknown


(* Return lin_expr mod 2^n *)
let expr_pow_mod n lin_expr =
  let mod_expr = cst_pow_minus n 0 in
  Mtexpr.binop Texpr1.Mod lin_expr mod_expr

let word_interval sign ws = match sign with
  | Signed ->
    let pow_m_1 = mpq_pow (ws - 1) in
    let up_mpq = Mpqf.sub pow_m_1 (Mpqf.of_int 1)         
    and down_mpq = Mpqf.neg pow_m_1 in
    Interval.of_mpqf down_mpq up_mpq 

  | Unsigned ->
    let up_mpq = mpq_pow_minus ws 1 in
    Interval.of_mpqf (Mpqf.of_int 0) up_mpq

(* We wrap expr as an out_i word.
   On signed words: ((((lin_expr - 2^(n-1)) % 2^n) + 2^n) % 2^n) - 2^(n-1)
   On unsigned word:  ((lin_expr            % 2^n) + 2^n) % 2^n)             
*)
let wrap_lin_expr sign n expr =
  match sign with
  | Signed -> 
    let pow_n = cst_pow_minus n 0 in
    let pow_n_minus_1 = cst_pow_minus (n - 1) 0 in

    let expr = Mtexpr.binop Texpr1.Sub expr pow_n_minus_1 in
    let expr = expr_pow_mod n expr in
    let expr = Mtexpr.binop Texpr1.Add expr pow_n in
    let expr = expr_pow_mod n expr in
    Mtexpr.binop Texpr1.Sub expr pow_n_minus_1 

  | Unsigned ->
    let pow_n = cst_pow_minus n 0 in
    
    let expr = expr_pow_mod n expr in
    let expr = Mtexpr.binop Texpr1.Add expr pow_n in
    expr_pow_mod n expr

let print_not_word_expr e =
  Format.eprintf "@[<v>Should be a word expression:@;\
                  @[%a@]@;Type:@;@[%a@]@]@."
    (Printer.pp_expr ~debug:(!Glob_options.debug)) e
    (Printer.pp_ty) (Conv.ty_of_cty (Conv.cty_of_ty (ty_expr e)))

let check_is_int v =
  let gv = L.unloc v.gv in
  match gv.v_ty with
  | Bty Int -> ()
  | _ ->
    Format.eprintf "%s should be an int but is a %a@."
      gv.v_name Printer.pp_ty gv.v_ty;
    raise (Aint_error "Bad type")

let check_is_word v =
  let gv = L.unloc v.gv in
  match gv.v_ty with
  | Bty (U _) -> ()
  | _ ->
    Format.eprintf "%s should be a word but is a %a@."
      gv.v_name Printer.pp_ty gv.v_ty;
    raise (Aint_error "Bad type")


(***************)
(* Left Values *)
(***************)

type mlvar =
  | MLnone
  | MLvar  of minfo * mvar
  | MLvars of minfo * mvar list
  (* If there is uncertainty on the lvalue where 
     the assignement takes place. *)
                
  | MLasub of minfo * int option gmsub
  (* None is used if the offset is not determined *)

let pp_offset fmt = function
  | None   -> Format.fprintf fmt "??"
  | Some i -> Format.fprintf fmt "%d" i
                
let pp_mlvar fmt = function  
  | MLnone -> Format.fprintf fmt "MLnone"
  | MLvar (info, mv) ->
    Format.fprintf fmt "MLvar (%d) %a" info.i_instr_number pp_mvar mv
  | MLvars (info, mvs) ->
    Format.fprintf fmt "MLvars (%d) @[<hov 2>%a@]"
      info.i_instr_number
      (pp_list pp_mvar) mvs
  | MLasub (info,msub) ->
    Format.fprintf fmt "MLasub (%d) @[<hov 2>%a.[(u%d)%a : %d]@]"
      info.i_instr_number
      (Printer.pp_var ~debug:false) msub.ms_v
      (int_of_ws msub.ms_ws)
      pp_offset msub.ms_offset msub.ms_len
      

(*********************)
(* Abstract Iterator *)
(*********************)

(* Locations of the abstract iterator *)
type it_loc =
  | ItFunIn of funname * L.i_loc   (* call-site sensitive function call *)

module ItKey = struct
  type t = it_loc

  let compare it it' = match it, it' with
    | ItFunIn (fn,l), ItFunIn (fn',l') ->
      match Prog.F.compare fn fn' with
      | 0 -> Stdlib.compare l l'
      | _ as res -> res
end

module ItMap = Map.Make(ItKey)


(***********************************)
(* Abstract Expression Interpreter *)
(***********************************)

let string_of_sign = function
  | Unsigned -> "Unsigned"
  | Signed -> "Signed"
  
(* Builds and check properties of expressions for the abstract domain [AbsDom]. *)
module AbsExpr (AbsDom : AbsNumBoolType) = struct
  (* Return true iff the linear expression overflows *)
  let linexpr_overflow abs lin_expr sign ws =
    let int = AbsDom.bound_texpr abs lin_expr in
    let ws_int = word_interval sign ws in

    not (Interval.is_leq int ws_int)

  let wrap_if_overflow abs e sign ws =
    if linexpr_overflow abs e sign ws then
      let () = debug (fun () ->
          Format.eprintf "@[<hv 0>Warning: (sub-)expression@ @[%a@]@ \
                          overflowed U%d (as %s)@]@."
            Mtexpr.print e
            ws
            (string_of_sign sign)) in
      wrap_lin_expr sign ws e
    else e

  (* Casting: lin_expr is a in_i word, and we cast it as an out_i word. *)
  let cast_if_overflows abs out_i in_i lin_expr =
    assert ((out_i <> -1)  && (in_i <> -1));
    if out_i <= in_i then
      wrap_if_overflow abs lin_expr Unsigned out_i
    else
      wrap_if_overflow abs lin_expr Unsigned in_i

  let aeval_cst_var abs x =
    let cst_var () =
      let int = AbsDom.bound_variable abs (mvar_of_var x) in
      interval_to_zint int in
    match (L.unloc x.gv).v_ty with
    | Bty Int -> cst_var ()
    | Bty (U ws) ->
      let line = Mtexpr.var (mvar_of_var x) in
      if linexpr_overflow abs line Unsigned (int_of_ws ws) then None
      else cst_var ()
    | _ -> raise (Aint_error "type error in aeval_cst_var") 
    
  (* Try to evaluate e to a constant expression in abs *)
  let rec aeval_cst_zint abs e = match e with
    | Pvar x -> aeval_cst_var abs x

    | Pconst c -> Some (Z.of_string (Z.to_string c))

    | Papp1 (E.Oneg Op_int, e) ->
      obind (fun x -> Some (Z.neg x)) (aeval_cst_zint abs e)

    | Papp1 (E.Oint_of_word _, e) ->
      obind (fun x -> Some x) (aeval_cst_zint abs e)
    (* No need to check for overflows because we do not allow word operations. *)

    | Papp2 (Oadd Op_int, e1, e2) ->
      obind2 (fun x y -> Some (Z.add x y))
        (aeval_cst_zint abs e1) (aeval_cst_zint abs e2)

    | Papp2 (Osub Op_int, e1, e2) ->
      obind2 (fun x y -> Some (Z.sub x y))
        (aeval_cst_zint abs e1) (aeval_cst_zint abs e2)

    | Papp2 (Omul Op_int, e1, e2) ->
      obind2 (fun x y -> Some (Z.mul x y))
        (aeval_cst_zint abs e1) (aeval_cst_zint abs e2)

    | Papp2 (Odiv Cmp_int, e1, e2) ->
      obind2 (fun x y -> Some (Z.div x y))
        (aeval_cst_zint abs e1) (aeval_cst_zint abs e2)

    | Papp1 _ | Papp2 _ | Pbool _
    | Parr_init _ | Pget _ | Psub _
    | Pload _ | PappN _ | Pif _ -> None


  (* Try to evaluate e to a constant expression (of type word) in abs.
     Superficial checks only. *)
  let rec aeval_cst_w abs e = match e with
    | Pvar x -> aeval_cst_var abs x

    | Papp1 (E.Oword_of_int ws, e) ->
      let c_e = aeval_cst_zint abs e in
      let pws = Z.pow (Z.of_int 2) (int_of_ws ws) in
      omap (fun c_e ->
          let x = Z.add Z.(c_e mod pws) pws in
          Z.(x mod pws)) c_e

    | _ -> None

  let rec aeval_cst_w_i abs e =
    try omap Z.to_int (aeval_cst_w abs e) with
    | Z.Overflow -> None

  let aeval_cst_int abs e =
    try omap Z.to_int (aeval_cst_zint abs e) with
    | Z.Overflow -> None

  (*-------------------------------------------------------------------------*)
  let arr_full_range x =
    List.init
      (arr_range x * size_of_ws (arr_size x))
      (fun i -> AarraySlice (x, U8, i))

  let access_offset acc ws i = match acc with
    | Warray_.AAscale  -> size_of_ws ws * i
    | Warray_.AAdirect -> i 
        
  (* let abs_arr_range_at abs x acc ws ei = match aeval_cst_int abs ei with
   *   | Some i ->
   *     [AarraySlice (x, ws, access_offset acc ws i)]
   *   | None -> arr_full_range x
   * 
   * let abs_arr_range abs x acc ws ei =
   *   let ats = abs_arr_range_at abs (L.unloc x.gv) acc ws ei in
   *   List.map (fun at -> match x.gs with
   *   | Expr.Slocal -> Mvalue at
   *   | Expr.Sglob -> Mglobal at) ats *)

  let sub_arr_range x acc ws len i =
    let init_offset = access_offset acc ws i in
    let wss = size_of_ws ws in
    List.init len (fun j -> AarraySlice (x, ws, init_offset + wss * j))

  let abs_sub_arr_range_at abs x acc ws len ei =
    match omap Z.to_int (aeval_cst_zint abs ei) with
    | Some i ->
      sub_arr_range x acc ws len i
    | None -> arr_full_range x
    | exception Z.Overflow -> arr_full_range x

  (* Return an over-approximation of all the array cells of the
     sub-array of [x] of length [len] (in [ws] words), starting at
     offset [ei] (scaled according to [acc]). *)
  let abs_sub_arr_range abs (x,scope) acc ws len ei =
    let ats = abs_sub_arr_range_at abs x acc ws len ei in
    List.map (of_scope scope) ats

  (*-------------------------------------------------------------------------*)
  (* Collect all variables appearing in e. *)
  let ptr_expr_of_expr abs e =
    let exception Expr_contain_load in
    let rec aux acc e = match e with
      | Pbool _ | Parr_init _ | Pconst _ -> acc

      | Pvar x -> mvar_of_var x :: acc

      | Pget(access,ws,x,ei) ->
        abs_sub_arr_range abs (L.unloc x.gv,x.gs) access ws 1   ei @ acc
      | Psub (access, ws, len, x, ei) -> 
        abs_sub_arr_range abs (L.unloc x.gv,x.gs) access ws len ei @ acc
        
      | Papp1 (_, e1) -> aux acc e1
      | PappN (_, es) -> List.fold_left aux acc es

      | Pload _ -> raise Expr_contain_load

      | Pif (_,_,e1,e2) | Papp2 (_, e1, e2) -> aux (aux acc e1) e2 in

    try PtVars (aux [] e) with Expr_contain_load -> PtTopExpr

  exception Unop_not_supported of E.sop1

  exception Binop_not_supported of E.sop2

  exception If_not_supported

  let top_linexpr abs ws_e =
    let lin = Mtexpr.cst (Coeff.Interval Interval.top) in
    wrap_if_overflow abs lin Unsigned (int_of_ws ws_e)

  let rec linearize_iexpr abs (e : expr) =
    match e with
    | Pconst z -> mtexpr_of_z z

    | Pvar x ->
      check_is_int x; 
      Mtexpr.var (mvar_of_var x)

    | Papp1(E.Oint_of_word sz,e1) ->
      let abs_expr1 = linearize_wexpr abs e1 in
      wrap_if_overflow abs abs_expr1 Unsigned (int_of_ws sz)

    | Papp1 (op1, e1) ->
      begin match op1_to_abs_unop op1 with
        | Some absop ->
          Mtexpr.unop absop (linearize_iexpr abs e1)

        | None -> raise (Unop_not_supported op1) end

    | Papp2 (op2, e1, e2) ->
      begin match op2_to_abs_binop op2 with
        | AB_Arith absop ->
          Mtexpr.(binop absop
                    (linearize_iexpr abs e1)
                    (linearize_iexpr abs e2))

        | AB_Unknown -> raise (Binop_not_supported op2)
        | AB_Wop _ -> assert false (* word operations only makes sense on bit-vectors *)
      end

    | Pif _ -> raise If_not_supported

    | _ -> assert false

  and linearize_wexpr abs (e : _ gexpr) =
    let ws_e = ws_of_ty (ty_expr e) in

    match e with
    | Pvar x ->
      check_is_word x;
      let lin = Mtexpr.var (mvar_of_var x) in
      wrap_if_overflow abs lin Unsigned (int_of_ws ws_e)

    | Papp1(E.Oword_of_int sz,e1) ->
      assert (ty_expr e1 = tint);
      let abs_expr1 = linearize_iexpr abs e1 in
      wrap_if_overflow abs abs_expr1 Unsigned (int_of_ws sz)

    | Papp1(E.Ozeroext (osz,isz),e1) ->
      assert (ty_expr e1 = tu isz);
      let abs_expr1 = linearize_wexpr abs e1 in
      cast_if_overflows abs (int_of_ws osz) (int_of_ws isz) abs_expr1

    | Papp1 (op1, e1) ->
      begin match op1_to_abs_unop op1 with
        | Some absop ->
          let lin = Mtexpr.unop absop (linearize_wexpr abs e1) in
          wrap_if_overflow abs lin Unsigned (int_of_ws ws_e)

        | None -> raise (Unop_not_supported op1) end

    | Papp2 (op2, e1, e2) ->
      begin match op2_to_abs_binop op2 with
        | AB_Arith Texpr1.Mod
        | AB_Arith Texpr1.Mul as absop->
          let lin = Mtexpr.(binop (abget absop)
                              (linearize_wexpr abs e1)
                              (linearize_wexpr abs e2)) in
          wrap_if_overflow abs lin Unsigned (int_of_ws ws_e)

        | AB_Arith Texpr1.Add
        | AB_Arith Texpr1.Sub as absop ->
          let ws_out = int_of_ws ws_e in
          let lin1, lin2 = linearize_wexpr abs e1, linearize_wexpr abs e2 in
          let lin = Mtexpr.(binop (abget absop) lin1 lin2) in
          
          (* If the expression overflows, we try to rewrite differently *)
          if linexpr_overflow abs lin Unsigned ws_out then
            let alt_lin = match e2 with
              | Papp1(E.Oword_of_int sz, Pconst z) ->
                let z = mpqf_of_z z in
                let mz = Mpqf.add (Mpqf.neg z) (mpq_pow (int_of_ws sz)) in
                (* We check that [mz] is in [0; 2^{ws_out - 1}] *)
                if (Mpqf.cmp (mpq_pow ws_out) mz > 0) &&
                   (Mpqf.cmp (Mpqf.of_int 0) mz <= 0) then
                  let c' = Mtexpr.cst (Coeff.s_of_mpqf mz) in
                  let alt_absop = match absop with
                    | AB_Arith Texpr1.Add -> Texpr1.Sub
                    | AB_Arith Texpr1.Sub -> Texpr1.Add
                    | _ -> assert false in
                  Some Mtexpr.(binop alt_absop lin1 c')
                else None
                  
              | _ -> None
            in
            
            if alt_lin <> None &&
               not (linexpr_overflow abs (oget alt_lin) Unsigned ws_out) 
            then
              let () = debug (fun () ->
                  Format.eprintf "@[<hov 0>Replaced the expression@   \
                                  %a@ by %a@]@."
                    Mtexpr.print lin
                    Mtexpr.print (oget alt_lin)) in
              oget alt_lin
            else wrap_lin_expr Unsigned ws_out lin
          else lin

        | AB_Wop (Wshift `Signed_right)
        | AB_Arith Texpr1.Div
        | AB_Arith Texpr1.Pow
        | AB_Unknown ->
          raise (Binop_not_supported op2)

        | AB_Wop (Wshift stype) ->
          begin
            match aeval_cst_w_i abs e2 with
            | Some i when i <= int_of_ws ws_e ->
              let absop = match stype with
                | `Unsigned_right -> Texpr1.Div
                | `Unsigned_left -> Texpr1.Mul
                | _ -> assert false in
              let lin = Mtexpr.(binop absop
                                  (linearize_wexpr abs e1)
                                  (cst_pow_minus i 0)) in

              wrap_if_overflow abs lin Unsigned (int_of_ws ws_e)
                
            | _ -> raise (Binop_not_supported op2)
          end

        (* Padding. *)
        | AB_Wop Wand ->
          let e', i = match aeval_cst_w abs e2 with
            | Some i -> e1, i
            | None -> match aeval_cst_w abs e1 with
              | Some i -> e2, i
              | None -> raise (Binop_not_supported op2) in

          let n = Z.log2up (Z.add i Z.one) in
          let lin =
            if Z.add i Z.one = Z.pow (Z.of_int 2) n then
              (* If [i + 1] is [2^n], then [e & i] is equivalent to [e mod 2^n] *)
              let n = Mtexpr.cst (Coeff.s_of_mpqf (mpq_pow n)) in
              let lin_e' = linearize_wexpr abs e' in
              Mtexpr.(binop Texpr1.Mod lin_e' n)
            else
              (* Else [i + 1] is lower than [2^n], hence [e & i] is soundly
                 approximated by the interval [0; 2^n - 1] *)
              let int = Interval.of_mpqf (Mpqf.of_int 0) (mpq_pow_minus n 1) in
              Mtexpr.cst (Coeff.Interval int)
          in          
          debug (fun () ->
              Format.eprintf "@[<hov 0>Substituted@,   %a@ by %a@]@."
                (Printer.pp_expr ~debug:false) e Mtexpr.print lin
            );         
          wrap_if_overflow abs lin Unsigned (int_of_ws ws_e)
            
        | _ -> raise (Binop_not_supported op2)
      end

    | Pget(access,ws,x,ei) ->
      begin
        match abs_sub_arr_range abs (L.unloc x.gv,x.gs) access ws 1 ei with
        | [] -> assert false
        | [mv] ->
          let lin = Mtexpr.var mv in
          wrap_if_overflow abs lin Unsigned (int_of_ws ws_e)
        | _ -> top_linexpr abs ws_e
      end

    (* We return top on loads and Opack *)
    | PappN (E.Opack _, _) | Pload _ -> top_linexpr abs ws_e

    | _ -> print_not_word_expr e;
      assert false

  let rec linearize_smpl_iexpr abs (e : expr) =
    try Some (linearize_iexpr abs e) with
      Unop_not_supported _ | Binop_not_supported _ -> None

  let rec linearize_smpl_wexpr abs (e : expr) =
    try Some (linearize_wexpr abs e) with
      Unop_not_supported _ | Binop_not_supported _ -> None

  
  let map_f f e_opt = match e_opt with
    | None -> None
    | Some (ty,b,el,er) -> Some (ty, b, f el, f er)

  let rec remove_if_expr_aux : Prog.expr ->
    (ty * Prog.expr * Prog.expr * Prog.expr) option = function
    | Pif (ty,e1,et,ef) -> Some (ty,e1,et,ef)

    | Pconst _  | Pbool _ | Parr_init _ | Pvar _  -> None

    | Pget(acc,ws,x,e1) ->
      remove_if_expr_aux e1
      |> map_f (fun ex -> Pget(acc,ws,x,ex))

    | Psub(acc,ws,x,len,e1) ->
      remove_if_expr_aux e1
      |> map_f (fun ex -> Psub(acc,ws,x,len,ex))
      
    | Pload (sz, x, e1) ->
      remove_if_expr_aux e1
      |> map_f (fun ex -> Pload (sz,x,ex))

    | Papp1 (op1, e1) ->
      remove_if_expr_aux e1
      |> map_f (fun ex -> Papp1 (op1,ex))

    | Papp2 (op2, e1, e2) ->
      begin match remove_if_expr_aux e1 with
        | Some _ as e_opt -> map_f (fun ex -> Papp2 (op2, ex, e2)) e_opt
        | None -> remove_if_expr_aux e2
                  |> map_f (fun ex -> Papp2 (op2, e1, ex)) end

    | PappN (opn, es) ->
      let rec f_expl i es = match es with
        | [] -> (-1,None)
        | e :: r_es -> match remove_if_expr_aux e with
          | None -> f_expl (i + 1) r_es
          | Some _ as r -> (i,r) in

      match f_expl 0 es with
      | _,None -> None
      | i,Some (ty, b, el, er) ->
        let repi ex = List.mapi (fun j x -> if j = i then ex else x) es in
        Some (ty, b, PappN (opn, repi el), PappN (opn, repi er))


  let rec remove_if_expr (e : 'a Prog.gexpr) = match remove_if_expr_aux e with
    | Some (_,b,el,er) ->
      List.map (fun (l_bool,expr) ->
          (b :: l_bool,expr))
        (remove_if_expr el)
      @ (List.map (fun (l_bool,expr) ->
          ((Papp1 (E.Onot,b)) :: l_bool,expr))
          (remove_if_expr er))
    | None -> [([],e)]

  let op2_to_typ op2 =
    let to_cmp_kind = function
      | E.Op_int -> E.Cmp_int
      | E.Op_w ws -> E.Cmp_w (Unsigned, ws) in

    match op2 with
    | E.Obeq | E.Oand | E.Oor | E.Oadd _ | E.Omul _ | E.Osub _
    | E.Odiv _ | E.Omod _ | E.Oland _ | E.Olor _
    | E.Olxor _ | E.Olsr _ | E.Olsl _ | E.Oasr _ -> assert false

    | E.Oeq k -> (Tcons1.EQ, to_cmp_kind k)
    | E.Oneq k -> (Tcons1.DISEQ, to_cmp_kind k)
    | E.Olt k -> (Tcons1.SUP, k)
    | E.Ole k -> (Tcons1.SUPEQ, k)
    | E.Ogt k -> (Tcons1.SUP, k)
    | E.Oge k -> (Tcons1.SUPEQ, k)

    | Ovadd (_, _) | Ovsub (_, _) | Ovmul (_, _)
    | Ovlsr (_, _) | Ovlsl (_, _) | Ovasr (_, _) -> assert false

  let swap_op2 op e1 e2 =
    match op with
    | E.Ogt   _ -> e2, e1
    | E.Oge   _ -> e2, e1
    | _         -> e1, e2

  let rec bexpr_to_btcons_aux : AbsDom.t -> Prog.expr -> btcons =
    fun abs e ->
    let aux = bexpr_to_btcons_aux abs in
    match e with
    | Pbool b ->
      let cons =
        if b then true_tcons1
        else false_tcons1 in
      BLeaf cons

    | Pvar x ->
      assert ((L.unloc x.gv).v_ty = Bty Bool);
      BVar (Bvar.make (mvar_of_var x) true)

    | Pif(_,e1,et,ef) ->
      let bet, bef, be1 = aux et, aux ef, aux e1 in
      let be1_f = match flip_btcons be1 with
        | Some c -> c
        | None -> raise Bop_not_supported in

      BOr ( BAnd(be1,bet), BAnd(be1_f,bef) )

    | Papp1 (op1, e1) -> begin match op1 with
        | E.Onot ->
          let be1 = aux e1 in
          begin match flip_btcons be1 with
            | Some c -> c
            | None -> raise Bop_not_supported end
        | _ -> assert false end

    | Papp2 (op2, e1, e2) -> begin match op2 with
        | E.Oadd _ | E.Omul _ | E.Osub _
        | E.Odiv _ | E.Omod _ | E.Oland _ | E.Olor _
        | E.Olxor _ | E.Olsr _ | E.Olsl _ | E.Oasr _ -> assert false

        | Ovadd (_, _) | Ovsub (_, _) | Ovmul (_, _)
        | Ovlsr (_, _) | Ovlsl (_, _) | Ovasr (_, _) -> assert false

        | E.Obeq -> 
          aux (Pif (Prog.tbool, e1, e2, Papp1(E.Onot, e2)))
         
        | E.Oand -> BAnd ( aux e1, aux e2 )

        | E.Oor -> BOr ( aux e1, aux e2 )

        | E.Oeq _ | E.Oneq _ | E.Olt _ | E.Ole _ | E.Ogt _ | E.Oge _ ->
          match remove_if_expr_aux e with
          | Some (ty,eb,el,er)  -> aux (Pif (ty,eb,el,er))
          | None -> flat_bexpr_to_btcons abs op2 e1 e2 end

    | _ -> assert false

  and flat_bexpr_to_btcons abs op2 e1 e2 =
    let e1',e2' = swap_op2 op2 e1 e2 in
    let lincons, cmp_kind = op2_to_typ op2 in

    (* (Sub lin2 lin1) lincos 0  *)
    try let lin2,lin1 = match cmp_kind with
        | E.Cmp_int ->
          let lin1 = linearize_iexpr abs e1'
          and lin2 = linearize_iexpr abs e2' in
          lin2, lin1
        (* Mtexpr.(binop Sub lin2 lin1) *)

        | E.Cmp_w (sign, ws) ->
          let lin1 = match ty_expr e1' with
            | Bty Int   -> linearize_iexpr abs e1'
            | Bty (U _) -> linearize_wexpr abs e1'
            | _ -> assert false
          and lin2 = match ty_expr e2' with
            | Bty Int   -> linearize_iexpr abs e2'
            | Bty (U _) -> linearize_wexpr abs e2'
            | _ -> assert false in

          let lin1 = wrap_if_overflow abs lin1 sign (int_of_ws ws)
          and lin2 = wrap_if_overflow abs lin2 sign (int_of_ws ws) in
          (* Mtexpr.(binop Sub lin2 lin1)  *)
          lin2, lin1
      in

      (* We do some basic simplifications.
         [expr lincons 0] must be equivalent to [(Sub lin2 lin1) lincos 0] *)
      let expr = match lincons, lin2, lin1 with
        | (Tcons1.EQ | Tcons1.DISEQ), (Mtexpr.Mcst cst), lin
        | (Tcons1.EQ | Tcons1.DISEQ), lin, (Mtexpr.Mcst cst) ->      
          if Coeff.equal_int cst 0
          then lin
          else Mtexpr.(binop Sub lin2 lin1) 
        | _ -> Mtexpr.(binop Sub lin2 lin1) 
      in
      BLeaf (Mtcons.make expr lincons)

    with Unop_not_supported _ | Binop_not_supported _ ->
      raise Bop_not_supported


  let bexpr_to_btcons : 'a Prog.gexpr -> AbsDom.t -> btcons option =
    fun e abs ->
    try let c = bexpr_to_btcons_aux abs e in
      (* We substitute variables in [bexpr] using known symbolic 
         equalities in [t.sym] *)
      Some (AbsDom.subst_btcons abs c)
    with Bop_not_supported -> None


  let linearize_if_iexpr : 'a Prog.gexpr -> AbsDom.t -> s_expr =
    fun e abs ->
    List.map (fun (bexpr_list, expr) ->
        let f x = bexpr_to_btcons x abs in
        let b_list = List.map f bexpr_list in

        let b_list =
          if List.exists (fun x -> x = None) b_list then []
          else List.map oget b_list in

        let lin_expr = try Some (linearize_iexpr abs expr) with
          | Unop_not_supported _ | Binop_not_supported _ -> None in

        (b_list, lin_expr))
      (remove_if_expr e)

  let linearize_if_wexpr : int -> expr -> AbsDom.t -> s_expr =
    fun out_sw e abs ->
    List.map (fun (bexpr_list, expr) ->
        let f x = bexpr_to_btcons x abs in
        let b_list = List.map f bexpr_list in

        let b_list =
          if List.exists (fun x -> x = None) b_list then []
          else List.map oget b_list in

        let in_sw = ws_of_ty (ty_expr e) in

        let lin_expr =
          try linearize_wexpr abs expr
              |> cast_if_overflows abs out_sw (int_of_ws in_sw)
              |> some
          with
          | Unop_not_supported _
          | Binop_not_supported _ ->
            Some (top_linexpr abs (wsize_of_int out_sw)) in

        (b_list, lin_expr))
      (remove_if_expr e)

  let rec linearize_if_expr : int -> 'a Prog.gexpr -> AbsDom.t -> s_expr =
    fun out_ws e abs ->
    match ty_expr e with
    | Bty Int ->
      assert (out_ws = -1);
      linearize_if_iexpr e abs

    | Bty (U _) -> linearize_if_wexpr out_ws e abs

    | Bty Bool -> assert false
    | Arr _ -> assert false


  let set_zeros f_args abs =
    let ves = List.filter_map (fun v -> match v with
        | MvarOffset _ | MmemRange _ ->
          let z_expr = Mtexpr.cst (Coeff.s_of_int 0) in
          let z_sexpr = sexpr_from_simple_expr z_expr in
          Some (v,z_sexpr)
        | _ -> None) f_args in
    AbsDom.assign_sexpr ~force:true abs None ves

  let bound_warning gv ws fmt =
    Format.fprintf fmt
      "We assume, as in the source program, that only the lower %d \
       bits of [%a] are initially set"
      (int_of_ws ws) (Printer.pp_var ~debug:false) gv 

  let bound_warning_user gv min max fmt =
    Format.fprintf fmt
      "Input variable [%a] assumed to be initially in [%a; %a]"
      (Printer.pp_var ~debug:false) gv
      Mpqf.print min Mpqf.print max
    
  let input_range_bound gv ws =
    let open Config in
    let ranges = sc_input_ranges () in
    try
      let ir = List.find (fun x -> gv.v_name = x.ir_name) ranges in
      let min, max = Mpqf.of_string ir.ir_min, Mpqf.of_string ir.ir_max in
      let ws_max = Mpqf.sub (mpq_pow (ws - 1)) (Mpqf.of_int 1) in

      if Mpqf.cmp (Mpqf.of_int 0) min = 1 
      then begin
        Format.eprintf "Input range bound for [%s]: \"min\" must \
                        be positive" gv.v_name ;
        exit 1 end;

      if Mpqf.cmp max ws_max = 1 
      then begin
        Format.eprintf "Input range bound for [%s]: \"max\" must \
                        be below %a" gv.v_name Mpqf.print ws_max;
        exit 1 end;
      
      Some (Interval.of_mpqf min max, bound_warning_user gv min max)
    with Not_found -> None
  
  (* We set bounds for the arguments, according to the register sizes
     in the source program. E.g., if a U32 register variable is
     allocated to a U64 register, then we assume that it contains a
     value in [0; 2^32 - 1].  We print a warning at the end of the
     analysis, to make this assumption clear. *)
  let set_bounds f_args source_f_args abs =
    assert (List.length f_args = List.length source_f_args);
    let abs, warns =
      List.fold_left2 (fun (abs, warns) v source_v ->
          let gv_ws, warn = match v, source_v with
            | Mlocal (AarraySlice (_,_ws,_)), _ ->
              (* Export function cannot have arrays as input. *)
              assert false (* Some ws *)

            | Mlocal (Avar gv), Mlocal (Avar source_gv) ->
              begin match gv.v_ty, source_gv.v_ty with
                | Bty (U ws), Bty (U ws') ->
                  if ws = ws'
                  then Some (gv, ws), None
                  else
                    let () = assert (int_of_ws ws > int_of_ws ws') in
                    Some (gv, ws'), Some (bound_warning gv ws')

                | _ -> None, None end
            | _ -> None, None in          
          
          if gv_ws <> None then
            let gv, ws = oget gv_ws in
            let ws_i = int_of_ws ws in
            let int, warn = match input_range_bound gv ws_i with
              | None -> word_interval Unsigned ws_i, warn

              (* overwrites the previous warning *)
              | Some (int, warn) -> int, Some warn
            in
            let z_sexpr = Mtexpr.cst (Coeff.Interval int)
                          |> sexpr_from_simple_expr in

            let warns = match warn with
              | None -> warns
              | Some warn -> warn :: warns in

            (AbsDom.assign_sexpr abs None [v,z_sexpr], warns)
          else (abs, warns))
        (abs, []) f_args source_f_args
    in
    abs, warns

<<<<<<< HEAD
  let apply_glob (globs : global_decl list) abs =
    let ves = List.concat (List.map (fun (v,glob_val) ->
        match glob_val with
        | Global.Gword (ws,i) ->
          let sexpr = mtexpr_of_bigint (Conv.bi_of_word ws i)
                      |> sexpr_from_simple_expr in
          [mvar_of_scoped_var Expr.Sglob v, sexpr]
        | Global.Garr (p, t) ->
          let ws, arr = Conv.to_array v.v_ty p t in
          List.mapi (fun j w ->
              let sexpr = sexpr_from_simple_expr (mtexpr_of_bigint w) in
              let offset = access_offset Warray_.AAscale ws j in
              let mv = Mglobal (AarraySlice (v, ws, offset)) in
              (mv,sexpr)
            ) (Array.to_list arr)
      ) globs)
    in
=======

  let apply_glob globs abs =
    let ves = List.map (fun (ws,n,i) ->
        let sexpr = mtexpr_of_z i |> sexpr_from_simple_expr in
        (Mglobal (n, Bty (U ws)), sexpr)
      ) globs in
>>>>>>> 96b5e980
    AbsDom.assign_sexpr abs None ves


  (*-------------------------------------------------------------------------*)
  (* Return the mvar where the abstract assignment takes place. For now, no
     abstraction of the memory. *)
  let mvar_of_lvar abs loc lv = match lv with
    | Lnone _ -> MLnone
    | Lmem _ -> MLnone
    | Lvar x  ->
      let ux = L.unloc x in
      begin match ux.v_kind, ux.v_ty with
        | Global,_ -> assert false (* this case should not be possible *)
        (* MLvar (Mglobal (ux.v_name,ux.v_ty)) *)
        | _, Bty _ -> MLvar (loc, Mlocal (Avar ux))
        | _, Arr _ -> MLvar (loc, Mlocal (Aarray ux)) end

    | Laset (acc, ws, x, ei) ->
      begin
        match abs_sub_arr_range abs (L.unloc x,Expr.Slocal) acc ws 1 ei with
        | [] -> assert false
        | [mv] -> MLvar (loc, mv)
        | _ as mvs -> MLvars (loc, mvs)
      end

    | Lasub (acc, ws, len, x, ei) ->
      let offset = match aeval_cst_int abs ei with
        | Some i -> Some (access_offset acc ws i)
        | None -> None in
      let msub = { ms_v      = L.unloc x;
                   ms_sc     = Expr.Slocal;
                   ms_ws     = ws;
                   ms_len    = len;
                   ms_offset = offset; } in

      MLasub (loc, msub)

  let apply_offset_expr abs outv info (inv : int ggvar) offset_expr =
    (* Global variable cannot alias to a input pointer. *)
    assert (inv.gs = Expr.Slocal);
    let inv = L.unloc inv.gv in
    let inv_os = Mtexpr.var (MvarOffset inv) in
    
    let off_e = linearize_wexpr abs offset_expr
    and e_ws = ws_of_ty (ty_expr offset_expr) in
    let wrap_off_e = wrap_if_overflow abs off_e Unsigned (int_of_ws e_ws) in

    let sexpr =
      Mtexpr.binop Texpr1.Add inv_os wrap_off_e
      |> sexpr_from_simple_expr in

    AbsDom.assign_sexpr abs info [MvarOffset outv, sexpr]

  let aeval_top_offset abs outv = AbsDom.forget_list abs [MvarOffset outv]

  let valid_offset_var abs ws_o y =
    if ws_o = Bty (U (U64)) then
      match AbsDom.var_points_to abs (mvar_of_var y) with
      | TopPtr -> false
      | Ptrs ypts -> List.length ypts = 1
    else false

  (* Evaluate the offset abstraction *)
  let aeval_offset abs ws_o outmv info e =
    match ty_gvar_of_mvar outmv, e with
    | None, _ -> abs
    | Some outv, Pvar y ->
      if valid_offset_var abs ws_o y then
<<<<<<< HEAD
        let o = pcast U64 (Pconst(B.of_int 0)) in
        apply_offset_expr abs outv info y o
=======
        let o = pcast U64 (Pconst(Z.of_int 0)) in
        apply_offset_expr abs outv info (L.unloc y) o
>>>>>>> 96b5e980
      else aeval_top_offset abs outv

    | Some outv, Papp2 (op2,el,er) -> begin match op2,el with
        | E.Oadd ( E.Op_w U64), Pvar y ->
          if valid_offset_var abs ws_o y then
            apply_offset_expr abs outv info y er
          else aeval_top_offset abs outv

        | _ -> aeval_top_offset abs outv end

    | Some outv, _ -> aeval_top_offset abs outv

  (* Initialize variable or array elements. *)
  let a_init_mv_no_array mv abs = match mv with
    |  Mlocal (AarraySlice _ as at) |  Mlocal (Avar _ as at) ->
      AbsDom.is_init abs at
    | _ -> assert false

  (* Initialize variable or array elements lvalues. *)
  let a_init_mlv_no_array mlv abs = match mlv with
    | MLvar (_,mv) -> a_init_mv_no_array mv abs
    | _ -> assert false

  let slice_subtype lhs rhs =
    (* left slice size, in bytes *) 
    let lhs_size = lhs.ms_len * (size_of_ws lhs.ms_ws) in
    (* right slice slize, in bytes *) 
    let rhs_size = rhs.ms_len * (size_of_ws rhs.ms_ws) in 
    (* The array on the rhs must be larger than the sub-array to
       be filled on the lhs (extra values are ignored). *)
    lhs_size <= rhs_size    

  let msub_of_sub_expr abs = function
    | Psub (acc, ws, len, ggv, ei) ->
      let offset = match aeval_cst_int abs ei with
        | Some i -> Some (access_offset acc ws i)
        | None -> None in
      { ms_v      = L.unloc ggv.gv;
        ms_sc     = ggv.gs;
        ms_ws     = ws;
        ms_len    = len;
        ms_offset = offset; }

    | _ -> assert false

  let assign_slice_aux a (lhs : msub) (rhs : msub) =
    assert (lhs.ms_sc = Expr.Slocal);
    (* We check that [rhs] is larger than [lhs] *)
    assert (slice_subtype lhs rhs); 
    let lgv = lhs.ms_v in
    let rgv = rhs.ms_v in
    let ws, len = lhs.ms_ws, lhs.ms_len in

    (* We do the copy *)
    let vevs = List.map (fun i ->
        let i = access_offset Warray_.AAscale ws i in
        let vi  = Mlocal (AarraySlice (lgv,ws,lhs.ms_offset + i))  in
        (* [rhs.ms_offset] is not to be scaled on the word size. *)
        let eiv = Mlocal (AarraySlice (rgv,ws,rhs.ms_offset + i)) in
        (vi, eiv)
      ) (List.init len (fun i -> i)) in

    let ves = List.map (fun (v,eiv) ->
        let ei = sexpr_from_simple_expr (Mtexpr.var eiv) in
        (v, ei)
      ) vevs in

    (* Numerical abstraction *)
    let a = AbsDom.assign_sexpr a None ves in

    (* Initialization *)
    List.fold_left (fun a (vi,eiv) ->
        List.fold_left2 (fun a vi eiv -> match rhs.ms_sc with
            | Expr.Slocal -> AbsDom.copy_init a vi eiv
            | Expr.Sglob  -> AbsDom.is_init a (get_at vi))
          a
          (u8_blast_var ~blast_arrays:true vi)
          (u8_blast_var ~blast_arrays:true eiv)
      ) a vevs  

  (* Array slice assignment. Does the numerical assignments.
     Remark: array elements do not need to be tracked in the point-to
     abstraction. *)
  let assign_slice abs lhs rhs = 
    match lhs.ms_offset, rhs.ms_offset with
    | Some loff, Some roff ->
      let lhs = { lhs with ms_offset = loff }
      and rhs = { rhs with ms_offset = roff } in
      assign_slice_aux abs lhs rhs
        
    (* If any offset is unknown, we need to forget the array content. *)
    | _, _ ->
      let lhs_arr = lhs.ms_v in
      let mvs = arr_full_range lhs_arr
                |> List.map (fun y -> Mlocal y) in
      AbsDom.forget_list abs mvs


  let omvar_is_offset = function
    | MLvar (_, MvarOffset _) -> true
    | _ -> false

  (* Abstract evaluation of an assignment. 
     Also handles variable initialization. *)
  (* FIXME: allow batched assignments *)
  let abs_assign : AbsDom.t -> 'a gty -> mlvar -> expr -> AbsDom.t =
    fun abs out_ty out_mvar e ->
      assert (not (omvar_is_offset out_mvar));
      match ty_expr e, out_mvar with
      | _, MLnone -> abs

      (* Here, we have no information on which elements are initialized. *)
      | _, MLvars (_, vs) -> AbsDom.forget_list abs vs 

      | Bty Int,   MLvar (loc, mvar)
      | Bty (U _), MLvar (loc, mvar) ->
        (* Numerical abstraction *)
        let lv_s = wsize_of_ty out_ty in
        let s_expr = linearize_if_expr lv_s e abs in
        let abs0 = abs in
        let abs = AbsDom.assign_sexpr abs (Some loc) [mvar, s_expr] in

        (* Points-to abstraction *)
        let ptr_expr = ptr_expr_of_expr abs0 e in
        let abs = AbsDom.assign_ptr_expr abs mvar ptr_expr in

        (* Offset abstraction *)
        let abs = aeval_offset abs out_ty mvar (Some loc) e in
        
        a_init_mlv_no_array out_mvar abs

      | Bty Bool, MLvar (_, mvar) ->
        let abs = match bexpr_to_btcons e abs with
          | None -> AbsDom.forget_bvar abs mvar 
          | Some btcons -> AbsDom.assign_bexpr abs mvar btcons in
        a_init_mlv_no_array out_mvar abs

      | Arr _, MLvar  _
      | Arr _, MLasub _ ->
        let rhs = match e with
          | Pvar x -> msub_of_arr (L.unloc x.gv) x.gs
          | Psub _ -> msub_of_sub_expr abs e
          | _ -> assert false in
        let lhs = match out_mvar with
          | MLvar  (_, Mlocal (Aarray v)) -> msub_of_arr v Expr.Slocal
          | MLasub (_, msub) -> msub
          | _ -> assert false
        in
        assign_slice abs lhs rhs 

      | _ -> assert false
        
  let abs_assign_opn abs loc lvs assgns =
    let abs, mlvs_forget =
      List.fold_left2 (fun (abs, mlvs_forget) lv e_opt ->
          match mvar_of_lvar abs loc lv, e_opt with
          | MLnone, _ -> (abs, mlvs_forget)

          | MLvar (_,mlv) as cmlv, None ->
            (* Remark: n-ary operation cannot return arrays. *)
            let abs = a_init_mlv_no_array cmlv abs in
            (abs, mlv :: mlvs_forget)
          | MLvar _ as mlv, Some e ->
            (abs_assign abs (ty_lval lv) mlv e, mlvs_forget)

          | MLvars (_, mlvs), _ -> (abs, mlvs @ mlvs_forget)
          | MLasub _, _ -> assert false (* opn do not return arrays. *)
        ) (abs,[]) lvs assgns in

    let mlvs_forget = List.sort_uniq Stdlib.compare mlvs_forget in

    AbsDom.forget_list abs mlvs_forget 

end
<|MERGE_RESOLUTION|>--- conflicted
+++ resolved
@@ -936,32 +936,23 @@
     in
     abs, warns
 
-<<<<<<< HEAD
   let apply_glob (globs : global_decl list) abs =
     let ves = List.concat (List.map (fun (v,glob_val) ->
         match glob_val with
         | Global.Gword (ws,i) ->
-          let sexpr = mtexpr_of_bigint (Conv.bi_of_word ws i)
+          let sexpr = mtexpr_of_z (Conv.z_of_word ws i)
                       |> sexpr_from_simple_expr in
           [mvar_of_scoped_var Expr.Sglob v, sexpr]
         | Global.Garr (p, t) ->
           let ws, arr = Conv.to_array v.v_ty p t in
           List.mapi (fun j w ->
-              let sexpr = sexpr_from_simple_expr (mtexpr_of_bigint w) in
+              let sexpr = sexpr_from_simple_expr (mtexpr_of_z w) in
               let offset = access_offset Warray_.AAscale ws j in
               let mv = Mglobal (AarraySlice (v, ws, offset)) in
               (mv,sexpr)
             ) (Array.to_list arr)
       ) globs)
     in
-=======
-
-  let apply_glob globs abs =
-    let ves = List.map (fun (ws,n,i) ->
-        let sexpr = mtexpr_of_z i |> sexpr_from_simple_expr in
-        (Mglobal (n, Bty (U ws)), sexpr)
-      ) globs in
->>>>>>> 96b5e980
     AbsDom.assign_sexpr abs None ves
 
 
@@ -1030,13 +1021,8 @@
     | None, _ -> abs
     | Some outv, Pvar y ->
       if valid_offset_var abs ws_o y then
-<<<<<<< HEAD
-        let o = pcast U64 (Pconst(B.of_int 0)) in
+        let o = pcast U64 (Pconst(Z.of_int 0)) in
         apply_offset_expr abs outv info y o
-=======
-        let o = pcast U64 (Pconst(Z.of_int 0)) in
-        apply_offset_expr abs outv info (L.unloc y) o
->>>>>>> 96b5e980
       else aeval_top_offset abs outv
 
     | Some outv, Papp2 (op2,el,er) -> begin match op2,el with
