open Prog
open Apron
open Wsize
open Utils

type v_scope = Expr.v_scope
                 
open SafetyUtils
    
(* Memory locations *)
type mem_loc = MemLoc of var

(* (v,ws,i) is the slice [8*i; 8*i + ws[ of v. 
     Note that the slice offset is not scaled on the word-size. *)
type slice = var * wsize * int
             
type atype =
  | Avar of var                     (* Variable *)
  | Aarray of var                   (* Array *)
  | AarraySlice of slice

type mvar =
  | Temp of string * int * ty   (* Temporary variable *)
  | WTemp of string * int * ty  (* Temporary variable (weak updates) *)
  | Mglobal of atype            (* Global variable *)
  | Mlocal of atype             (* Local variable value *)
  | MinLocal of var             (* Local variable initial value *)
  | MvarOffset of var           (* Local variable offset *)
  | MNumInv of L.t              (* Numerical Invariants *)
  | MmemRange of mem_loc        (* Memory location range *)

(*---------------------------------------------------------------*)
(* Must the variable [v] be handled as a weak variable. *)
let weak_update v = 
  let weak_update_kind = function
    | Const -> assert false     (* should not happen *)
    | Stack _
    | Reg _
    | Inline
    | Global -> false in

  match v with
  | Mglobal _ -> false (* global variable are read-only. *)
  | Temp _
  | MNumInv _ -> false

  | Mlocal at -> begin match at with
      | Avar gv | Aarray gv | AarraySlice (gv,_,_) ->
        weak_update_kind gv.v_kind
    end

  | MinLocal gv
  | MvarOffset gv ->  weak_update_kind gv.v_kind 

  | MmemRange _ -> true
  | WTemp _ -> true

(*---------------------------------------------------------------*)
let string_of_mloc = function
  | MemLoc s -> s.v_name

let string_of_atype = function
  | Avar s -> "v_" ^ s.v_name
  | Aarray t -> "a_" ^ t.v_name
  | AarraySlice (t,ws,int) ->
    Format.asprintf "ael_%s_%d_%d" t.v_name (int_of_ws ws) int

let string_of_mvar = function
  | Temp (s, i, _) -> "tmp_" ^ s ^ "_" ^ string_of_int i
  | WTemp (s, i, _) -> "wtmp_" ^ s ^ "_" ^ string_of_int i
  | Mglobal at -> "g_" ^ string_of_atype at
  | MinLocal s -> "inv_" ^ s.v_name
  | Mlocal at -> string_of_atype at
  | MvarOffset s -> "o_" ^ s.v_name
  | MNumInv lt -> "ni_" ^ string_of_int (fst lt.loc_start)
  | MmemRange loc -> "mem_" ^ string_of_mloc loc

let pp_mvar fmt v = Format.fprintf fmt "%s" (string_of_mvar v)

(*---------------------------------------------------------------*)
let dummy_mvar = Mlocal (Avar (V.mk "__absint_empty_env"
                                 (Reg Direct) (Bty (U U8)) (L._dummy)))

(*---------------------------------------------------------------*)
let svariables_ignore vs =
  match String.split_on_char '_' vs with
  | [] -> assert false
  | vs' :: _ -> match String.split_on_char '@' vs' with
    | "inv" :: _ -> true
    | "ael" :: _  -> Config.sc_arr_no_print ()
    | "g" :: _  -> Config.sc_glob_no_print ()
    | _ -> false

let variables_ignore v =
  let vs = Var.to_string v in
  svariables_ignore vs

let mvar_ignore = function
  | MinValue _ -> true
  | Mvalue (AarrayEl _) -> Config.sc_arr_no_print ()
  | Mglobal _ -> Config.sc_glob_no_print ()
  | _ -> false
    
(*---------------------------------------------------------------*)
let arr_range (v : var) : int = match v.v_ty with
  | Arr (_,i) -> i
  | _ -> assert false

let arr_size v = match v.v_ty with
  | Arr (ws,_) -> ws
  | _ -> assert false

let ty_atype = function
  | Avar s -> s.v_ty
  | Aarray t -> t.v_ty
  | AarraySlice (_,ws,_) -> Bty (U ws)

let ty_mvar = function
  | Temp (_,_,ty) -> ty
  | WTemp (_,_,ty) -> ty
  | MinLocal s -> s.v_ty
  | Mglobal at | Mlocal at -> ty_atype at
  | MvarOffset _ -> Bty Int
  | MNumInv _ -> Bty Int
  | MmemRange _ -> Bty Int

(*---------------------------------------------------------------*)
let of_scope scope at = match scope with
  | Expr.Slocal -> Mlocal  at
  | Expr.Sglob  -> Mglobal at

(* Ignore the [MinLocal _] case. *)
let get_scope = function  
  | Mlocal  _ ->  Expr.Slocal
  | Mglobal _ -> Expr.Sglob
  | _ -> assert false

(* Ignore the [MinLocal _] case. *)
let get_at = function  
  | Mlocal at | Mglobal at -> at
  | _ -> assert false

(*---------------------------------------------------------------*)
(* We log the result to be able to inverse it. *)
let log_var = Hashtbl.create 16
    
let avar_of_mvar a =
  let s = string_of_mvar a in
  if not(Hashtbl.mem log_var s) then
    Hashtbl.add log_var s a;
  Var.of_string s

let mvar_of_svar s =
  try Hashtbl.find log_var s with
  | Not_found ->
    Format.eprintf "mvar_of_svar: unknown variable %s@." s;
    assert false

let mvar_of_avar v =
  let s = Var.to_string v in
  mvar_of_svar s

let mvar_of_scoped_var (s : Expr.v_scope) (uv : var) =
  let at = match uv.v_ty with
    | Bty _ -> Avar uv
    | Arr _ -> Aarray uv in

  of_scope s at

let mvar_of_var (v : int Prog.ggvar) =
  mvar_of_scoped_var v.gs (L.unloc v.gv)

(*---------------------------------------------------------------*)
(* Blasts array elements and arrays. *)
<<<<<<< HEAD
let u8_blast_at ~blast_arrays scope at =
  let ats = match at with
    | Aarray v ->
      if blast_arrays then
        let iws = (int_of_ws (arr_size v)) / 8 in
        let r = arr_range v in
        let vi i = AarraySlice (v,U8,i) in
        List.init (r * iws) vi
      else [at]

    | AarraySlice (v,ws,j) ->
      let iws = (int_of_ws ws) / 8 in
      let vi i = AarraySlice (v,U8,i + j) in
      List.init iws vi
    | _ -> [at]
  in
  List.map (of_scope scope) ats

=======
let u8_blast_at ~blast_arrays at = match at with
  | Aarray v ->
    if blast_arrays then
      let iws = size_of_ws (arr_size v) in
      let r = arr_range v in
      let vi i = Mvalue (AarrayEl (v,U8,i)) in
      List.init (r * iws) vi
    else [Mvalue at]
        
  | AarrayEl (v,ws,j) ->
    let iws = size_of_ws ws in
    let vi i = Mvalue (AarrayEl (v,U8,i + iws * j )) in
    List.init iws vi 
  | _ -> [Mvalue at]
  
>>>>>>> ef3d446b
let u8_blast_var ~blast_arrays v = match v with
  | Mlocal at  -> u8_blast_at ~blast_arrays Expr.Slocal at
  | Mglobal at -> u8_blast_at ~blast_arrays Expr.Sglob  at
  | _ -> [v]

<<<<<<< HEAD
let u8_blast_ats ~blast_arrays scope ats =
  List.flatten (List.map (u8_blast_at ~blast_arrays scope) ats)
=======
let u8_blast_ats ~blast_arrays ats =
  List.concat_map (u8_blast_at ~blast_arrays) ats
>>>>>>> ef3d446b

let u8_blast_vars ~blast_arrays vs =
  List.concat_map (u8_blast_var ~blast_arrays) vs

let rec expand_arr_vars = function
  | [] -> []
  | (Mlocal (Aarray v) as head) :: t | (Mglobal (Aarray v) as head) :: t ->
    begin
      let scope = get_scope head in
      match v.v_ty with
      | Bty _ -> assert false
      | Arr (ws, n) ->
        let wsz = size_of_ws ws in
        List.init n (fun i -> of_scope scope (AarraySlice (v,ws,wsz * i)))
        @ expand_arr_vars t
    end
  | v :: t -> v :: expand_arr_vars t

(*------------------------------------------------------------*)
let is_local_var = function
  | Mlocal (Avar _) -> true
  | _ -> false

let is_offset = function
  | MvarOffset _ -> true
  | _ -> false

let ty_gvar_of_mvar = function
  | Mlocal (Avar v) -> Some v
  | _ -> None

(*------------------------------------------------------------*)
module Mmv = struct
  type t = mvar

  let compare v v' = Stdlib.compare (avar_of_mvar v) (avar_of_mvar v')
  let equal v v' = avar_of_mvar v = avar_of_mvar v'
end

module Mm = Map.Make(Mmv)
module Sm = Set.Make(Mmv)

(*------------------------------------------------------------*)
module Mmlv = struct
  type t = mem_loc

  let compare (MemLoc v) (MemLoc v') = Prog.V.compare v v'
  let equal   (MemLoc v) (MemLoc v') = Prog.V.equal v v'
end

module Mml = Map.Make(Mmlv)
module Sml = Set.Make(Mmlv)



(*********************)
(* Boolean Variables *)
(*********************)

(* A boolean variable is a positive of negative variable (of type [mvar]). *)
module Bvar : sig
  type t
  val compare : t -> t -> int
  val equal : t -> t -> bool

  (* the boolean is true if t is positive. *)
  val make : mvar -> bool -> t

  val not : t -> t

  val is_neg : t -> bool

  val var_name : t -> string

  val get_mv : t -> mvar

  (* Force the boolean variable to be positive *)
  val positive : t -> t

  val print : Format.formatter -> t -> unit
end = struct
  type t = mvar * bool          (* the boolean is true if t is positive. *)

  let compare (bv,b) (bv',b') = 
    match Stdlib.compare b b' with
    | 0 -> Stdlib.compare (avar_of_mvar bv) (avar_of_mvar bv')
    | _ as r -> r

  let equal (bv,b) (bv',b') = 
    avar_of_mvar bv = avar_of_mvar bv' && b = b'

  let make bv b = (bv,b)

  let is_neg (_,b) = not b
      
  let not (bv,b) = (bv,not b)                  
    
  let positive (bv,_) = (bv,true)

  let get_mv (bv,_) = bv
                  
  let var_name (bv,_) = Var.to_string (avar_of_mvar bv)

  let print fmt (bv,b) =
    let v = Var.to_string (avar_of_mvar bv) in
    if b then Format.fprintf fmt "%s" v
    else Format.fprintf fmt "NOT %s" v
end

module Mbv = Map.Make(Bvar)

<|MERGE_RESOLUTION|>--- conflicted
+++ resolved
@@ -96,8 +96,8 @@
   svariables_ignore vs
 
 let mvar_ignore = function
-  | MinValue _ -> true
-  | Mvalue (AarrayEl _) -> Config.sc_arr_no_print ()
+  | MinLocal _ -> true
+  | Mlocal (AarraySlice _) -> Config.sc_arr_no_print ()
   | Mglobal _ -> Config.sc_glob_no_print ()
   | _ -> false
     
@@ -172,54 +172,31 @@
 
 (*---------------------------------------------------------------*)
 (* Blasts array elements and arrays. *)
-<<<<<<< HEAD
 let u8_blast_at ~blast_arrays scope at =
   let ats = match at with
     | Aarray v ->
       if blast_arrays then
-        let iws = (int_of_ws (arr_size v)) / 8 in
+        let iws = size_of_ws (arr_size v) in
         let r = arr_range v in
         let vi i = AarraySlice (v,U8,i) in
         List.init (r * iws) vi
       else [at]
 
     | AarraySlice (v,ws,j) ->
-      let iws = (int_of_ws ws) / 8 in
+      let iws = size_of_ws ws in
       let vi i = AarraySlice (v,U8,i + j) in
       List.init iws vi
     | _ -> [at]
   in
   List.map (of_scope scope) ats
 
-=======
-let u8_blast_at ~blast_arrays at = match at with
-  | Aarray v ->
-    if blast_arrays then
-      let iws = size_of_ws (arr_size v) in
-      let r = arr_range v in
-      let vi i = Mvalue (AarrayEl (v,U8,i)) in
-      List.init (r * iws) vi
-    else [Mvalue at]
-        
-  | AarrayEl (v,ws,j) ->
-    let iws = size_of_ws ws in
-    let vi i = Mvalue (AarrayEl (v,U8,i + iws * j )) in
-    List.init iws vi 
-  | _ -> [Mvalue at]
-  
->>>>>>> ef3d446b
 let u8_blast_var ~blast_arrays v = match v with
   | Mlocal at  -> u8_blast_at ~blast_arrays Expr.Slocal at
   | Mglobal at -> u8_blast_at ~blast_arrays Expr.Sglob  at
   | _ -> [v]
 
-<<<<<<< HEAD
 let u8_blast_ats ~blast_arrays scope ats =
-  List.flatten (List.map (u8_blast_at ~blast_arrays scope) ats)
-=======
-let u8_blast_ats ~blast_arrays ats =
-  List.concat_map (u8_blast_at ~blast_arrays) ats
->>>>>>> ef3d446b
+  List.concat_map (u8_blast_at ~blast_arrays scope) ats
 
 let u8_blast_vars ~blast_arrays vs =
   List.concat_map (u8_blast_var ~blast_arrays) vs
