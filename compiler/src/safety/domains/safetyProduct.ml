open Utils
open Apron
open Prog
    
open SafetyUtils
open SafetyPreanalysis
open SafetyVar
open SafetyExpr 
open SafetyConstr
open SafetyInterfaces
    
(*------------------------------------------------------------*)
(* Domains Product *)

type v_dom = Nrd of int | Ppl of int

let pp_dom fmt = function
  | Ppl 0 -> Format.fprintf fmt "Rel"
  | Nrd 0 -> Format.fprintf fmt "NonRel"
  | _ -> assert false

(* let pp_dom fmt = function
 *   | Ppl i -> Format.fprintf fmt "Ppl %d" i
 *   | Nrd i -> Format.fprintf fmt "Nrd %d" i *)

let string_of_dom = function
  | Nrd i -> "Nrd" ^ string_of_int i
  | Ppl i -> "Ppl" ^ string_of_int i

module Mdom = Map.Make(struct
    type t = v_dom

    let compare = compare
    let equal u v = u = v
  end)


type dom_st = v_dom Mm.t
    
module type VDomWrap = sig
  (* Associate a domain (ppl or non-relational) to every variable.
     An array element must have the same domain that its blasted component. 
     The second argument is a state, which allows to change a variable domain
     during the analysis. 
     Only [Mvalue (Avar _)] and [MvarOffset _] can change domain. *)
  val vdom : mvar -> dom_st -> v_dom

  (* Initial state. *)
  val dom_st_init : dom_st

  (* [dom_st_update dom_st x info] updates the packing partition to prepare for
     the assignment [x <- ...]. *)
  val dom_st_update : dom_st -> mvar -> minfo -> dom_st

  val merge_dom : dom_st -> dom_st -> dom_st
  val fold_dom_st : (mvar -> v_dom -> 'a -> 'a) -> dom_st -> 'a -> 'a
end


(*---------------------------------------------------------------*)

(* For now we fixed the domains, and we use only two of them, one non-relational
   and one Ppl. Still, we generalized to n different domains whenever possible
   to help future possible extentions. *)
module AbsNumProd (VDW : VDomWrap) (NonRel : AbsNumType) (PplDom : AbsNumType)
  : AbsNumProdT = struct

  type t = { nrd : NonRel.t Mdom.t;
             ppl : PplDom.t Mdom.t;
             dom_st : dom_st; }

  let nrddoms = [Nrd 0]
  let ppldoms = [Ppl 0]

  
  let vdom v dom_st =
    if v = dummy_mvar then Ppl 0 
    else VDW.vdom v dom_st 
      
  let is_in_dom_ppl v d t =
    let a = Mdom.find d t.ppl in
    let av = avar_of_mvar v in
    Environment.mem_var (PplDom.get_env a) av

  let is_in_dom_nrd v d t =
    let a = Mdom.find d t.nrd in
    let av = avar_of_mvar v in
    Environment.mem_var (NonRel.get_env a) av
      
  (* This assumes that we only use [Nrd 0] and [Ppl 0]. *)
  let set_rel t v =
    match vdom v t.dom_st with
    | Ppl 0 -> t

    | Nrd 0 ->
      (* We change dynamically the packing only for variables and offsets. *)
      assert (is_var v || is_offset v);
      assert (not (is_in_dom_ppl v (Ppl 0) t)); 
      let anrd = Mdom.find (Nrd 0) t.nrd in

      (* The environment does not matter. *)
      let int = NonRel.bound_variable anrd v in
      let e = Mtexpr.cst (Coeff.Interval int) in

      let appl = Mdom.find (Ppl 0) t.ppl in
      let appl = PplDom.assign_expr appl v e in

      let anrd = NonRel.remove_vars anrd [v] in
      
      { t with ppl = Mdom.add (Ppl 0) appl t.ppl;
               nrd = Mdom.add (Nrd 0) anrd t.nrd; }

    | _ -> assert false

  (* This assumes that we only use [Nrd 0] and [Ppl 0]. *)
  let set_unrel t v =
    match vdom v t.dom_st with
    | Nrd 0 -> t

    | Ppl 0 ->
      (* We change dynamically the packing only for variables and offsets. *)
      assert (is_var v || is_offset v);
      assert (not (is_in_dom_nrd v (Nrd 0) t)); 
      let appl = Mdom.find (Ppl 0) t.ppl in

      (* The environment does not matter. *)
      let int = PplDom.bound_variable appl v in
      let e = Mtexpr.cst (Coeff.Interval int) in

      let anrd = Mdom.find (Nrd 0) t.nrd in
      let anrd = NonRel.assign_expr anrd v e in

      let appl = PplDom.remove_vars appl [v] in

      { t with ppl = Mdom.add (Ppl 0) appl t.ppl;
               nrd = Mdom.add (Nrd 0) anrd t.nrd; }

    | _ -> assert false
      
  let expr_doms e dom_st =
    let rec aux acc = function
      | Mtexpr.Mcst _ -> acc
      | Mtexpr.Mvar v ->
        if List.mem (vdom v dom_st) acc then acc else (vdom v dom_st) :: acc
      | Mtexpr.Munop (_, e1, _, _) -> aux acc e1
      | Mtexpr.Mbinop (_, e1, e2, _, _) -> aux (aux acc e1) e2 in

    aux [] e

  (* Replace all variables not in domain d by an interval *)
  let proj_expr a d (e : Mtexpr.t) =
    let rec proj_mexpr (e : Mtexpr.t) = match expr_doms e a.dom_st with
      | [] -> e
      | [d'] ->
        if d = d' then e
        else
          let int = match d' with
            | Nrd _ -> NonRel.bound_texpr (Mdom.find d' a.nrd) e
            | Ppl _ -> PplDom.bound_texpr (Mdom.find d' a.ppl) e in
          Mtexpr.cst (Coeff.Interval int)

      | _ -> match e with
        | Mtexpr.Munop (op, e1, _, _) -> Mtexpr.unop op (proj_mexpr e1)
        | Mtexpr.Mbinop (op, e1, e2, _, _) ->
          Mtexpr.binop op (proj_mexpr e1) (proj_mexpr e2)
        | _ -> assert false in

    proj_mexpr e

  let proj_constr a d (c : Mtcons.t) =
    Mtcons.make (proj_expr a d (Mtcons.get_expr c)) (Mtcons.get_typ c)

  let split_doms l dom_st =
    let rec aux (ores,pres) = function
      | [] -> (ores, pres)
      | v :: tail ->
        let res' = match vdom v dom_st with
          | Ppl _ as d ->
            if List.mem_assoc d pres then
              (ores, assoc_up d (fun x -> v :: x) pres)
            else
              (ores, (d,[v]) :: pres)

          | Nrd _ as d ->
            if List.mem_assoc d ores then
              (assoc_up d (fun x -> v :: x) ores, pres)
            else
              ((d,[v]) :: ores, pres) in

        aux res' tail in

    aux (List.map (fun d -> (d,[])) nrddoms,
         List.map (fun d -> (d,[])) ppldoms) l

  let make l =
    let (ores,pres) = split_doms l VDW.dom_st_init in
    let a = { nrd = Mdom.empty; ppl = Mdom.empty; dom_st = VDW.dom_st_init; } in

    let a = List.fold_left (fun a (d,lvs) ->
        (* let dom_st = List.fold_left (fun dom_st lv ->
         *     Mm.add lv d dom_st) a.dom_st lvs in *)
        { a with nrd = Mdom.add d (NonRel.make lvs) a.nrd; })
        a ores in

    List.fold_left (fun a (d,lvs) ->
        (* let dom_st = List.fold_left (fun dom_st lv ->
         *     Mm.add lv d dom_st) a.dom_st lvs in *)
        { a with ppl = Mdom.add d (PplDom.make lvs) a.ppl; })
      a pres

  let un_app fnrd fppl a =
    { nrd = Mdom.mapi fnrd a.nrd;
      ppl = Mdom.mapi fppl a.ppl;
      dom_st = a.dom_st; }

  (* Repack [a] according to the domain state [dom_st]. *)
  let repack a dom_st =
    let a = VDW.fold_dom_st (fun v d a -> match d with
        | Ppl 0 -> set_rel a v
        | Nrd 0 -> set_unrel a v
        | _ -> assert false
      ) dom_st a in
    { a with dom_st = dom_st }

  let dom_st_update t v info =
    let dom_st = VDW.dom_st_update t.dom_st v info in
    repack t dom_st

  (* Unify two abstract values with maybe different domain states. *)
  let unify_dom_st a a' =
    let dom_st = VDW.merge_dom a.dom_st a'.dom_st in
    repack a dom_st, repack a' dom_st

  (* Unify a list of abstract values with maybe different domain states. *)
  let unify_dom_sts = function
    | [] -> raise (Aint_error "unify_dom_sts of an empty list")
    | (a :: l) as alist ->
      let dom_st = List.fold_left (fun dom_st x ->
          VDW.merge_dom dom_st x.dom_st) a.dom_st l in
      List.map (fun x -> repack x dom_st) alist    
    
  let bin_app fnrd fppl a a' =
    let a, a' = unify_dom_st a a' in   
    let f_opt f k u v = match u,v with
      | None, _ | _, None ->
        let s = Printf.sprintf
            "bin_app: Domain %s does not exist" (string_of_dom k) in
        raise (Aint_error s)
      | Some x, Some y -> Some (f x y) in

    { nrd = Mdom.merge (f_opt fnrd) a.nrd a'.nrd;
      ppl = Mdom.merge (f_opt fppl) a.ppl a'.ppl;
      dom_st = a.dom_st; }

  let list_app fnrd fppl (l : t list) =
    let l = unify_dom_sts l in
    match l with
    | [] -> raise (Aint_error "list_app of an empty list");
    | a :: _ ->

      { nrd = Mdom.mapi (fun k _ ->
            let els = List.map (fun x -> Mdom.find k x.nrd) l in
            fnrd els) a.nrd;
        ppl = Mdom.mapi (fun k _ ->
            let els = List.map (fun x -> Mdom.find k x.ppl) l in
            fppl els) a.ppl;
        dom_st = a.dom_st; }

  let meet = bin_app NonRel.meet PplDom.meet

  let meet_list = list_app NonRel.meet_list PplDom.meet_list

  let join = bin_app NonRel.join PplDom.join

  let join_list = list_app NonRel.join_list PplDom.join_list

  let widening oc a a' =
    let fp d = omap_dfl (fun c -> proj_constr a' d c |> some) None oc in
    let nroc  = fp (Nrd 0)
    and pploc = fp (Ppl 0) in
    bin_app (NonRel.widening nroc) (PplDom.widening pploc) a a'

  let forget_list a l =
    let f1 _ x = NonRel.forget_list x l
    and f2 _ x = PplDom.forget_list x l in
    un_app f1 f2 a

  let is_included a a' =
    (Mdom.for_all (fun d t -> NonRel.is_included t (Mdom.find d a'.nrd)) a.nrd)
    &&
    (Mdom.for_all (fun d t -> PplDom.is_included t (Mdom.find d a'.ppl)) a.ppl)

  let is_bottom a =
    assert ((Mdom.cardinal a.nrd) + (Mdom.cardinal a.ppl) <> 0);
    (Mdom.exists (fun _ t -> NonRel.is_bottom t) a.nrd)
    || (Mdom.exists (fun _ t -> PplDom.is_bottom t) a.ppl)

  let bottom a =
    let f1 _ x = NonRel.bottom x
    and f2 _ x = PplDom.bottom x in
    un_app f1 f2 a

  let top a =
    let f1 _ x = NonRel.top x
    and f2 _ x = PplDom.top x in
    un_app f1 f2 a

  let expand a v v_list =
    let f1 d x = if vdom v a.dom_st = d then NonRel.expand x v v_list else x
    and f2 d x = if vdom v a.dom_st = d then PplDom.expand x v v_list else x in
    un_app f1 f2 a

  let fold a v_list = match v_list with
    | [] -> raise (Aint_error "fold of an empty list")
    | v :: _ ->
      let f1 d x = if vdom v a.dom_st = d then NonRel.fold x v_list else x
      and f2 d x = if vdom v a.dom_st = d then PplDom.fold x v_list else x in
      un_app f1 f2 a

  let bound_variable a v =
    let d = vdom v a.dom_st in 
    match d with
    | Nrd _ -> NonRel.bound_variable (Mdom.find d a.nrd) v
    | Ppl _ -> PplDom.bound_variable (Mdom.find d a.ppl) v


  (* This works only if there is only one Ppl domain (Ppl 0). *)
  let bound_texpr a (e : Mtexpr.t) =
    let p_e = proj_expr a (Ppl 0) e in
    PplDom.bound_texpr (Mdom.find (Ppl 0) a.ppl) p_e

  (* If force is true then we do a forced strong update on v. *)
  let assign_expr ?force:(force=false) a v (e : Mtexpr.t) =
    let d = vdom v a.dom_st in
    let p_e = proj_expr a d e in
    match d with
    | Nrd _ ->
      let d_a = Mdom.find d a.nrd in
      let d_a' = NonRel.assign_expr ~force:force d_a v p_e in
      { a with nrd = Mdom.add d d_a' a.nrd }

    | Ppl _ ->
      let d_a = Mdom.find d a.ppl in
      let d_a' = PplDom.assign_expr ~force:force d_a v p_e in
      { a with ppl = Mdom.add d d_a' a.ppl }


  let meet_constr_list a cs =
    let f1 d x = NonRel.meet_constr_list x (List.map (proj_constr a d) cs)
    and f2 d x = PplDom.meet_constr_list x (List.map (proj_constr a d) cs) in
    un_app f1 f2 a

  let meet_constr a c =
    let f1 d x = NonRel.meet_constr x (proj_constr a d c)
    and f2 d x = PplDom.meet_constr x (proj_constr a d c) in
    un_app f1 f2 a

  let sat_constr a c =
    (Mdom.for_all (fun d t -> NonRel.sat_constr t (proj_constr a d c)) a.nrd)
    &&
    (Mdom.for_all (fun d t -> PplDom.sat_constr t (proj_constr a d c)) a.ppl)
    
  let unify = bin_app NonRel.unify PplDom.unify

  let print : ?full:bool -> Format.formatter -> t -> unit =
    fun ?full:(full=false) fmt a ->
      let pp_map pp_el fmt l =
        pp_list pp_el fmt (List.map snd (Mdom.bindings l)) in
      
      if Mdom.cardinal a.nrd = 0 || !only_rel_print then
        Format.fprintf fmt "@[<v 0>* Rel:@;%a@]"
          (pp_map (PplDom.print ~full:full)) a.ppl
      else
        let nrd_size = Mdom.fold (fun _ nrd size ->
            size + Environment.size (NonRel.get_env nrd)
          ) a.nrd 0 in
        let ppl_size = Mdom.fold (fun _ nrd size ->
            size + Environment.size (PplDom.get_env nrd)
          ) a.ppl 0 in

        Format.fprintf fmt "@[<v 0>\
                            * NonRel (%d vars.):@;%a\
                            * Rel (%d vars.):@;%a@]"
          nrd_size
          (pp_map (NonRel.print ~full:full)) a.nrd
          ppl_size
          (pp_map (PplDom.print ~full:full)) a.ppl

  let change_environment a mvars =
    let (ores,pres) = split_doms mvars a.dom_st in

    let f1 d x = NonRel.change_environment x (List.assoc d ores)
    and f2 d x = PplDom.change_environment x (List.assoc d pres) in
    un_app f1 f2 a

  let remove_vars a mvars =
    let (ores,pres) = split_doms mvars a.dom_st in

    let f1 d x = NonRel.remove_vars x (List.assoc d ores)
    and f2 d x = PplDom.remove_vars x (List.assoc d pres) in
    un_app f1 f2 a

  let get_env a =
    let l =
      Mdom.fold (fun _ a l ->
          let vars,_ = NonRel.get_env a |> Environment.vars in
          Array.to_list vars @ l) a.nrd []
      |> Mdom.fold (fun _ a l ->
          let vars,_ = PplDom.get_env a |> Environment.vars in
          Array.to_list vars @ l) a.ppl in

    env_of_list l


  let to_box a =
    let env = get_env a in
    let bman = Box.manager_alloc () in
    let l =
      Mdom.fold (fun _ a acc ->
          Abstract1.change_environment bman (NonRel.to_box a) env false
          :: acc
        ) a.nrd []
      |> Mdom.fold (fun _ a acc ->
          Abstract1.change_environment bman (PplDom.to_box a) env false
          :: acc
        ) a.ppl in

    Abstract1.meet_array bman (Array.of_list l)

  (* This is messy because we have to use the log to inverse avar_of_mvar. *)
  let of_box (box : Box.t Abstract1.t) shape =
    let vars = Environment.vars (Abstract1.env box)
               |> fst
               |> Array.to_list in
    let bman = Box.manager_alloc () in

    let denv dom =
      let dvars = List.filter (fun v ->
          let mv = mvar_of_avar v in
          vdom mv shape.dom_st = dom) vars in
      env_of_list dvars
    in

    (* let denv dom =
     *   let dvars = Hashtbl.find_all log dom
     *               |> List.filter (fun x -> List.mem x vars)
     *               |> List.map Var.of_string
     *   env_of_list dvars *)

    let res = List.fold_left (fun a dom ->
        let penv = denv dom in
        let av = Abstract1.change_environment bman box penv false
                 |> NonRel.of_box in
        { a with nrd = Mdom.add dom av a.nrd }
      ) (make []) nrddoms in

    let res = List.fold_left (fun a dom ->
        let penv = denv dom in
        let av = Abstract1.change_environment bman box penv false
                 |> PplDom.of_box in
        { a with ppl = Mdom.add dom av a.ppl }
      ) res ppldoms in

    { res with dom_st = shape.dom_st }

end


(*---------------------------------------------------------------*)
(* Statique Packing *)
module PIMake (PW : ProgWrap) : VDomWrap = struct 
  (* We do not use the state in this heuristic *)
  let dom_st_init = Mm.empty
  let dom_st_update dom_st _ _ = dom_st
  let merge_dom dom_st _ = dom_st
  let fold_dom_st _ _ a = a
    
  (* We compute the dependency heuristic graph *)
  let pa_res = Pa.pa_make PW.main (Some PW.prog)

  (* We compute the reflexive and transitive clojure of dp *)
  let dp = trans_closure pa_res.pa_dp

<<<<<<< HEAD
   (* We are relational on a variable v iff:
     - there is a direct flow from:
          + the intersection of PW.main.f_args Glob_options.relational to v.
          + costMin or costMax to v.
     - the variable is appears in while loops conditions,
      or modifies a while loop condition variable. *)
=======
  (* We are relational on a variable v iff:
     - there is a direct flow from the intersection of PW.main.f_args and
     Glob_options.relational to v.
     - the variable appears in a while loops conditions,
     or is modified by a while loop condition variable. *)
>>>>>>> 528f6a03
  let sv_ini =
    let sv = match PW.param.relationals with
      | None -> PW.main.f_args |> Sv.of_list
      | Some v_rel ->
        List.filter (fun v -> List.mem v.v_name v_rel) PW.main.f_args
        |> Sv.of_list in
    Sv.add (Pipeline_instrumentation.cost_var_max)
      (Sv.add (Pipeline_instrumentation.cost_var_min) sv)
      
  let v_rel : Sv.t =
    let v_rel = flow_to dp sv_ini in
    let v_while = flow_to dp pa_res.while_vars in
    (* let v_while = pa_res.while_vars in *)
    Sv.union v_rel v_while

  (* v is a pointer variable iff there is a direct flow from the intersection
     of PW.main.f_args and Glob_options.pointers to v. *)
  let pt_ini =
    match PW.param.pointers with
    | None -> PW.main.f_args |> Sv.of_list
    | Some v_pt ->
      List.filter (fun v -> List.mem v.v_name v_pt) PW.main.f_args
      |> Sv.of_list

  let v_pt : Sv.t = flow_to dp pt_ini

  let pp_rel_vars fmt rel =
    (pp_list (Printer.pp_var ~debug:false)) fmt
      (List.sort (fun v v' -> compare v.v_name v'.v_name)
         (Sv.elements rel))

  let () = debug(fun () ->
      Format.eprintf "@[<v 0>@[<hov 2>%d relational variables:@ @,%a@]@;\
                      @[<hov 2>%d pointers:@ @,%a@]@]@."
        (Sv.cardinal v_rel)
        pp_rel_vars v_rel
        (Sv.cardinal v_pt)
        pp_rel_vars v_pt)

  (* Arrays and array elements must always be non-relational. 
     We do not use the state in this heuristic *)
  let vdom v _ = match v with
    | Temp _ | WTemp _ -> assert false

    | MmemAccess _ | MNumInv _ -> Ppl 0
    (* Numerical invariant and stored offsets must be relational *)

    | Mvalue (Avar v) | MinValue v ->
      if Sv.mem v v_rel then Ppl 0 else Nrd 0

    | MvarOffset v
    | MmemRange (MemLoc v) ->
      if Sv.mem v v_pt then Ppl 0 else Nrd 0

    | Mglobal _
    | Mvalue (AarrayEl _)
    | Mvalue (Aarray _) -> Nrd 0
end

(* Dynamic Packing *)
module PIDynMake (PW : ProgWrap) : VDomWrap = struct
  let merge_dom dom_st dom_st' =
    Mm.merge (fun v d1 d2 -> match d1, d2 with
        | Some d, None | None, Some d -> Some d

        | Some (Nrd 0), Some (Ppl 0)
        | Some (Ppl 0), Some (Nrd 0) ->
          debug (fun () -> Format.eprintf "Dynamic partitioning: \
                                           lowered %a's precision@."
                    pp_mvar v);         
          (* We change dynamically the packing only for variables or offsets. *)
          assert (is_var v || is_offset v);
          (* We default to the less precise abstraction. *)
          Some (Nrd 0)

        | Some d1, Some d2 when d1 = d2 -> Some d1
        | _, _ -> assert false) dom_st dom_st'

  let fold_dom_st = Mm.fold
                      
  (* We compute the dependency heuristic graph on the SSA transform of main.
     Precondition: [PW.main] must not contain function calls, and variables 
     must be uniquely characterized by their names. *)
  let ssa_main, pa_res = FSPa.fs_pa_make PW.main 

  (* We compute the reflexive and transitive clojure of dp *)
  let dp = trans_closure pa_res.pa_dp

  (* All renaming of max and min in the SSA transform. *)
  let ssa_max_min =
    Mv.filter (fun v _ ->
        v.v_name = Pipeline_instrumentation.cost_var_max.v_name ||
        v.v_name = Pipeline_instrumentation.cost_var_min.v_name ) dp 
    |> Mv.bindings
    |> List.map fst
    |> Sv.of_list
         
  (* We are relational on a SSA variable [v] iff:
     - there is a direct flow from:
        + the intersection of ssa_main.f_args Glob_options.relational to v.
        + costMin or costMax to v.
     - the variable appears in a while loops conditions,
     or is modified by a while loop condition variable. *)
  let ssa_sv_ini =
    let sv =
    match PW.param.relationals with
    | None -> ssa_main.f_args |> Sv.of_list
    | Some v_rel ->
      List.filter (fun v -> List.mem v.v_name v_rel) ssa_main.f_args
      |> Sv.of_list in
    Sv.union ssa_max_min sv
      
  let sv_ini =
    let sv =
      match PW.param.relationals with
      | None -> PW.main.f_args |> Sv.of_list
      | Some v_rel ->
        List.filter (fun v -> List.mem v.v_name v_rel) PW.main.f_args
        |> Sv.of_list in
    Sv.add (Pipeline_instrumentation.cost_var_max)
      (Sv.add (Pipeline_instrumentation.cost_var_min) sv)
      
  let ssa_v_rel : Sv.t =
    let v_rel = flow_to dp ssa_sv_ini in
    let v_while = flow_to dp pa_res.while_vars in
    (* let v_while = pa_res.while_vars in *)
    Sv.union v_rel v_while

  
  (* [v] is a SSA pointer variable iff there is a direct flow from the intersection
     of [PW.main.f_args] and [Glob_options.pointers] to [v]. *)
  let ssa_pt_ini =
    match PW.param.pointers with
    | None -> ssa_main.f_args |> Sv.of_list
    | Some v_pt ->
      List.filter (fun v -> List.mem v.v_name v_pt) ssa_main.f_args
      |> Sv.of_list

  let pt_ini = 
    match PW.param.pointers with
    | None -> PW.main.f_args |> Sv.of_list
    | Some v_pt ->
      List.filter (fun v -> List.mem v.v_name v_pt) PW.main.f_args
      |> Sv.of_list

  let ssa_v_pt : Sv.t = flow_to dp ssa_pt_ini

  let mv_cost_max = Mvalue (Avar Pipeline_instrumentation.cost_var_max)
  let mv_cost_min = Mvalue (Avar Pipeline_instrumentation.cost_var_min)
                              
  let dom_st_init = List.fold_left2 (fun dom_st v ssa_v ->
      (* Value entry *)
      let dom_st = if Sv.mem ssa_v ssa_v_rel then
          let mv = Mvalue (Avar v) in
          Mm.add mv (Ppl 0) dom_st
        else
          let mv = Mvalue (Avar v) in
          Mm.add mv (Nrd 0) dom_st
      in
      (* Pointer (offset) entry *)
      if Sv.mem ssa_v ssa_v_pt then
          let mv = MvarOffset v in
          Mm.add mv (Ppl 0) dom_st
        else
          let mv = MvarOffset v in
          Mm.add mv (Nrd 0) dom_st
    ) Mm.empty PW.main.f_args ssa_main.f_args    
    |> Mm.add mv_cost_max (Ppl 0)
    |> Mm.add mv_cost_min (Ppl 0)

  (* We build a mapping from locations (where assignments take place) to
     pairs of [v,dom] where [v] is the left value, and [dom] states
     whether [v] must be handled precisely or not. *)
  let build_map_lv info lmap lv ssa_lv =
    match lv, ssa_lv with
    | _, Lnone _ | _, Lmem _ | _, Laset _ -> lmap
    | Lvar v, Lvar ssa_v ->
      let v, ssa_v = L.unloc v, L.unloc ssa_v in
      assert (v.v_name = ssa_v.v_name);
      (* We raise the value of [v] if needed *)
      let mv = Mvalue (Avar v) in
      let rel =
        if Sv.mem ssa_v ssa_v_rel then [mv, Ppl 0] else [mv, Nrd 0]  in

      (* We raise the offset of [v] if needed *)
      let mv_pt = MvarOffset v in
      let pt =
        if Sv.mem ssa_v ssa_v_pt then [mv_pt, Ppl 0] else [mv_pt, Nrd 0] in

      Mint.add info.i_instr_number (rel @ pt) lmap

    | _ -> assert false

  let rec build_lmap_i lmap i ssa_i = match i.i_desc, ssa_i.i_desc with
    | Copn (lvs,_,_,_), Copn (ssa_lvs,_,_,_) ->
      List.fold_left2 (build_map_lv i.i_info) lmap lvs ssa_lvs
        
    | Cassgn (lv,_,_,_), Cassgn (ssa_lv,_,_,_) ->
      build_map_lv i.i_info lmap lv ssa_lv

    | Cwhile (_, is1, _, is2), Cwhile (_, ssa_is1, _, ssa_is2)         
    | Cif (_, is1, is2), Cif (_, ssa_is1, ssa_is2) ->
      let lmap = build_lmap lmap is1 ssa_is1 in
      build_lmap lmap is2 ssa_is2

    | Cfor (_, _, is), Cif (_, _, ssa_is) ->
      build_lmap lmap is ssa_is

    | Ccall _, _ | _, Ccall _ -> assert false
      
    | _, _ -> lmap

  and build_lmap lmap is ssa_is = match is, ssa_is with
    | _, { i_desc = Cassgn (_,AT_phinode,_,_) } :: ssa_is ->
      build_lmap lmap is ssa_is
    | i :: is, ssa_i :: ssa_is ->
      let lmap = build_lmap_i lmap i ssa_i in
      build_lmap lmap is ssa_is
    | [], [] -> lmap
    | _ -> assert false

  let lmap = build_lmap Mint.empty PW.main.f_body ssa_main.f_body


  let print_update v dom dom_st =    
    debug (fun () -> match Mm.find v dom_st with 
        | exception Not_found ->
          Format.eprintf "Dynamic partitioning: set %a to %a@;"
            pp_mvar v pp_dom dom                 
        | old_dom ->
          if old_dom <> dom then
            Format.eprintf "Dynamic partitioning: change %a from %a to %a@;"
              pp_mvar v
              pp_dom old_dom
              pp_dom dom)

  let dom_st_update dom_st v info =
    try
      match v with
      | MvarOffset _ | Mvalue (Avar _) ->
        let entries = Mint.find info.i_instr_number lmap in
        begin
          try
            let dom = List.assoc v entries in
            let () = print_update v dom dom_st in          
            Mm.add v dom dom_st
          with Not_found -> dom_st
        end
      | _ -> dom_st
    with Not_found -> dom_st

  (* Arrays and array elements must always be non-relational. 
     We do not use the state in this heuristic *)
  let vdom (v : mvar) (dom_st : dom_st) = match v with
    | Temp _ | WTemp _ -> assert false

    | MmemAccess _ | MNumInv _ -> Ppl 0
    (* Numerical invariant and stored offsets must be relational *)

    | MvarOffset _
    | Mvalue (Avar _) ->
      begin
        try Mm.find v dom_st
        with Not_found -> Nrd 0
      end

    | MinValue v ->
      if Sv.mem v sv_ini then Ppl 0 else Nrd 0
      
    | MmemRange (MemLoc v) ->
      if Sv.mem v pt_ini then Ppl 0 else Nrd 0

    | Mglobal _
    | Mvalue (AarrayEl _)
    | Mvalue (Aarray _) -> Nrd 0

  let print_lmap fmt lmap =
    let pp_one fmt (v,d) =
      Format.fprintf fmt "set %a to %a"
        pp_mvar v
        pp_dom d in

    (* Ordering for printing. *)
    let my_compare (_,l) (_,l') =
      let nrd_l  = List.for_all (fun (_,d) -> d = Nrd 0) l
      and nrd_l' = List.for_all (fun (_,d) -> d = Nrd 0) l' in
      if nrd_l && not nrd_l' then -1
      else if not nrd_l && nrd_l' then 1
      else 0 in
    let bindings = List.sort my_compare (Mint.bindings lmap) in
    Format.fprintf fmt "@[<v 2>Dynamic packing table (%d entries):@;%a@]"
      (Mint.cardinal lmap)
      (pp_list
         (fun fmt (i_nb, l) ->
            Format.fprintf fmt "instr nb %d -> @[<v 0>%a@]"
              i_nb
              (pp_list pp_one) l))
      bindings

  let pp_rel_vars fmt rel =
    (pp_list (Printer.pp_var ~debug:true)) fmt
      (List.sort (fun v v' -> compare v.v_name v'.v_name)
         (Sv.elements rel))
  
  let () = debug(fun () ->
      Format.eprintf "@[<v 0>\
                      @[<hov 2>%d relational variables (initially):@ @,%a@]@;\
                      @[<hov 2>%d pointers (initially):@ @,%a@]@;\
                      %a@]@."
        (Sv.cardinal sv_ini)
        pp_rel_vars sv_ini
        (Sv.cardinal pt_ini)
        pp_rel_vars pt_ini
        print_lmap lmap)
end


(*------------------------------------------------------------*)
(* Reduced Product *)

module type RProdParam = sig
  module A : AbsDisjType
  module B : AbsDisjType
  val print : ?full:bool -> Format.formatter -> (A.t * B.t) -> unit
  val reduce : (A.t * B.t) -> (A.t * B.t)
end

(* Asymmetric reduced product.   
   Careful, to_box, of_box are only using the left abstract values. *)
module ReducedProd (P : RProdParam) : AbsDisjType = struct  
  module A = P.A
  module B = P.B

  type t = A.t * B.t
  
  let reduce = P.reduce
  
  let app  fa fb (a,b)           = reduce (fa a, fb b)
  let app2 fa fb (a1,b1) (a2,b2) = reduce (fa a1 a2, fb b1 b2)
  let appl fa fb l =
    let la, lb = List.split l in
    reduce (fa la, fb lb)
    
  let make vs = reduce (A.make vs, B.make vs)
    
  let meet      = app2 A.meet      B.meet
  let meet_list = appl A.meet_list B.meet_list  
  
  let join      = app2 A.join      B.join
  let join_list = appl A.join_list B.join_list

  let widening c = app2 (A.widening c) (B.widening c)
  
  let forget_list t l =
    app (fun x -> A.forget_list x l) (fun x -> B.forget_list x l) t

  let is_bottom (a,b) = (A.is_bottom a) || (B.is_bottom b)

  let is_included (a1,b1) (a2,b2) =
    if is_bottom (a2,b2)
    then is_bottom (a1,b1)
    else A.is_included a1 a2 && B.is_included b1 b2
      
  let bottom = app A.bottom B.bottom
  let top    = app A.top B.top
  
  let expand t v l = app (fun x -> A.expand x v l) (fun x -> B.expand x v l) t
      
  let fold t l = app (fun x -> A.fold x l) (fun x -> B.fold x l) t
      
  let bound_variable (a,b) v =
    let i1, i2 = A.bound_variable a v, B.bound_variable b v in
    interval_meet i1 i2
    
  let bound_texpr (a,b) e =
    let i1, i2 = A.bound_texpr a e, B.bound_texpr b e in
    interval_meet i1 i2
  
  let assign_expr ?force:(force=false) t v e =
    app (fun x -> A.assign_expr ~force:force x v e)
        (fun x -> B.assign_expr ~force:force x v e) t
      
  let meet_constr t c =
    app (fun x -> A.meet_constr x c)
        (fun x -> B.meet_constr x c) t
  
  let meet_constr_list t cs =
    app (fun x -> A.meet_constr_list x cs)
        (fun x -> B.meet_constr_list x cs) t

  let sat_constr (a,b) c = A.sat_constr a c || B.sat_constr b c
    
  let unify = app2 A.unify B.unify
  
  let change_environment t vs =
    app (fun x -> A.change_environment x vs)
        (fun x -> B.change_environment x vs) t
     
  let remove_vars t vs =
    app (fun x -> A.remove_vars x vs)
        (fun x -> B.remove_vars x vs) t

  let to_box (a,_) = A.to_box a

  (* We put a top value for the right element *)
  let of_box box (a,_) =
    (A.of_box box a, B.make [dummy_mvar])

  let get_env (a,b) = 
    Environment.lce (A.get_env a) (B.get_env b)
  
  let print = P.print

  let set_rel t v =
    app (fun x -> A.set_rel x v)
        (fun x -> B.set_rel x v) t
  
  let set_unrel t v =
    app (fun x -> A.set_unrel x v)
        (fun x -> B.set_unrel x v) t

  let dom_st_update t v minfo =
    app (fun x -> A.dom_st_update x v minfo)
        (fun x -> B.dom_st_update x v minfo) t

  let top_no_disj = app A.top_no_disj B.top_no_disj

  let to_shape = app2 A.to_shape B.to_shape 

  let remove_disj = app A.remove_disj B.remove_disj

  (* Adds a block of constraints for the disjunctive domain *)
  let new_cnstr_blck t l = 
    app (fun x -> A.new_cnstr_blck x l)
        (fun x -> B.new_cnstr_blck x l) t

  let add_cnstr (a,b) ~meet c l =
    let a1,a2 = A.add_cnstr a ~meet c l
    and b1,b2 = B.add_cnstr b ~meet c l in
    (a1,b1), (a2,b2)

  (* Pop the top-most block of constraints in the disjunctive domain *)
  let pop_cnstr_blck t l =
    app (fun x -> A.pop_cnstr_blck x l)
        (fun x -> B.pop_cnstr_blck x l) t

  let pop_all_blcks = app A.pop_all_blcks B.pop_all_blcks
end<|MERGE_RESOLUTION|>--- conflicted
+++ resolved
@@ -481,20 +481,12 @@
   (* We compute the reflexive and transitive clojure of dp *)
   let dp = trans_closure pa_res.pa_dp
 
-<<<<<<< HEAD
    (* We are relational on a variable v iff:
      - there is a direct flow from:
           + the intersection of PW.main.f_args Glob_options.relational to v.
           + costMin or costMax to v.
      - the variable is appears in while loops conditions,
-      or modifies a while loop condition variable. *)
-=======
-  (* We are relational on a variable v iff:
-     - there is a direct flow from the intersection of PW.main.f_args and
-     Glob_options.relational to v.
-     - the variable appears in a while loops conditions,
-     or is modified by a while loop condition variable. *)
->>>>>>> 528f6a03
+      or is modified by a while loop condition variable. *)
   let sv_ini =
     let sv = match PW.param.relationals with
       | None -> PW.main.f_args |> Sv.of_list
