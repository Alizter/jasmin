--- conflicted
+++ resolved
@@ -8,15 +8,11 @@
 PKG menhirLib
 PKG zarith
 PKG apron
-<<<<<<< HEAD
 PKG apron.octMPQ
 PKG apron.ppl
 PKG apron.boxMPQ
-
-=======
 PKG ppl
 PKG yojson
->>>>>>> 830ebbeb
 
 FLG -rectypes
 FLG -w Y -w Z -w -23 -w +28 -w +33 -w -40 -w -58