--- conflicted
+++ resolved
@@ -96,25 +96,14 @@
     match ir with
 
     | Cassgn(x,_,ty,e) ->
-<<<<<<< HEAD
-      let v, _lkv  = exn_exec ii (sem_pexpr !Glob_options.dfl_LeakOp gd s1 e) in
+      let v, lkv  = exn_exec ii (sem_pexpr !Glob_options.dfl_LeakOp gd s1 e) in
       let v' = exn_exec ii (truncate_val ty v) in
-      let s2, _lk = exn_exec ii (write_lval !Glob_options.dfl_LeakOp gd x v' s1) in
-      { s with s_cmd = c; s_estate = s2 }
+      let s2, lk = exn_exec ii (write_lval !Glob_options.dfl_LeakOp gd x v' s1) in
+      { s with s_cmd = c; s_estate = s2; s_leak = lopn lkv lk :: s.s_leak }
 
     | Copn(xs,_,op,es) ->
-      let s2, _lk = exn_exec ii (sem_sopn !Glob_options.dfl_LeakOp gd op s1 xs es) in
-      { s with s_cmd = c; s_estate = s2 }
-=======
-      let v, lkv  = exn_exec ii (sem_pexpr gd s1 e) in
-      let v' = exn_exec ii (truncate_val ty v) in
-      let s2, lk = exn_exec ii (write_lval gd x v' s1) in
-      { s with s_cmd = c; s_estate = s2; s_leak = lopn lkv lk :: s.s_leak }
-
-    | Copn(xs,_,op,es) ->
-      let s2, lk = exn_exec ii (sem_sopn gd op s1 xs es) in
+       let s2, lk = exn_exec ii (sem_sopn !Glob_options.dfl_LeakOp gd op s1 xs es) in
       { s with s_cmd = c; s_estate = s2; s_leak = Leakage.Lopn lk :: s.s_leak }
->>>>>>> 56301764
 
     | Cif(e,c1,c2) ->
        let v, _lk = exn_exec ii (sem_pexpr !Glob_options.dfl_LeakOp gd s1 e) in
