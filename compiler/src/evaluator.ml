--- conflicted
+++ resolved
@@ -157,12 +157,9 @@
   Format.fprintf fmt "undef<%a>" Printer.pp_ty (Conv.ty_of_cty ty)
  
 let pp_word fmt ws w = 
-  let pp_print_X fmt z =
-    Format.fprintf fmt "%s" (Z.format "#X" z)
-  in
   let z = Word0.wunsigned ws w in
   let z = Conv.z_of_cz z in
-  pp_print_X fmt z
+  Printer.pp_print_X fmt z
   
 let pp_val fmt v = 
   match v with
@@ -176,19 +173,11 @@
       | Error _            -> assert false in
     Format.fprintf fmt "@[[";
     for i = 0 to ip-2 do
-<<<<<<< HEAD
-      let i = Conv.z_of_int i in
+      let i = Conv.cz_of_int i in
       Format.fprintf fmt "%a;@ " pp_res (WArray.get p AAscale U8 t i);
     done;
     if 0 < ip then 
-      pp_res fmt (WArray.get p AAscale U8 t (Conv.z_of_int (ip-1)));
-=======
-      let i = Conv.cz_of_int i in
-      Format.fprintf fmt "%a;@ " pp_res (WArray.get p U8 t i);
-    done;
-    if 0 < ip then 
-      pp_res fmt (WArray.get p U8 t (Conv.cz_of_int (ip-1)));
->>>>>>> 96b5e980
+      pp_res fmt (WArray.get p AAscale U8 t (Conv.cz_of_int (ip-1)));
     Format.fprintf fmt "]@]";
   | Vword(ws, w) -> pp_word fmt ws w
   | Vundef ty -> pp_undef fmt ty
