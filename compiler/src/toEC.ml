open Utils
open Wsize
open Prog
module E = Expr
module B = Bigint

let pp_size fmt sz =
  Format.fprintf fmt "%i" (int_of_ws sz)

let pp_Tsz fmt sz = 
  Format.fprintf fmt "W%a" pp_size sz

let pp_sz_t fmt sz = 
  Format.fprintf fmt "%a.t" pp_Tsz sz 

module Scmp = struct
  type t = string
  let compare = compare
end

module Ss = Set.Make(Scmp)
module Ms = Map.Make(Scmp)

module Tcmp = struct 
  type t = ty 
  let compare = compare 
end

module Mty = Map.Make (Tcmp)

type env = {
    model : model;
    alls : Ss.t;
    vars : (string * bool) Mv.t;  (* true means option type *)
    glob : (string * ty) Ms.t;
    funs : (string * (ty list * ty list)) Mf.t;  
    arrsz  : Sint.t;
    warrsz : Sint.t;
    auxv  : string list Mty.t;
  }

let for_safety    env = env.model = Utils.Safety

(* --------------------------------------------------------------- *)

let rec read_mem_e = function
  | Pconst _ | Pbool _ | Parr_init _ |Pvar _ -> false
  | Pload _ -> true
  | Papp1 (_, e) | Pget (_, _, _, e) | Psub (_, _, _, _, e) -> read_mem_e e
  | Papp2 (_, e1, e2) -> read_mem_e e1 || read_mem_e e2
  | PappN (_, es) -> read_mem_es es
  | Pif  (_, e1, e2, e3) -> read_mem_e e1 || read_mem_e e2 || read_mem_e e3

and read_mem_es es = List.exists read_mem_e es

let read_mem_lval = function
  | Lnone _ | Lvar _ -> false
  | Lmem (_,_,_) -> true 
  | Laset (_,_,_,e) | Lasub (_,_,_,_,e)-> read_mem_e e


let write_mem_lval = function
  | Lnone _ | Lvar _ | Laset _ | Lasub _ -> false
  | Lmem _ -> true

let read_mem_lvals = List.exists read_mem_lval
let write_mem_lvals = List.exists write_mem_lval

let rec read_mem_i s i =
  match i.i_desc with
  | Cassgn (x, _, _, e) -> read_mem_lval x || read_mem_e e
  | Copn (xs, _, _, es) -> read_mem_lvals xs || read_mem_es es
  | Cif (e, c1, c2)     -> read_mem_e e || read_mem_c s c1 || read_mem_c s c2
  | Cwhile (_, c1, e, c2)  -> read_mem_c s c1 || read_mem_e e || read_mem_c s c2
  | Ccall (_, xs, fn, es) -> read_mem_lvals xs || Sf.mem fn s || read_mem_es es
  | Cfor (_, (_, e1, e2), c) -> read_mem_e e1 || read_mem_e e2 || read_mem_c s c

and read_mem_c s = List.exists (read_mem_i s)

let read_mem_f s f = read_mem_c s f.f_body

let rec write_mem_i s i =
  match i.i_desc with
  | Cassgn (x, _, _, _)  -> write_mem_lval x 
  | Copn (xs, _, _, _)   -> write_mem_lvals xs 
  | Cif (_, c1, c2)      -> write_mem_c s c1 ||write_mem_c s c2
  | Cwhile (_, c1, _, c2)   -> write_mem_c s c1 ||write_mem_c s c2
  | Ccall (_, xs, fn, _) -> write_mem_lvals xs || Sf.mem fn s 
  | Cfor (_, _, c)       -> write_mem_c s c 

and write_mem_c s = List.exists (write_mem_i s)

let write_mem_f s f = write_mem_c s f.f_body

let init_use fs = 
  let add t s f = if t s f then Sf.add f.f_name s else s in
  List.fold_left 
    (fun (sr,sw) f -> add read_mem_f sr f, add write_mem_f sw f)
    (Sf.empty, Sf.empty) fs

(* ------------------------------------------------------------------- *)
let add64 x e = 
  (u64, Papp2 (E.Oadd ( E.Op_w U64), Pvar x, e))

let int_of_word ws e = 
  Papp1 (E.Oint_of_word ws, e)

let rec leaks_e_rec leaks e =
  match e with
  | Pconst _ | Pbool _ | Parr_init _ |Pvar _ -> leaks
  | Pload (_,x,e) -> leaks_e_rec (int_of_word U64 (snd (add64 (gkvar x) e)) :: leaks) e
  | Pget (_,_,_, e) | Psub (_,_,_,_,e) -> leaks_e_rec (e::leaks) e 
  | Papp1 (_, e) -> leaks_e_rec leaks e
  | Papp2 (_, e1, e2) -> leaks_e_rec (leaks_e_rec leaks e1) e2
  | PappN (_, es) -> leaks_es_rec leaks es
  | Pif  (_, e1, e2, e3) -> leaks_e_rec (leaks_e_rec (leaks_e_rec leaks e1) e2) e3
and leaks_es_rec leaks es = List.fold_left leaks_e_rec leaks es

let leaks_e e = leaks_e_rec [] e
let leaks_es es = leaks_es_rec [] es

let leaks_lval = function
  | Lnone _ | Lvar _ -> []
  | Laset (_,_,_, e) | Lasub (_,_,_,_,e) -> leaks_e_rec [e] e
  | Lmem (_, x,e) -> leaks_e_rec [int_of_word U64 (snd (add64 (gkvar x) e))] e

(* FIXME: generate this list automatically *)
let ec_keyword = 
 [ "exact"
 ; "assumption"
 ; "smt"
 ; "by"
 ; "reflexivity"
 ; "done"
 ; "admit"
 ; "axiom"
 ; "axiomatized"
 ; "lemma"
 ; "realize"
 ; "choice"
 ; "proof"
 ; "qed"
 ; "goal"
 ; "end"
 ; "import"
 ; "export"
 ; "include"
 ; "local"
 ; "declare"
 ; "hint"
 ; "nosmt"
 ; "module"
 ; "of"
 ; "const"
 ; "op"
 ; "pred"
 ; "require"
 ; "theory"
 ; "abstract"
 ; "section"
 ; "type"
 ; "class"
 ; "instance"
 ; "print"
 ; "search"
 ; "as"
 ; "Pr"
 ; "clone"
 ; "with"
 ; "rename"
 ; "prover"
 ; "timeout"
 ; "why3"
 ; "dump"
 ; "Top"
 ; "Self"
 ; "time"
 ; "undo"
 ; "debug"
 ; "pragma"
 ; "forall"
 ; "exists"
 ; "fun"
 ; "glob"
 ; "let"
 ; "in"
 ; "var"
 ; "proc"
 ; "if"
 ; "then"
 ; "else"
 ; "elif"
 ; "while"
 ; "assert"
 ; "return"
 ; "res"
 ; "equiv"
 ; "hoare"
 ; "phoare"
 ; "islossless"
 ; "beta"
 ; "iota"
 ; "zeta"
 ; "logic"
 ; "delta"
 ; "simplify"
 ; "congr"
 ; "change"
 ; "split"
 ; "left"
 ; "right"
 ; "generalize"
 ; "case"
 ; "intros"
 ; "pose"
 ; "cut"
 ; "have"
 ; "elim"
 ; "clear"
 ; "apply"
 ; "rewrite"
 ; "rwnormal"
 ; "subst"
 ; "progress"
 ; "trivial"
 ; "auto"
 ; "idtac"
 ; "move"
 ; "modpath"
 ; "field"
 ; "fieldeq"
 ; "ring"
 ; "ringeq"
 ; "algebra"
 ; "transitivity"
 ; "symmetry"
 ; "seq"
 ; "wp"
 ; "sp"
 ; "sim"
 ; "skip"
 ; "call"
 ; "rcondt"
 ; "rcondf"
 ; "swap"
 ; "cfold"
 ; "rnd"
 ; "pr_bounded"
 ; "bypr"
 ; "byphoare"
 ; "byequiv"
 ; "fel"
 ; "conseq"
 ; "exfalso"
 ; "inline"
 ; "alias"
 ; "fission"
 ; "fusion"
 ; "unroll"
 ; "splitwhile"
 ; "kill"
 ; "eager"
 ; "try"
 ; "first"
 ; "last"
 ; "do"
 ; "strict"
 ; "expect"
 ; "interleave" ]

let internal_keyword = 
  [ "safe"; "leakages"]

let keywords = 
  Ss.union (Ss.of_list ec_keyword) (Ss.of_list internal_keyword)

let create_name env s = 
  if not (Ss.mem s env.alls) then s
  else
    let rec aux i = 
      let s = Format.sprintf "%s_%i" s i in
      if Ss.mem s env.alls then aux (i+1)
      else s in
    aux 0
 
let mkfunname env fn = 
  let s = fn.fn_name in
  let s = 
    let c0 = s.[0] in
    let l0 = Char.lowercase_ascii c0 in
    if c0 = l0 then s
    else 
      String.init (String.length s) (fun i -> if i = 0 then l0 else s.[i]) 
  in
  create_name env s

let empty_env model fds = 

  let env = { 
    model;
    alls = keywords;
    vars = Mv.empty;
    glob = Ms.empty;
    funs = Mf.empty;
    arrsz = Sint.empty;
    warrsz = Sint.empty;
    auxv  = Mty.empty ;
  } in

(*  let mk_tys tys = List.map Conv.cty_of_ty tys in *)
  let add_fun env fd = 
    let s = mkfunname env fd.f_name in
    let funs = 
      Mf.add fd.f_name (s, ((*mk_tys*) fd.f_tyout, (*mk_tys*)fd.f_tyin)) env.funs in
    { env with funs; alls = Ss.add s env.alls } in

  List.fold_left add_fun env fds

let get_funtype env f = snd (Mf.find f env.funs)
let get_funname env f = fst (Mf.find f env.funs) 
let pp_fname env fmt f = Format.fprintf fmt "%s" (get_funname env f)

let ty_lval = function
  | Lnone (_, ty) -> ty
  | Lvar x -> (L.unloc x).v_ty
  | Lmem (ws,_,_) -> Bty (U ws)
  | Laset(_,ws, _, _) -> Bty (U ws)
  | Lasub (_,ws, len, _, _) -> Arr(ws, len) 


let pp_ty _option fmt ty = 
  match ty with
  | Bty Bool -> Format.fprintf fmt "bool"
  | Bty Int  -> Format.fprintf fmt "int"
  | Bty (U ws) -> pp_sz_t fmt ws
  | Arr(ws,n) -> Format.fprintf fmt "%a Array%i.t" pp_sz_t ws n

let add_aux env tys = 
  let tbl = Hashtbl.create 10 in
  let do1 env ty = 
    let n = try Hashtbl.find tbl ty with Not_found -> 0 in
    let l = try Mty.find ty env.auxv with Not_found -> [] in
    Hashtbl.replace tbl ty (n+1);
    if n < List.length l then env
    else
      let aux = create_name env "aux" in
      {env with auxv = Mty.add ty (aux::l) env.auxv;
                alls = Ss.add aux env.alls } in
  List.fold_left do1 env tys

let get_aux env tys = 
  let tbl = Hashtbl.create 10 in
  let do1 ty = 
    let n = try Hashtbl.find tbl ty with Not_found -> 0 in
    let l = try Mty.find ty env.auxv with Not_found -> assert false in
    Hashtbl.replace tbl ty (n+1);
    assert (n < List.length l);
    List.nth l n in
  List.map do1 tys

let set_var env x option s = 
  { env with 
    alls = Ss.add s env.alls;
    vars = Mv.add x (s,option) env.vars }

let add_var option env x = 
  let s = String.uncapitalize_ascii x.v_name in
  let s = create_name env s in
  set_var env x option s

let add_glob env x = 
  let s = create_name env x.v_name in
  set_var env x false s 

let pp_oget option pp = 
  pp_maybe option (pp_enclose ~pre:"(oget " ~post:")") pp

let pp_var env fmt (x:var) = 
  pp_string fmt (fst (Mv.find x env.vars))

let pp_ovar env fmt (x:var) = 
  let (s,option) = Mv.find x env.vars in
  if option then
    let ty = x.v_ty in
    if is_ty_arr ty then
      let (_ws,n) = array_kind ty in
      Format.fprintf fmt "(Array%i.map oget %s)" n s
    else pp_oget true pp_string fmt s
  else pp_string fmt s

let pp_glob env fmt x = 
  Format.fprintf fmt "%s" (fst (Ms.find x env.glob))

let ty_glob env x = snd (Ms.find x env.glob)

let pp_zeroext fmt (szi, szo) = 
  let io, ii = int_of_ws szo, int_of_ws szi in
  if ii < io then Format.fprintf fmt "zeroextu%a" pp_size szo
  else if ii = io then ()
  else (* io < ii *) Format.fprintf fmt "truncateu%a" pp_size szo
  
let pp_op1 fmt = function
  | E.Oword_of_int sz ->
    Format.fprintf fmt "%a.of_int" pp_Tsz sz
  | E.Oint_of_word sz ->
    Format.fprintf fmt "%a.to_uint" pp_Tsz sz
  | E.Osignext(szo,_szi) -> 
    Format.fprintf fmt "sigextu%a" pp_size szo
  | E.Ozeroext(szo,szi) -> 
    pp_zeroext fmt (szi, szo) 
  | E.Onot     -> Format.fprintf fmt "!"
  | E.Olnot _  -> Format.fprintf fmt "invw"
  | E.Oneg _   -> Format.fprintf fmt "-"

let swap_op2 op e1 e2 = 
  match op with 
  | E.Ogt   _ -> e2, e1
  | E.Oge   _ -> e2, e1 
  | _         -> e1, e2

let pp_signed fmt ws is = function 
  | E.Cmp_w (Signed, _)   -> Format.fprintf fmt "\\s%s" ws
  | E.Cmp_w (Unsigned, _) -> Format.fprintf fmt "\\u%s" ws
  | _                     -> Format.fprintf fmt "%s" is

let pp_vop2 fmt (s,ve,ws) = 
  Format.fprintf fmt "\\v%s%iu%i" s (int_of_velem ve) (int_of_ws ws)

let pp_op2 fmt = function
  | E.Oand   -> Format.fprintf fmt "/\\"
  | E.Oor    -> Format.fprintf fmt "\\/"
  | E.Oadd _ -> Format.fprintf fmt "+"
  | E.Omul _ -> Format.fprintf fmt "*"
  | E.Odiv s -> pp_signed fmt "div" "%/" s
  | E.Omod s -> pp_signed fmt "mod" "%%" s

  | E.Osub  _ -> Format.fprintf fmt "-"

  | E.Oland _ -> Format.fprintf fmt "`&`"
  | E.Olor  _ -> Format.fprintf fmt "`|`"
  | E.Olxor _ -> Format.fprintf fmt "`^`"
  | E.Olsr  _ -> Format.fprintf fmt "`>>`"
  | E.Olsl  _ -> Format.fprintf fmt "`<<`"
  | E.Oasr  _ -> Format.fprintf fmt "`|>>`"

  | E.Oeq   _ -> Format.fprintf fmt "="
  | E.Oneq  _ -> Format.fprintf fmt "<>"
  | E.Olt s| E.Ogt s -> pp_signed fmt "lt" "<" s
  | E.Ole s | E.Oge s -> pp_signed fmt "le" "<=" s

  | Ovadd(ve,ws) -> pp_vop2 fmt ("add", ve, ws)
  | Ovsub(ve,ws) -> pp_vop2 fmt ("sub", ve, ws) 
  | Ovmul(ve,ws) -> pp_vop2 fmt ("mul", ve, ws) 
  | Ovlsr(ve,ws) -> pp_vop2 fmt ("shr", ve, ws)
  | Ovlsl(ve,ws) -> pp_vop2 fmt ("shl", ve, ws)
  | Ovasr(ve,ws) -> pp_vop2 fmt ("sar", ve, ws) 
  

let in_ty_op1 op =
  Conv.ty_of_cty (fst  (E.type_of_op1 op))

let in_ty_op2 op =
  let t1, t2 = fst (E.type_of_op2 op) in
  Conv.ty_of_cty t1, Conv.ty_of_cty t2

let out_ty_op1 op =
  Conv.ty_of_cty (snd (E.type_of_op1 op))

let out_ty_op2 op =
  Conv.ty_of_cty (snd (E.type_of_op2 op))

let out_ty_opN op =
  Conv.ty_of_cty (snd (E.type_of_opN op))

let ty_expr = function
  | Pconst _       -> tint 
  | Pbool _        -> tbool
  | Parr_init _    -> assert false 
  | Pvar x         -> x.gv.L.pl_desc.v_ty
  | Pload (sz,_,_) -> tu sz
  | Pget  (_,sz,_,_) -> tu sz
  | Psub (_,ws, len, _, _) -> Arr(ws, len)
  | Papp1 (op,_)   -> out_ty_op1 op
  | Papp2 (op,_,_) -> out_ty_op2 op
  | PappN (op, _)  -> out_ty_opN op
  | Pif (ty,_,_,_) -> ty

<<<<<<< HEAD
let wsize = function
  | Coq_sword sz -> sz
  | _ -> assert false
=======
let pp_cast pp fmt (ty,ety,e) = 
  if ety = ty then pp fmt e 
  else 
    Format.fprintf fmt "(%a %a)" pp_zeroext (ws_of_ty ety, ws_of_ty ty) pp e 
>>>>>>> cd3caec8

let check_array env x = 
  match (L.unloc x).v_ty with
  | Arr(ws, n) -> Sint.mem n env.arrsz && Sint.mem (arr_size ws n) env.warrsz
  | _ -> true

let pp_initi pp fmt (x, n, ws) =
  Format.fprintf fmt 
    "@[(WArray%i.init%i (fun i => %a.[i]))@]"
    (arr_size ws n) (int_of_ws ws) pp x
    
let pp_print_i fmt z = 
  if B.le B.zero z then B.pp_print fmt z 
  else Format.fprintf fmt "(%a)" B.pp_print z 

let pp_access aa = if aa = Warray_.AAdirect then "_direct" else ""

let pp_cast pp fmt (ty,ety,e) = 
  if ety = ty then pp fmt e 
  else 
    match ty with
    | Bty _ ->
      Format.fprintf fmt "(%a %a)" pp_zeroext (ws_of_ty ety, ws_of_ty ty) pp e 
    | Arr(ws, n) ->
      let wse, ne = array_kind ety in
      Format.fprintf fmt 
        "@[(Array%i.init@ (fun i => get%i@ %a@ i))@]"
        n
        (int_of_ws ws)
        (pp_initi pp) (e, ne, wse)


let rec pp_expr env fmt (e:expr) = 
  match e with
  | Pconst z -> Format.fprintf fmt "%a" pp_print_i z

  | Pbool b -> Format.fprintf fmt "%a" Printer.pp_bool b

  | Parr_init _n -> 
    assert false

  | Pvar x ->
    pp_ovar env fmt (L.unloc x.gv)

  | Pget(aa, ws, x, e) -> 
    assert (check_array env x.gv);
    let pp fmt (x,e) = 
      let x = x.gv in
      let x = L.unloc x in
      let (xws,n) = array_kind x.v_ty in
      if ws = xws && aa = Warray_.AAscale then
        Format.fprintf fmt "@[%a.[%a]@]" (pp_var env) x (pp_expr env) e
      else
        Format.fprintf fmt "@[(get%i%s@ %a@ %a)@]" 
          (int_of_ws ws) 
          (pp_access aa)
          (pp_initi (pp_var env)) (x, n, xws) (pp_expr env) e in
    let option = 
      for_safety env && snd (Mv.find (L.unloc x.gv) env.vars) in
    pp_oget option pp fmt (x,e)

  | Psub (aa, ws, len, x, e) -> 
    assert (check_array env x.gv);
    let i = create_name env "i" in
    let x = x.gv in
    let x = L.unloc x in
    let (xws,n) = array_kind x.v_ty in
    if ws = xws && aa = Warray_.AAscale then
      Format.fprintf fmt "@[(Array%i.init (fun %s => %a.[%a + %s]))@]"
        len
        i
        (pp_var env) x
        (pp_expr env) e
        i
    else 
      Format.fprintf fmt 
        "@[(Array%i.init (fun %s => (get%i%s@ %a@ (%a + %s))))@]" 
        len
        i
        (int_of_ws ws) 
        (pp_access aa)
        (pp_initi (pp_var env)) (x, n, xws) 
        (pp_expr env) e 
        i 

    
  | Pload (sz, x, e) -> 
    Format.fprintf fmt "(loadW%a Glob.mem (W64.to_uint %a))" 
      pp_size sz (pp_wcast env) (add64 (gkvar x) e)

  | Papp1 (op1, e) -> 
    Format.fprintf fmt "(%a %a)" pp_op1 op1 (pp_wcast env) (in_ty_op1 op1, e)

  | Papp2 (op2, e1, e2) ->  
    let ty1,ty2 = in_ty_op2 op2 in
    let te1, te2 = swap_op2 op2 (ty1, e1) (ty2, e2) in
    Format.fprintf fmt "(%a %a %a)"
      (pp_wcast env) te1 pp_op2 op2 (pp_wcast env) te2

  | PappN (op, es) ->
    (* FIXME *)
    begin match op with
    | Opack (ws, we) ->
      let i = int_of_pe we in
      let rec aux fmt es = 
        match es with
        | [] -> assert false
        | [e] -> Format.fprintf fmt "%a" (pp_expr env) e
        | e::es -> 
          Format.fprintf fmt "@[(%a %%%% 2^%i +@ 2^%i * %a)@]"
            (pp_expr env) e i i aux es in
      Format.fprintf fmt "(W%a.of_int %a)" pp_size ws aux (List.rev es)
    end

  | Pif(_,e1,et,ef) -> 
    let ty = ty_expr e in
    Format.fprintf fmt "(%a ? %a : %a)"
      (pp_expr env) e1 (pp_wcast env) (ty,et) (pp_wcast env) (ty,ef)

and pp_wcast env fmt (ty, e) = 
  pp_cast (pp_expr env) fmt (ty, ty_expr e, e)

let pp_vdecl env option fmt x = 
  Format.fprintf fmt "%a:%a" 
    (pp_var env) x 
    (pp_ty option) x.v_ty
  
let pp_params env fmt params = 
  Format.fprintf fmt "@[%a@]"
    (pp_list ",@ " (pp_vdecl env false)) params 

let pp_locals env fmt locals = 
  let locarr = 
    List.filter (fun x -> match x.v_ty with Arr _ -> true | _ -> false) 
      locals in
  let locarr = 
    List.sort (fun x1 x2 -> compare x1.v_name x2.v_name) locarr in 

  let pp_vdecl = pp_vdecl env (for_safety env) in
  let pp_loc fmt x = Format.fprintf fmt "var %a;" pp_vdecl x in

  let pp_init fmt x = 
    Format.fprintf fmt "%a <- witness;"  (pp_var env) x in
  Format.fprintf fmt "%a@ %a" 
  (pp_list "@ " pp_loc) locals
  (pp_list "@ " pp_init) locarr 

let pp_rty env fmt tys =
  if tys = [] then
    Format.fprintf fmt "unit"
  else
    Format.fprintf fmt "@[%a@]" 
      (pp_list " *@ " (pp_ty env)) tys 

let pp_ret env fmt xs = 
  Format.fprintf fmt "@[return (%a);@]"
    (pp_list ",@ " (fun fmt x -> pp_ovar env fmt (L.unloc x))) xs

let pp_opn fmt op =
  let s = Printer.pp_opn op in
  Format.fprintf fmt "%s" s

let pp_lval1 env pp_e fmt (lv, (ety, e)) = 
  let lty = ty_lval lv in
  let pp_e fmt e = pp_e fmt (lty, ety, e) in
  match lv with 
  | Lnone _ -> assert false
  | Lmem(ws, x, e1) -> 
    Format.fprintf fmt "@[Glob.mem <-@ storeW%a Glob.mem (W64.to_uint %a) %a;@]" pp_size ws
      (pp_wcast env) (add64 (gkvar x) e1) pp_e e
  | Lvar x  -> 
    Format.fprintf fmt "@[%a <-@ %a;@]" (pp_var env) (L.unloc x) pp_e e
  | Laset (aa, ws, x, e1) -> 
    assert (check_array env x);
    let x = L.unloc x in
    let (xws,n) = array_kind x.v_ty in
    if ws = xws && aa = Warray_.AAscale then
      Format.fprintf fmt "@[%a.[%a] <-@ %a;@]"
        (pp_var env) x (pp_expr env) e1 pp_e e
    else
      let nws = n * int_of_ws xws in
      let nws8 = nws / 8 in
      Format.fprintf fmt 
        "@[%a <-@ @[Array%i.init@ (WArray%i.get%i (WArray%i.set%i%s %a %a %a));@]@]"
        (pp_var env) x n nws8 (int_of_ws xws) nws8 (int_of_ws ws)
        (pp_access aa)
        (pp_initi (pp_var env)) (x, n, xws) (pp_expr env) e1 pp_e e
  | Lasub (aa, ws, len, x, e1) -> 
    assert (check_array env x);
    let x = L.unloc x in
    let (xws, n) = array_kind x.v_ty in
    if ws = xws && aa = Warray_.AAscale then
      Format.fprintf fmt 
      "@[%a <- @[Array%i.init@ @[(fun i => if %a <= i < %a + %i@ then %a.[i-%a]@ else %a.[i]);@]@]@]"
      (pp_var env) x 
      n 
      (pp_expr env) e1 (pp_expr env) e1 len 
      pp_e e (pp_expr env) e1
      (pp_var env) x
    else 
      let nws = n * int_of_ws xws in
      let nws8 = nws / 8 in
      let pp_start fmt () = 
        if aa = Warray_.AAscale then
          Format.fprintf fmt "(%i * %a)" (int_of_ws ws / 8) (pp_expr env) e1
        else
          Format.fprintf fmt "%a" (pp_expr env) e1 in
      let len8 = len * int_of_ws ws / 8 in
      let pp_a fmt () =
        Format.fprintf fmt 
          "@[(WArray%i.init8@ (fun i =>@ if %a <= i < %a + %i@ then WArray%i.get8 %a (i - %a)@ else WArray%i.get8 %a i))@]"
        nws8
        pp_start () pp_start () len8
        len8 (pp_initi pp_e) (e, len, ws) pp_start () 
        nws8 (pp_initi (pp_var env)) (x,nws8,U8)
        
        in
        
      Format.fprintf fmt "@[%a <- @[Array%i.init@ @[(WArray%i.get%i %a);@]"
       (pp_var env) x 
       n 
       nws8 (int_of_ws ws)
       pp_a ()
       
                          

let pp_lval env fmt = function
  | Lnone _ -> assert false
  | Lmem _ -> assert false 
  | Lvar x  -> pp_var env fmt (L.unloc x)
  | Laset _  -> assert false 
  | Lasub _ -> assert false 

let pp_lvals env fmt xs = 
  match xs with
  | []  -> assert false
  | [x] -> pp_lval env fmt x 
  | _   -> Format.fprintf fmt "(%a)" (pp_list ",@ " (pp_lval env)) xs

let pp_aux_lvs fmt aux = 
  match aux with
  | []  -> assert false
  | [x] -> Format.fprintf fmt "%s" x
  | xs  -> Format.fprintf fmt "(%a)" (pp_list ",@ " pp_string) xs

module Normal = struct  

  let all_vars lvs = 
    let is_lvar = function Lvar _ -> true | _ -> false in
    List.for_all is_lvar lvs

  let check_lvals lvs = 
    match lvs with
    | [] -> assert false
    | [lv] -> begin match lv with Lvar _ | Laset _ -> true | _ -> false end
    | _ -> all_vars lvs 

  let rec init_aux_i env i = 
    match i.i_desc with
    | Cassgn _ -> env
    | Cif(_, c1, c2) | Cwhile(_, c1, _, c2) -> init_aux (init_aux env c1) c2
    | Cfor(_,_,c) -> init_aux (add_aux env [tint]) c
    | Copn (lvs, _, op, _) -> 
      if List.length lvs = 1 then env 
      else
        let tys  = List.map Conv.ty_of_cty (E.sopn_tout op) in
        let ltys = List.map ty_lval lvs in
        if all_vars lvs && ltys = tys then env
        else add_aux env tys
    | Ccall(_, lvs, f, _) ->      
      if lvs = [] then env 
      else 
        let tys = (*List.map Conv.ty_of_cty *)(fst (get_funtype env f)) in
        let ltys = List.map ty_lval lvs in
        if (check_lvals lvs && ltys = tys) then env
        else add_aux env tys
   
  and init_aux env c = List.fold_left init_aux_i env c

  let pp_assgn_i env fmt lv (ety, aux) = 
    Format.fprintf fmt "@ %a" (pp_lval1 env (pp_cast pp_string)) (lv, (ety,aux))

  let pp_call env fmt lvs etys pp a = 
    let ltys = List.map (fun lv -> ty_lval lv) lvs in
    if check_lvals lvs && ltys = etys then 
      Format.fprintf fmt "@[%a %a;@]" (pp_lvals env) lvs pp a
    else
      let auxs = get_aux env etys in
      Format.fprintf fmt "@[%a %a;@]" pp_aux_lvs auxs pp a;
      let tyauxs = List.combine etys auxs in
      List.iter2 (pp_assgn_i env fmt) lvs tyauxs
  
  let rec pp_cmd env fmt c = 
    Format.fprintf fmt "@[<v>%a@]" (pp_list "@ " (pp_instr env)) c

  and pp_instr env fmt i = 
    match i.i_desc with 
    | Cassgn (lv, _, _ty, e) ->
      let pp_e = pp_cast (pp_expr env) in
      pp_lval1 env pp_e fmt (lv , (ty_expr e, e))

    | Copn(lvs, _, op, es) ->
      let otys,itys = List.map Conv.ty_of_cty (E.sopn_tout op), List.map Conv.ty_of_cty (E.sopn_tin op) in
      let pp_e fmt (op,es) = 
        Format.fprintf fmt "%a %a" pp_opn op 
          (pp_list "@ " (pp_wcast env)) (List.combine itys es) in
      if List.length lvs = 1 then
        let pp_e = pp_cast pp_e in
        pp_lval1 env pp_e fmt (List.hd lvs , (List.hd otys, (op,es)))
      else
        let pp fmt (op, es) = 
          Format.fprintf fmt "<- %a" pp_e (op,es) in
        pp_call env fmt lvs otys pp (op,es) 
        
    | Ccall(_, lvs, f, es) ->
      let otys, itys = get_funtype env f in
      let pp_args fmt es = 
        pp_list ",@ " (pp_wcast env) fmt (List.combine itys es) in
      if lvs = [] then 
        Format.fprintf fmt "@[%a (%a);@]" (pp_fname env) f pp_args es
      else
        let pp fmt es = 
          Format.fprintf fmt "<%@ %a (%a)" (pp_fname env) f pp_args es in
        pp_call env fmt lvs otys pp es 

    | Cif(e,c1,c2) ->
      Format.fprintf fmt "@[<v>if (%a) {@   %a@ } else {@   %a@ }@]"
        (pp_expr env) e (pp_cmd env) c1 (pp_cmd env) c2
      
    | Cwhile(_, c1, e,c2) ->
      Format.fprintf fmt "@[<v>%a@ while (%a) {@   %a@ }@]"
        (pp_cmd env) c1 (pp_expr env) e (pp_cmd env) (c2@c1)
      
    | Cfor(i, (d,e1,e2), c) ->
      (* decreasing for loops have bounds swaped *)
      let e1, e2 = if d = UpTo then e1, e2 else e2, e1 in 
      let pp_init, pp_e2 = 
        match e2 with
        (* Can be generalized to the case where e2 is not modified by c and i *)
        | Pconst _ -> (fun _fmt () -> ()), (fun fmt () -> pp_expr env fmt e2)
        | _ -> 
          let aux = List.hd (get_aux env [tint]) in
          let pp_init fmt () = 
            Format.fprintf fmt "@[%s <-@ %a@];@ " aux (pp_expr env) e2 in
          let pp_e2 fmt () = pp_string fmt aux in
          pp_init, pp_e2 in
      let pp_i fmt () = pp_var env fmt (L.unloc i) in
      let pp_i1, pp_i2 = 
        if d = UpTo then pp_i , pp_e2
        else pp_e2, pp_i in
      Format.fprintf fmt 
        "@[<v>%a%a <- %a;@ while (%a < %a) {@   @[<v>%a@ %a <- %a %s 1;@]@ }@]"
        pp_init () 
        pp_i () (pp_expr env) e1 
        pp_i1 () pp_i2 ()
        (pp_cmd env) c
        pp_i () pp_i () (if d = UpTo then "+" else "-")
end

module Leak = struct 

  type safe_cond = 
    | Initv of var 
    | Initai of wsize * var * expr 
    | Inita of var * int
    | InBound of wsize * int * expr
    | Valid of wsize * expr 
    | NotZero of wsize * expr 

  let in_bound ws x e = 
    match (L.unloc x).v_ty with
    | Arr(ws1,n) -> InBound(ws, (arr_size ws1 n), e)
    | _ -> assert false

  let safe_op2 safe _e1 e2 = function
    | E.Oand    | E.Oor     
    | E.Oadd _  | E.Omul _  | E.Osub _ 
    | E.Oland _ | E.Olor _  | E.Olxor _ 
    | E.Olsr _  | E.Olsl _  | E.Oasr _
    | E.Oeq _   | E.Oneq _  | E.Olt _  | E.Ole _ | E.Ogt _ | E.Oge _ 
    | E.Ovadd _ | E.Ovsub _ | E.Ovmul _
    | E.Ovlsr _ | E.Ovlsl _ | E.Ovasr _ -> safe

    | E.Odiv E.Cmp_int -> safe 
    | E.Omod Cmp_int  -> safe
    | E.Odiv (E.Cmp_w(_, s)) -> NotZero (s, e2) :: safe 
    | E.Omod (E.Cmp_w(_, s)) -> NotZero (s, e2) :: safe 
    
  let is_init env x safe = 
    let (_s,option) = Mv.find (L.unloc x) env.vars in
    if option then Initv (L.unloc x) :: safe
    else safe
    
  let rec safe_e_rec env safe = function
    | Pconst _ | Pbool _ | Parr_init _ -> safe
    | Pvar x -> 
      let x = x.gv in
      let (_s,option) = Mv.find (L.unloc x) env.vars in
      if option then
        match (L.unloc x).v_ty with
        | Arr(ws,n) -> Inita (L.unloc x, arr_size ws n) :: safe
        | _ -> Initv(L.unloc x) :: safe 
      else safe 
    | Pload (ws,x,e) -> 
      is_init env x (Valid (ws, snd (add64 (gkvar x) e)) :: safe_e_rec env safe e)
    | Papp1 (_, e) -> safe_e_rec env safe e
    | Pget (aa, ws, x, e) -> 
      assert (aa = Warray_.AAscale); (* NOT IMPLEMENTED *)
      let x = x.gv in
      let safe = 
        let (_s,option) = Mv.find (L.unloc x) env.vars in
        if option then Initai(ws, L.unloc x, e) :: safe 
        else safe in
      in_bound ws x e :: safe 
    | Psub _ -> assert false (* NOT IMPLEMENTED *) 
    | Papp2 (op, e1, e2) -> 
      safe_op2 (safe_e_rec env (safe_e_rec env safe e1) e2) e1 e2 op
    | PappN (_op, _es) -> assert false (* TODO: nary *)
    | Pif  (_,e1, e2, e3) -> 
      safe_e_rec env (safe_e_rec env (safe_e_rec env safe e1) e2) e3

  let safe_e env = safe_e_rec env [] 

  let safe_es env = List.fold_left (safe_e_rec env) []

  let safe_opn safe opn es = 
    let id = Expr.get_instr opn in
    List.map (fun c ->
        match c with
        | X86_decl.NotZero(sz, i) ->
          NotZero(sz, List.nth es (Conv.int_of_nat i))) id.i_safe @ safe
 
  let safe_lval env = function
    | Lnone _ | Lvar _ -> []
    | Lmem(ws, x, e) -> 
      is_init env x (Valid (ws, snd (add64 (gkvar x) e)) :: safe_e_rec env [] e)
    | Laset(aa, ws, x,e) -> 
      assert (aa = Warray_.AAscale); (* NOT IMPLEMENTED *)
      in_bound ws x e :: safe_e_rec env [] e 
    | Lasub _ -> assert false (* NOT IMPLEMENTED *) 

  let pp_safe_e env fmt = function
    | Initv x -> Format.fprintf fmt "is_init %a" (pp_var env) x
    | Initai(ws, x,e) -> Format.fprintf fmt "is_init%i %a %a" 
                           (int_of_ws ws) (pp_var env) x (pp_expr env) e
    | Inita(x,n) -> Format.fprintf fmt "Array%i.is_init %a" n (pp_var env) x 
    | Valid (sz, e) -> Format.fprintf fmt "is_valid Glob.mem %a W%a" (pp_expr env) e pp_size sz 
    | NotZero(sz,e) -> Format.fprintf fmt "%a <> W%a.zeros" (pp_expr env) e pp_size sz
    | InBound(ws, n,e)  -> Format.fprintf fmt "in_bound %a %i %i" 
                             (pp_expr env) e (size_of_ws ws) n

  let pp_safe_es env fmt es = pp_list "/\\@ " (pp_safe_e env) fmt es

  let pp_leaks env fmt es = 
    Format.fprintf fmt "leakages <- LeakAddr(@[[%a]@]) :: leakages;@ "
      (pp_list ";@ " (pp_expr env)) es

  let pp_safe_cond env fmt conds = 
    if conds <> [] then 
      Format.fprintf fmt "safe <- @[safe /\\ %a@];@ " (pp_safe_es env) conds 
    
  let pp_leaks_e env fmt e =
    match env.model with
    | ConstantTime -> pp_leaks env fmt (leaks_e e)
    | Safety -> pp_safe_cond env fmt (safe_e env e)
    | _ -> ()

  let pp_leaks_es env fmt es = 
    match env.model with
    | ConstantTime -> pp_leaks env fmt (leaks_es es)
    | Safety -> pp_safe_cond env fmt (safe_es env es)
    | _ -> ()
    
  let pp_leaks_opn env fmt op es = 
    match env.model with
    | ConstantTime -> pp_leaks env fmt (leaks_es es)
    | Safety -> 
      let conds = safe_opn (safe_es env es) op es in
      pp_safe_cond env fmt conds 
    | Normal -> ()

  let pp_leaks_if env fmt e = 
    match env.model with
    | ConstantTime -> 
      let leaks = leaks_e e in
      Format.fprintf fmt 
        "leakages <- LeakCond(%a) :: LeakAddr(@[[%a]@]) :: leakages;@ "
        (pp_expr env) e (pp_list ";@ " (pp_expr env)) leaks
    | Safety -> pp_safe_cond env fmt (safe_e env e)
    | Normal -> ()

  let pp_leaks_for env fmt e1 e2 = 
    match env.model with
    | ConstantTime -> 
      let leaks = leaks_es [e1;e2] in
      Format.fprintf fmt 
        "leakages <- LeakFor(%a,%a) :: LeakAddr(@[[%a]@]) :: leakages;@ "
        (pp_expr env) e1 (pp_expr env) e2 
        (pp_list ";@ " (pp_expr env)) leaks
    | Safety -> pp_safe_cond env fmt (safe_es env [e1;e2])
    | Normal -> ()

  let pp_leaks_lv env fmt lv = 
    match env.model with
    | ConstantTime -> 
      let leaks = leaks_lval lv in
      if leaks <> [] then pp_leaks env fmt leaks
    | Safety -> pp_safe_cond env fmt (safe_lval env lv)
    | _ -> ()

  let rec init_aux_i env i = 
    match i.i_desc with
    | Cassgn (lv, _, _, _) -> add_aux env [ty_lval lv]
    | Copn (lvs, _, _, _) -> add_aux env (List.map ty_lval lvs)
    | Ccall(_, lvs, _, _) -> 
      if lvs = [] then env 
      else add_aux env (List.map ty_lval lvs)
    | Cif(_, c1, c2) | Cwhile(_, c1, _, c2) -> init_aux (init_aux env c1) c2
    | Cfor(_,_,c) -> 
      if for_safety env then
        init_aux (add_aux env [tint; tint]) c
      else
        init_aux (add_aux env [tint]) c
    
  and init_aux env c = List.fold_left init_aux_i env c
 
  let pp_some env pp lv fmt e = 
    if for_safety env then
      match lv with
      | Lnone _ -> ()
      | Lvar x ->
        let x = L.unloc x in
        let _s, option = Mv.find x env.vars in
        if option then
          let ty = x.v_ty in
          if is_ty_arr ty then
            let (_ws,n) = array_kind ty in
            Format.fprintf fmt "(Array%i.map Some %a)" n pp e
          else Format.fprintf fmt "(Some %a)" pp e 
        else pp fmt e 
      | Lmem _ -> pp fmt e
      | Laset _ -> pp fmt e
      | Lasub _ -> assert false (* NOT IMPLEMENTED *) 
    else pp fmt e

  let pp_assgn_i env fmt lv (ety, aux) = 
    Format.fprintf fmt "@ "; pp_leaks_lv env fmt lv;
    let pp_e = pp_some env (pp_cast pp_string) lv in
    pp_lval1 env pp_e fmt (lv, (ety,aux))

  let pp_call env fmt lvs etys pp a = 
    let auxs = get_aux env etys in
    Format.fprintf fmt "@[%a %a;@]" pp_aux_lvs auxs pp a;
    let tyauxs = List.combine etys auxs in
    List.iter2 (pp_assgn_i env fmt) lvs tyauxs
        
  let rec pp_cmd env fmt c = 
    Format.fprintf fmt "@[<v>%a@]" (pp_list "@ " (pp_instr env)) c

  and pp_instr env fmt i = 
    match i.i_desc with 
    | Cassgn (lv, _, _, e) ->
      pp_leaks_e env fmt e;
      let pp fmt e = Format.fprintf fmt "<- %a" (pp_expr env) e in
      pp_call env fmt [lv] [ty_expr e] pp e 

    | Copn(lvs, _, op, es) ->
      let otys,itys = List.map Conv.ty_of_cty (E.sopn_tout op), List.map Conv.ty_of_cty (E.sopn_tin op) in
      let pp fmt (op, es) = 
        Format.fprintf fmt "<- %a %a" pp_opn op 
          (pp_list "@ " (pp_wcast env)) (List.combine itys es) in
      pp_leaks_opn env fmt op es;
      pp_call env fmt lvs otys pp (op, es)
      
    | Ccall(_, lvs, f, es) ->
      let otys, itys = get_funtype env f in
      let pp_args fmt es = 
        pp_list ",@ " (pp_wcast env) fmt (List.combine itys es) in
      pp_leaks_es env fmt es;
      if lvs = [] then 
        Format.fprintf fmt "@[%a (%a);@]" (pp_fname env) f pp_args es
      else
        let pp fmt es = 
          Format.fprintf fmt "<%@ %a (%a)" (pp_fname env) f pp_args es in
        pp_call env fmt lvs otys pp es 

    | Cif(e,c1,c2) ->
      pp_leaks_if env fmt e;
      Format.fprintf fmt "@[<v>if (%a) {@   %a@ } else {@   %a@ }@]"
        (pp_expr env) e (pp_cmd env) c1 (pp_cmd env) c2
      
    | Cwhile(_, c1, e,c2) ->
      let pp_leak fmt e = 
        Format.fprintf fmt "@ %a" (pp_leaks_if env) e in
      Format.fprintf fmt "@[<v>%a%a@ while (%a) {@   %a%a@ }@]"
        (pp_cmd env) c1 pp_leak e (pp_expr env) e 
        (pp_cmd env) (c2@c1) pp_leak e

    | Cfor(i, (d,e1,e2), c) ->
      pp_leaks_for env fmt e1 e2;
      let aux, env1 = 
        if for_safety env then 
          let auxs = get_aux env [tint;tint] in
          List.hd auxs, set_var env (L.unloc i) false (List.nth auxs 1) 
        else List.hd (get_aux env [tint]), env in
      let pp_init, pp_e2 = 
        match e2 with
        (* Can be generalized to the case where e2 is not modified by c and i *)
        | Pconst _ -> (fun _fmt () -> ()), (fun fmt () -> pp_expr env fmt e2)
        | _ -> 
          let pp_init fmt () = 
            Format.fprintf fmt "@[%s <-@ %a@];@ " aux (pp_expr env) e2 in
          let pp_e2 fmt () = pp_string fmt aux in
          pp_init, pp_e2 in
      let pp_i fmt () = pp_var env1 fmt (L.unloc i) in
      let pp_i1, pp_i2 = 
        if d = UpTo then pp_i , pp_e2
        else pp_e2, pp_i in
      let pp_restore fmt () = 
        if for_safety env then
          Format.fprintf fmt "@ @[%a <- %a;@]"
            (pp_var env) (L.unloc i) (pp_some env pp_i (Lvar i)) () in
      Format.fprintf fmt 
        "@[<v>%a%a <- %a;@ while (%a < %a) {@   @[<v>%a@ %a <- %a %s 1;@]@ }%a@]"
        pp_init () 
        pp_i () (pp_expr env) e1 
        pp_i1 () pp_i2 ()
        (pp_cmd env1) c
        pp_i () pp_i () (if d = UpTo then "+" else "-")
        pp_restore ()

end 

let pp_aux fmt env = 
  let pp ty aux = 
    Format.fprintf fmt "@[var %s:@ %a@];@ " aux (pp_ty false) ty in
  Mty.iter (fun ty -> List.iter (pp ty)) env.auxv

let pp_safe_ret env fmt xs =
  if for_safety env then
    let es = List.map (fun x -> Pvar (gkvar x)) xs in
    Leak.pp_safe_cond env fmt (Leak.safe_es env es)

let pp_fun env fmt f = 
  let locals = Sv.elements (locals f) in
  (* initialize the env *)
  let env = List.fold_left (add_var false) env f.f_args in
  let env = List.fold_left (add_var (for_safety env)) env locals in  
  (* init auxiliary variables *) 
  let env = 
    if env.model = Normal then Normal.init_aux env f.f_body
    else Leak.init_aux env f.f_body in

  (* Print the function *)
  (* FIXME ajouter les conditions d'initialisation 
     sur les variables de retour *)
  let pp_cmd = 
    if env.model = Normal then Normal.pp_cmd
    else Leak.pp_cmd in
  Format.fprintf fmt 
    "@[<v>proc %a (%a) : %a = {@   @[<v>%a@ %a@ %a@ %a%a@]@ }@]"
    (pp_fname env) f.f_name
    (pp_params env) f.f_args 
    (pp_rty false) f.f_tyout
    pp_aux env
    (pp_locals env) locals
    (pp_cmd env) f.f_body
    (pp_safe_ret env) f.f_ret 
    (pp_ret env) f.f_ret

let pp_glob_decl env fmt (x,d) =
  match d with
  | Global.Gword(ws, w) -> 
    Format.fprintf fmt "@[abbrev %a = %a.of_int %a.@]@ "
      (pp_var env) x pp_Tsz ws pp_print_i (Conv.bi_of_word ws w)
  | Global.Garr(p,t) ->
    let wz, t = Conv.to_array x.v_ty p t in
    let pp_elem fmt z = 
      Format.fprintf fmt "%a.of_int %a" pp_Tsz wz pp_print_i z in
    Format.fprintf fmt "@[abbrev %a = Array%i.of_list witness [%a].@]@ "
       (pp_var env) x (Array.length t) 
       (pp_list ";@ " pp_elem) (Array.to_list t)



let add_arrsz env f = 
  let add_sz x sz = 
    match x.v_ty with
    | Arr(_ws, n) -> Sint.add n sz 
    | _ -> sz in
  let add_wsz x sz =
    match x.v_ty with
    | Arr(ws, n) -> Sint.add (arr_size ws n) sz 
    | _ -> sz in
    
  let vars = vars_fc f in
  {env with arrsz = Sv.fold add_sz vars env.arrsz;
            warrsz = Sv.fold add_wsz vars env.warrsz; }

let pp_array_decl i = 
  let file = Format.sprintf "Array%i.ec" i in
  let out = open_out file in
  let fmt = Format.formatter_of_out_channel out in
  Format.fprintf fmt "@[<v>from Jasmin require import JArray.@ @ ";
  Format.fprintf fmt "clone export PolyArray as Array%i  with op size <- %i.@]@." i i;
  close_out out

let pp_warray_decl i = 
  let file = Format.sprintf "WArray%i.ec" i in
  let out = open_out file in
  let fmt = Format.formatter_of_out_channel out in
  Format.fprintf fmt "@[<v>from Jasmin require import JWord_array.@ @ ";
  Format.fprintf fmt "clone export WArray as WArray%i  with op size <- %i.@]@." i i;
  close_out out

let add_glob_arrsz env (x,d) = 
  match d with 
  | Global.Gword _ -> env
  | Global.Garr(p,t) ->
    let ws, t = Conv.to_array x.v_ty p t in
    let n = Array.length t in
    { env with arrsz = Sint.add n env.arrsz;
               warrsz = Sint.add (arr_size ws n) env.warrsz; }

let pp_prog fmt model globs funcs = 

  let env = empty_env model funcs in
  
  let env = 
    List.fold_left (fun env (x, d) -> let env = add_glob_arrsz env (x,d) in add_glob env x)
      env globs in
  let env = List.fold_left add_arrsz env funcs in

  Sint.iter pp_array_decl env.arrsz;
  Sint.iter pp_warray_decl env.warrsz;

  let pp_arrays arr fmt s = 
    let l = Sint.elements s in
    let pp_i fmt i = Format.fprintf fmt "%s%i" arr i in
    if l <> [] then
      Format.fprintf fmt "require import @[%a@].@ " (pp_list "@ " pp_i) l in

  let pp_leakages fmt env = 
    match env.model with
    | ConstantTime ->
      Format.fprintf fmt "var leakages : leakages_t@ @ " 
    | Safety -> 
      Format.fprintf fmt "var safe : bool@ @ " 
    | Normal -> () in

  Format.fprintf fmt 
     "@[<v>%s.@ %s.@ @ %a%a@ %a@ @ module M = {@   @[<v>%a%a@]@ }.@ @]@." 
    "require import AllCore IntDiv CoreMap List"
    "from Jasmin require import JModel"
    (pp_arrays "Array") env.arrsz
    (pp_arrays "WArray") env.warrsz
    (pp_list "@ @ " (pp_glob_decl env)) globs 
    pp_leakages env 
    (pp_list "@ @ " (pp_fun env)) funcs 
    
let rec used_func f = 
  used_func_c Ss.empty f.f_body 

and used_func_c used c = 
  List.fold_left used_func_i used c

and used_func_i used i = 
  match i.i_desc with
  | Cassgn _ | Copn _ -> used
  | Cif (_,c1,c2)     -> used_func_c (used_func_c used c1) c2
  | Cfor(_,_,c)       -> used_func_c used c
  | Cwhile(_,c1,_,c2)   -> used_func_c (used_func_c used c1) c2
  | Ccall (_,_,f,_)   -> Ss.add f.fn_name used

let extract fmt model ((globs,funcs):'a prog) tokeep = 
  let funcs = List.map Regalloc.fill_in_missing_names funcs in
  let tokeep = ref (Ss.of_list tokeep) in
  let dofun f = 
    if Ss.mem f.f_name.fn_name !tokeep then
      (tokeep := Ss.union (used_func f) !tokeep; true)
    else false in
  let funcs = List.filter dofun funcs in
  pp_prog fmt model globs (List.rev funcs)
<|MERGE_RESOLUTION|>--- conflicted
+++ resolved
@@ -485,17 +485,6 @@
   | PappN (op, _)  -> out_ty_opN op
   | Pif (ty,_,_,_) -> ty
 
-<<<<<<< HEAD
-let wsize = function
-  | Coq_sword sz -> sz
-  | _ -> assert false
-=======
-let pp_cast pp fmt (ty,ety,e) = 
-  if ety = ty then pp fmt e 
-  else 
-    Format.fprintf fmt "(%a %a)" pp_zeroext (ws_of_ty ety, ws_of_ty ty) pp e 
->>>>>>> cd3caec8
-
 let check_array env x = 
   match (L.unloc x).v_ty with
   | Arr(ws, n) -> Sint.mem n env.arrsz && Sint.mem (arr_size ws n) env.warrsz
