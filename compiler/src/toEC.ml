open Utils
open Wsize
open Type
open Prog
module E = Expr
module B = Bigint

let pp_size fmt sz =
  Format.fprintf fmt "%i" (int_of_ws sz)

let pp_Tsz fmt sz = 
  Format.fprintf fmt "W%a" pp_size sz

let pp_sz_t fmt sz = 
  Format.fprintf fmt "%a.t" pp_Tsz sz 

module Scmp = struct
  type t = string
  let compare = compare
end

module Ss = Set.Make(Scmp)
module Ms = Map.Make(Scmp)

module Tcmp = struct 
  type t = ty 
  let compare = compare 
end

module Mty = Map.Make (Tcmp)

type env = {
    model : model;
    alls : Ss.t;
    vars : (string * bool) Mv.t;  (* true means option type *)
    glob : (string * ty) Ms.t;
    funs : (string * (ty list * ty list)) Mf.t;  
    arrsz  : Sint.t;
    warrsz : Sint.t;
    auxv  : string list Mty.t;
  }

let for_constTime env = env.model = Utils.ConstantTime
let for_safety    env = env.model = Utils.Safety

(* --------------------------------------------------------------- *)

let rec read_mem_e = function
  | Pconst _ | Pbool _ | Parr_init _ |Pvar _ -> false
  | Pload _ -> true
  | Papp1 (_, e) | Pget (_, _, _, e) | Psub (_, _, _, _, e) -> read_mem_e e
  | Papp2 (_, e1, e2) -> read_mem_e e1 || read_mem_e e2
  | PappN (_, es) -> read_mem_es es
  | Pif  (_, e1, e2, e3) -> read_mem_e e1 || read_mem_e e2 || read_mem_e e3

and read_mem_es es = List.exists read_mem_e es

let read_mem_lval = function
  | Lnone _ | Lvar _ -> false
  | Lmem (_,_,_) -> true 
  | Laset (_,_,_,e) | Lasub (_,_,_,_,e)-> read_mem_e e


let write_mem_lval = function
  | Lnone _ | Lvar _ | Laset _ | Lasub _ -> false
  | Lmem _ -> true

let read_mem_lvals = List.exists read_mem_lval
let write_mem_lvals = List.exists write_mem_lval

let rec read_mem_i s i =
  match i.i_desc with
  | Cassgn (x, _, _, e) -> read_mem_lval x || read_mem_e e
  | Copn (xs, _, _, es) -> read_mem_lvals xs || read_mem_es es
  | Cif (e, c1, c2)     -> read_mem_e e || read_mem_c s c1 || read_mem_c s c2
  | Cwhile (_, c1, e, c2)  -> read_mem_c s c1 || read_mem_e e || read_mem_c s c2
  | Ccall (_, xs, fn, es) -> read_mem_lvals xs || Sf.mem fn s || read_mem_es es
  | Cfor (_, (_, e1, e2), c) -> read_mem_e e1 || read_mem_e e2 || read_mem_c s c

and read_mem_c s = List.exists (read_mem_i s)

let read_mem_f s f = read_mem_c s f.f_body

let rec write_mem_i s i =
  match i.i_desc with
  | Cassgn (x, _, _, _)  -> write_mem_lval x 
  | Copn (xs, _, _, _)   -> write_mem_lvals xs 
  | Cif (_, c1, c2)      -> write_mem_c s c1 ||write_mem_c s c2
  | Cwhile (_, c1, _, c2)   -> write_mem_c s c1 ||write_mem_c s c2
  | Ccall (_, xs, fn, _) -> write_mem_lvals xs || Sf.mem fn s 
  | Cfor (_, _, c)       -> write_mem_c s c 

and write_mem_c s = List.exists (write_mem_i s)

let write_mem_f s f = write_mem_c s f.f_body

let init_use fs = 
  let add t s f = if t s f then Sf.add f.f_name s else s in
  List.fold_left 
    (fun (sr,sw) f -> add read_mem_f sr f, add write_mem_f sw f)
    (Sf.empty, Sf.empty) fs

(* ------------------------------------------------------------------- *)
let add64 x e = 
  (u64, Papp2 (E.Oadd ( E.Op_w U64), Pvar x, e))

let int_of_word ws e = 
  Papp1 (E.Oint_of_word ws, e)

let rec leaks_e_rec leaks e =
  match e with
  | Pconst _ | Pbool _ | Parr_init _ |Pvar _ -> leaks
  | Pload (_,x,e) -> leaks_e_rec (int_of_word U64 (snd (add64 (gkvar x) e)) :: leaks) e
  | Pget (_,_,_, e) -> leaks_e_rec (e::leaks) e 
  | Psub _ -> assert false (* NOT IMPLEMENTED *)
  | Papp1 (_, e) -> leaks_e_rec leaks e
  | Papp2 (_, e1, e2) -> leaks_e_rec (leaks_e_rec leaks e1) e2
  | PappN (_, es) -> leaks_es_rec leaks es
  | Pif  (_, e1, e2, e3) -> leaks_e_rec (leaks_e_rec (leaks_e_rec leaks e1) e2) e3
and leaks_es_rec leaks es = List.fold_left leaks_e_rec leaks es

let leaks_e e = leaks_e_rec [] e
let leaks_es es = leaks_es_rec [] es

let leaks_lval = function
  | Lnone _ | Lvar _ -> []
  | Laset (_,_,_, e) -> leaks_e_rec [e] e
  | Lasub _ -> assert false (* NOT IMPLEMENTED *)
  | Lmem (_, x,e) -> leaks_e_rec [int_of_word U64 (snd (add64 (gkvar x) e))] e

(* FIXME: generate this list automatically *)
let ec_keyword = 
 [ "exact"
 ; "assumption"
 ; "smt"
 ; "by"
 ; "reflexivity"
 ; "done"
 ; "admit"
 ; "axiom"
 ; "axiomatized"
 ; "lemma"
 ; "realize"
 ; "choice"
 ; "proof"
 ; "qed"
 ; "goal"
 ; "end"
 ; "import"
 ; "export"
 ; "include"
 ; "local"
 ; "declare"
 ; "hint"
 ; "nosmt"
 ; "module"
 ; "of"
 ; "const"
 ; "op"
 ; "pred"
 ; "require"
 ; "theory"
 ; "abstract"
 ; "section"
 ; "type"
 ; "class"
 ; "instance"
 ; "print"
 ; "search"
 ; "as"
 ; "Pr"
 ; "clone"
 ; "with"
 ; "rename"
 ; "prover"
 ; "timeout"
 ; "why3"
 ; "dump"
 ; "Top"
 ; "Self"
 ; "time"
 ; "undo"
 ; "debug"
 ; "pragma"
 ; "forall"
 ; "exists"
 ; "fun"
 ; "glob"
 ; "let"
 ; "in"
 ; "var"
 ; "proc"
 ; "if"
 ; "then"
 ; "else"
 ; "elif"
 ; "while"
 ; "assert"
 ; "return"
 ; "res"
 ; "equiv"
 ; "hoare"
 ; "phoare"
 ; "islossless"
 ; "beta"
 ; "iota"
 ; "zeta"
 ; "logic"
 ; "delta"
 ; "simplify"
 ; "congr"
 ; "change"
 ; "split"
 ; "left"
 ; "right"
 ; "generalize"
 ; "case"
 ; "intros"
 ; "pose"
 ; "cut"
 ; "have"
 ; "elim"
 ; "clear"
 ; "apply"
 ; "rewrite"
 ; "rwnormal"
 ; "subst"
 ; "progress"
 ; "trivial"
 ; "auto"
 ; "idtac"
 ; "move"
 ; "modpath"
 ; "field"
 ; "fieldeq"
 ; "ring"
 ; "ringeq"
 ; "algebra"
 ; "transitivity"
 ; "symmetry"
 ; "seq"
 ; "wp"
 ; "sp"
 ; "sim"
 ; "skip"
 ; "call"
 ; "rcondt"
 ; "rcondf"
 ; "swap"
 ; "cfold"
 ; "rnd"
 ; "pr_bounded"
 ; "bypr"
 ; "byphoare"
 ; "byequiv"
 ; "fel"
 ; "conseq"
 ; "exfalso"
 ; "inline"
 ; "alias"
 ; "fission"
 ; "fusion"
 ; "unroll"
 ; "splitwhile"
 ; "kill"
 ; "eager"
 ; "try"
 ; "first"
 ; "last"
 ; "do"
 ; "strict"
 ; "expect"
 ; "interleave" ]

let internal_keyword = 
  [ "safe"; "leakages"]

let keywords = 
  Ss.union (Ss.of_list ec_keyword) (Ss.of_list internal_keyword)

let create_name env s = 
  if not (Ss.mem s env.alls) then s
  else
    let rec aux i = 
      let s = Format.sprintf "%s_%i" s i in
      if Ss.mem s env.alls then aux (i+1)
      else s in
    aux 0
 
let mkfunname env fn = 
  let s = fn.fn_name in
  let s = 
    let c0 = s.[0] in
    let l0 = Char.lowercase_ascii c0 in
    if c0 = l0 then s
    else 
      String.init (String.length s) (fun i -> if i = 0 then l0 else s.[i]) 
  in
  create_name env s

let empty_env model fds = 

  let env = { 
    model;
    alls = keywords;
    vars = Mv.empty;
    glob = Ms.empty;
    funs = Mf.empty;
    arrsz = Sint.empty;
    warrsz = Sint.empty;
    auxv  = Mty.empty ;
  } in

(*  let mk_tys tys = List.map Conv.cty_of_ty tys in *)
  let add_fun env fd = 
    let s = mkfunname env fd.f_name in
    let funs = 
      Mf.add fd.f_name (s, ((*mk_tys*) fd.f_tyout, (*mk_tys*)fd.f_tyin)) env.funs in
    { env with funs; alls = Ss.add s env.alls } in

  List.fold_left add_fun env fds

let get_funtype env f = snd (Mf.find f env.funs)
let get_funname env f = fst (Mf.find f env.funs) 
let pp_fname env fmt f = Format.fprintf fmt "%s" (get_funname env f)

let ty_lval = function
  | Lnone (_, ty) -> ty
  | Lvar x -> (L.unloc x).v_ty
  | Lmem (ws,_,_) -> Bty (U ws)
  | Laset(_,ws, _, _) -> Bty (U ws)
  | Lasub _ -> assert false (* NOT IMPLEMENTED *)

let pp_ty _option fmt ty = 
  match ty with
  | Bty Bool -> Format.fprintf fmt "bool"
  | Bty Int  -> Format.fprintf fmt "int"
  | Bty (U ws) -> pp_sz_t fmt ws
  | Arr(ws,n) -> Format.fprintf fmt "%a Array%i.t" pp_sz_t ws n

let add_aux env tys = 
  let tbl = Hashtbl.create 10 in
  let do1 env ty = 
    let n = try Hashtbl.find tbl ty with Not_found -> 0 in
    let l = try Mty.find ty env.auxv with Not_found -> [] in
    Hashtbl.replace tbl ty (n+1);
    if n < List.length l then env
    else
      let aux = create_name env "aux" in
      {env with auxv = Mty.add ty (aux::l) env.auxv;
                alls = Ss.add aux env.alls } in
  List.fold_left do1 env tys

let get_aux env tys = 
  let tbl = Hashtbl.create 10 in
  let do1 ty = 
    let n = try Hashtbl.find tbl ty with Not_found -> 0 in
    let l = try Mty.find ty env.auxv with Not_found -> assert false in
    Hashtbl.replace tbl ty (n+1);
    assert (n < List.length l);
    List.nth l n in
  List.map do1 tys

let set_var env x option s = 
  { env with 
    alls = Ss.add s env.alls;
    vars = Mv.add x (s,option) env.vars }

let add_var option env x = 
  let s = String.uncapitalize_ascii x.v_name in
  let s = create_name env s in
  set_var env x option s

let add_glob env x = 
  let s = create_name env x.v_name in
  set_var env x false s 

let pp_oget option pp = 
  pp_maybe option (pp_enclose ~pre:"(oget " ~post:")") pp

let pp_var env fmt (x:var) = 
  pp_string fmt (fst (Mv.find x env.vars))

let is_option env (x:var) = 
  snd (Mv.find x env.vars)

let pp_ovar env fmt (x:var) = 
  let (s,option) = Mv.find x env.vars in
  if option then
    let ty = x.v_ty in
    if is_ty_arr ty then
      let (_ws,n) = array_kind ty in
      Format.fprintf fmt "(Array%i.map oget %s)" n s
    else pp_oget true pp_string fmt s
  else pp_string fmt s

let pp_glob env fmt x = 
  Format.fprintf fmt "%s" (fst (Ms.find x env.glob))

let ty_glob env x = snd (Ms.find x env.glob)

let pp_zeroext fmt (szi, szo) = 
  let io, ii = int_of_ws szo, int_of_ws szi in
  if ii < io then Format.fprintf fmt "zeroextu%a" pp_size szo
  else if ii = io then ()
  else (* io < ii *) Format.fprintf fmt "truncateu%a" pp_size szo
  
let pp_op1 fmt = function
  | E.Oword_of_int sz ->
    Format.fprintf fmt "%a.of_int" pp_Tsz sz
  | E.Oint_of_word sz ->
    Format.fprintf fmt "%a.to_uint" pp_Tsz sz
  | E.Osignext(szo,_szi) -> 
    Format.fprintf fmt "sigextu%a" pp_size szo
  | E.Ozeroext(szo,szi) -> 
    pp_zeroext fmt (szi, szo) 
  | E.Onot     -> Format.fprintf fmt "!"
  | E.Olnot _  -> Format.fprintf fmt "invw"
  | E.Oneg _   -> Format.fprintf fmt "-"

let swap_op2 op e1 e2 = 
  match op with 
  | E.Ogt   _ -> e2, e1
  | E.Oge   _ -> e2, e1 
  | _         -> e1, e2

let pp_signed fmt ws is = function 
  | E.Cmp_w (Signed, _)   -> Format.fprintf fmt "\\s%s" ws
  | E.Cmp_w (Unsigned, _) -> Format.fprintf fmt "\\u%s" ws
  | _                     -> Format.fprintf fmt "%s" is

let pp_vop2 fmt (s,ve,ws) = 
  Format.fprintf fmt "\\v%s%iu%i" s (int_of_velem ve) (int_of_ws ws)

let pp_op2 fmt = function
  | E.Oand   -> Format.fprintf fmt "/\\"
  | E.Oor    -> Format.fprintf fmt "\\/"
  | E.Oadd _ -> Format.fprintf fmt "+"
  | E.Omul _ -> Format.fprintf fmt "*"
  | E.Odiv s -> pp_signed fmt "div" "%/" s
  | E.Omod s -> pp_signed fmt "mod" "%%" s

  | E.Osub  _ -> Format.fprintf fmt "-"

  | E.Oland _ -> Format.fprintf fmt "`&`"
  | E.Olor  _ -> Format.fprintf fmt "`|`"
  | E.Olxor _ -> Format.fprintf fmt "`^`"
  | E.Olsr  _ -> Format.fprintf fmt "`>>`"
  | E.Olsl  _ -> Format.fprintf fmt "`<<`"
  | E.Oasr  _ -> Format.fprintf fmt "`|>>`"

  | E.Oeq   _ -> Format.fprintf fmt "="
  | E.Oneq  _ -> Format.fprintf fmt "<>"
  | E.Olt s| E.Ogt s -> pp_signed fmt "lt" "<" s
  | E.Ole s | E.Oge s -> pp_signed fmt "le" "<=" s

  | Ovadd(ve,ws) -> pp_vop2 fmt ("add", ve, ws)
  | Ovsub(ve,ws) -> pp_vop2 fmt ("sub", ve, ws) 
  | Ovmul(ve,ws) -> pp_vop2 fmt ("mul", ve, ws) 
  | Ovlsr(ve,ws) -> pp_vop2 fmt ("shr", ve, ws)
  | Ovlsl(ve,ws) -> pp_vop2 fmt ("shl", ve, ws)
  | Ovasr(ve,ws) -> pp_vop2 fmt ("sar", ve, ws) 
  

let in_ty_op1 op =
  Conv.ty_of_cty (fst  (E.type_of_op1 op))

let in_ty_op2 op =
  let t1, t2 = fst (E.type_of_op2 op) in
  Conv.ty_of_cty t1, Conv.ty_of_cty t2

let out_ty_op1 op =
  Conv.ty_of_cty (snd (E.type_of_op1 op))

let out_ty_op2 op =
  Conv.ty_of_cty (snd (E.type_of_op2 op))

let out_ty_opN op =
  Conv.ty_of_cty (snd (E.type_of_opN op))

let rec ty_expr = function
  | Pconst _       -> tint 
  | Pbool _        -> tbool
  | Parr_init _    -> assert false 
  | Pvar x         -> x.gv.L.pl_desc.v_ty
  | Pload (sz,_,_) -> tu sz
  | Pget  (_,sz,_,_) -> tu sz
  | Psub _ -> assert false (* NOT IMPLEMENTED *)
  | Papp1 (op,_)   -> out_ty_op1 op
  | Papp2 (op,_,_) -> out_ty_op2 op
  | PappN (op, _)  -> out_ty_opN op
  | Pif (ty,_,_,_) -> ty

let wsize = function
  | Coq_sword sz -> sz
  | _ -> assert false

let pp_cast pp fmt (ty,ety,e) = 
  if ety = ty then pp fmt e 
  else 
    Format.fprintf fmt "(%a %a)" pp_zeroext (ws_of_ty ety, ws_of_ty ty) pp e 

let check_array env x = 
  match (L.unloc x).v_ty with
  | Arr(ws, n) -> Sint.mem n env.arrsz && Sint.mem (arr_size ws n) env.warrsz
  | _ -> true
  
let oarray option = if option then "OArray" else "Array"

let pp_oarray env = oarray (for_safety env)

let pp_initi env fmt (x, n, ws) =
  Format.fprintf fmt 
    "@[(WArray%i.init%i (fun i => %a.[i]))@]"
    (arr_size ws n) (int_of_ws ws) (pp_var env) x
    
let pp_print_i fmt z = 
  if B.le B.zero z then B.pp_print fmt z 
  else Format.fprintf fmt "(%a)" B.pp_print z 

let rec pp_expr env fmt (e:expr) = 
  match e with
  | Pconst z -> Format.fprintf fmt "%a" pp_print_i z

  | Pbool b -> Format.fprintf fmt "%a" Printer.pp_bool b

  | Parr_init _n -> 
    assert false

  | Pvar x ->
    pp_ovar env fmt (L.unloc x.gv)

  | Pget(aa, ws, x, e) -> 
    assert (aa = Warray_.AAscale); (* Not implemented *)
    assert (check_array env x.gv);
    let pp fmt (x,e) = 
      let x = x.gv in
      let x = L.unloc x in
      let (xws,n) = array_kind x.v_ty in
      if ws = xws then
        Format.fprintf fmt "@[%a.[%a]@]" (pp_var env) x (pp_expr env) e
      else
        Format.fprintf fmt "@[(get%i@ %a@ %a)@]" 
          (int_of_ws ws) (pp_initi env) (x, n, xws) (pp_expr env) e in
    let option = 
      for_safety env &&  snd (Mv.find (L.unloc x.gv) env.vars) in
    pp_oget option pp fmt (x,e)

  | Psub _ -> assert false (* NOT IMPLEMENTED *)

  | Pload (sz, x, e) -> 
    Format.fprintf fmt "(loadW%a Glob.mem (W64.to_uint %a))" 
      pp_size sz (pp_wcast env) (add64 (gkvar x) e)

  | Papp1 (op1, e) -> 
    Format.fprintf fmt "(%a %a)" pp_op1 op1 (pp_wcast env) (in_ty_op1 op1, e)

  | Papp2 (op2, e1, e2) ->  
    let ty1,ty2 = in_ty_op2 op2 in
    let te1, te2 = swap_op2 op2 (ty1, e1) (ty2, e2) in
    Format.fprintf fmt "(%a %a %a)"
      (pp_wcast env) te1 pp_op2 op2 (pp_wcast env) te2

  | PappN (op, es) ->
    (* FIXME *)
    begin match op with
    | Opack (ws, we) ->
      let i = int_of_pe we in
      let rec aux fmt es = 
        match es with
        | [] -> assert false
        | [e] -> Format.fprintf fmt "%a" (pp_expr env) e
        | e::es -> 
          Format.fprintf fmt "@[(%a %%%% 2^%i +@ 2^%i * %a)@]"
            (pp_expr env) e i i aux es in
      Format.fprintf fmt "(W%a.of_int %a)" pp_size ws aux (List.rev es)
    end

  | Pif(_,e1,et,ef) -> 
    let ty = ty_expr e in
    Format.fprintf fmt "(%a ? %a : %a)"
      (pp_expr env) e1 (pp_wcast env) (ty,et) (pp_wcast env) (ty,ef)

and pp_wcast env fmt (ty, e) = 
  pp_cast (pp_expr env) fmt (ty, ty_expr e, e)

let pp_option option pp = 
  pp_maybe option (pp_enclose ~pre:"" ~post:" option") pp

let pp_vdecl env option fmt x = 
  Format.fprintf fmt "%a:%a" 
    (pp_var env) x 
    (pp_ty option) x.v_ty
  
let pp_params env fmt params = 
  Format.fprintf fmt "@[%a@]"
    (pp_list ",@ " (pp_vdecl env false)) params 

let pp_locals env fmt locals = 
  let locarr = 
    List.filter (fun x -> match x.v_ty with Arr _ -> true | _ -> false) 
      locals in
  let locarr = 
    List.sort (fun x1 x2 -> compare x1.v_name x2.v_name) locarr in 

  let pp_vdecl = pp_vdecl env (for_safety env) in
  let pp_loc fmt x = Format.fprintf fmt "var %a;" pp_vdecl x in

  let pp_init fmt x = 
    Format.fprintf fmt "%a <- witness;"  (pp_var env) x in
  Format.fprintf fmt "%a@ %a" 
  (pp_list "@ " pp_loc) locals
  (pp_list "@ " pp_init) locarr 

let pp_rty env fmt tys =
  if tys = [] then
    Format.fprintf fmt "unit"
  else
    Format.fprintf fmt "@[%a@]" 
      (pp_list " *@ " (pp_ty env)) tys 

let pp_ret env fmt xs = 
  Format.fprintf fmt "@[return (%a);@]"
    (pp_list ",@ " (fun fmt x -> pp_ovar env fmt (L.unloc x))) xs

let pp_opn fmt op =
  let s = Printer.pp_opn op in
  Format.fprintf fmt "%s" s

let pp_lval1 env pp_e fmt (lv, (ety, e)) = 
  let lty = ty_lval lv in
  let pp_e fmt e = pp_e fmt (lty, ety, e) in
  match lv with 
  | Lnone _ -> assert false
  | Lmem(ws, x, e1) -> 
    Format.fprintf fmt "@[Glob.mem <-@ storeW%a Glob.mem (W64.to_uint %a) %a;@]" pp_size ws
      (pp_wcast env) (add64 (gkvar x) e1) pp_e e
  | Lvar x  -> 
    Format.fprintf fmt "@[%a <-@ %a;@]" (pp_var env) (L.unloc x) pp_e e
  | Laset (aa, ws, x,e1) -> 
    assert (aa = Warray_.AAscale); (* NOT IMPLEMENTED *)
    assert (check_array env x);
    let x = L.unloc x in
    let (xws,n) = array_kind x.v_ty in
    if ws = xws then
      Format.fprintf fmt "@[%a.[%a] <-@ %a;@]"
        (pp_var env) x (pp_expr env) e1 pp_e e
    else
      let nws = n * int_of_ws xws in
      let nws8 = nws / 8 in
      Format.fprintf fmt 
        "@[%a =@ @[Array%i.init@ (WArray%i.get%i (WArray%i.set%i %a %a %a));@]@]"
        (pp_var env) x n nws8 (int_of_ws xws) nws8 (int_of_ws ws)
        (pp_initi env) (x, n, xws) (pp_expr env) e1 pp_e e
  | Lasub _ -> assert false (* NOT IMPLEMENTED *)

let pp_lval env fmt = function
  | Lnone _ -> assert false
  | Lmem _ -> assert false 
  | Lvar x  -> pp_var env fmt (L.unloc x)
  | Laset _  -> assert false 
  | Lasub _ -> assert false 

let pp_lvals env fmt xs = 
  match xs with
  | []  -> assert false
  | [x] -> pp_lval env fmt x 
  | _   -> Format.fprintf fmt "(%a)" (pp_list ",@ " (pp_lval env)) xs

let pp_aux_lvs fmt aux = 
  match aux with
  | []  -> assert false
  | [x] -> Format.fprintf fmt "%s" x
  | xs  -> Format.fprintf fmt "(%a)" (pp_list ",@ " pp_string) xs

module Normal = struct  

  let all_vars lvs = 
    let is_lvar = function Lvar _ -> true | _ -> false in
    List.for_all is_lvar lvs

  let check_lvals lvs = 
    match lvs with
    | [] -> assert false
    | [lv] -> begin match lv with Lvar _ | Laset _ -> true | _ -> false end
    | _ -> all_vars lvs 

  let rec init_aux_i env i = 
    match i.i_desc with
    | Cassgn _ -> env
    | Cif(_, c1, c2) | Cwhile(_, c1, _, c2) -> init_aux (init_aux env c1) c2
    | Cfor(_,_,c) -> init_aux (add_aux env [tint]) c
    | Copn (lvs, _, op, _) -> 
      if List.length lvs = 1 then env 
      else
        let tys  = List.map Conv.ty_of_cty (E.sopn_tout op) in
        let ltys = List.map ty_lval lvs in
        if all_vars lvs && ltys = tys then env
        else add_aux env tys
    | Ccall(_, lvs, f, _) ->      
      if lvs = [] then env 
      else 
        let tys = (*List.map Conv.ty_of_cty *)(fst (get_funtype env f)) in
        let ltys = List.map ty_lval lvs in
        if (check_lvals lvs && ltys = tys) then env
        else add_aux env tys
   
  and init_aux env c = List.fold_left init_aux_i env c

  let pp_assgn_i env fmt lv (ety, aux) = 
    Format.fprintf fmt "@ %a" (pp_lval1 env (pp_cast pp_string)) (lv, (ety,aux))

  let pp_call env fmt lvs etys pp a = 
    let ltys = List.map (fun lv -> ty_lval lv) lvs in
    if check_lvals lvs && ltys = etys then 
      Format.fprintf fmt "@[%a %a;@]" (pp_lvals env) lvs pp a
    else
      let auxs = get_aux env etys in
      Format.fprintf fmt "@[%a %a;@]" pp_aux_lvs auxs pp a;
      let tyauxs = List.combine etys auxs in
      List.iter2 (pp_assgn_i env fmt) lvs tyauxs
  
  let rec pp_cmd env fmt c = 
    Format.fprintf fmt "@[<v>%a@]" (pp_list "@ " (pp_instr env)) c

  and pp_instr env fmt i = 
    match i.i_desc with 
    | Cassgn (lv, _, _ty, e) ->
      let pp_e = pp_cast (pp_expr env) in
      pp_lval1 env pp_e fmt (lv , (ty_expr e, e))

    | Copn(lvs, _, op, es) ->
      let otys,itys = List.map Conv.ty_of_cty (E.sopn_tout op), List.map Conv.ty_of_cty (E.sopn_tin op) in
      let pp_e fmt (op,es) = 
        Format.fprintf fmt "%a %a" pp_opn op 
          (pp_list "@ " (pp_wcast env)) (List.combine itys es) in
      if List.length lvs = 1 then
        let pp_e = pp_cast pp_e in
        pp_lval1 env pp_e fmt (List.hd lvs , (List.hd otys, (op,es)))
      else
        let pp fmt (op, es) = 
          Format.fprintf fmt "<- %a" pp_e (op,es) in
        pp_call env fmt lvs otys pp (op,es) 
        
    | Ccall(_, lvs, f, es) ->
      let otys, itys = get_funtype env f in
      let pp_args fmt es = 
        pp_list ",@ " (pp_wcast env) fmt (List.combine itys es) in
      if lvs = [] then 
        Format.fprintf fmt "@[%a (%a);@]" (pp_fname env) f pp_args es
      else
        let pp fmt es = 
          Format.fprintf fmt "<%@ %a (%a)" (pp_fname env) f pp_args es in
        pp_call env fmt lvs otys pp es 

    | Cif(e,c1,c2) ->
      Format.fprintf fmt "@[<v>if (%a) {@   %a@ } else {@   %a@ }@]"
        (pp_expr env) e (pp_cmd env) c1 (pp_cmd env) c2
      
    | Cwhile(_, c1, e,c2) ->
      Format.fprintf fmt "@[<v>%a@ while (%a) {@   %a@ }@]"
        (pp_cmd env) c1 (pp_expr env) e (pp_cmd env) (c2@c1)
      
    | Cfor(i, (d,e1,e2), c) ->
      let pp_init, pp_e2 = 
        match e2 with
        (* Can be generalized to the case where e2 is not modified by c and i *)
        | Pconst _ -> (fun _fmt () -> ()), (fun fmt () -> pp_expr env fmt e2)
        | _ -> 
          let aux = List.hd (get_aux env [tint]) in
          let pp_init fmt () = 
            Format.fprintf fmt "@[%s <-@ %a@];@ " aux (pp_expr env) e2 in
          let pp_e2 fmt () = pp_string fmt aux in
          pp_init, pp_e2 in
      let pp_i fmt () = pp_var env fmt (L.unloc i) in
      let pp_i1, pp_i2 = 
        if d = UpTo then pp_i , pp_e2
        else pp_e2, pp_i in
      Format.fprintf fmt 
        "@[<v>%a%a <- %a;@ while (%a < %a) {@   @[<v>%a@ %a <- %a %s 1;@]@ }@]"
        pp_init () 
        pp_i () (pp_expr env) e1 
        pp_i1 () pp_i2 ()
        (pp_cmd env) c
        pp_i () pp_i () (if d = UpTo then "+" else "-")

end

module Leak = struct 

  type safe_cond = 
    | Initv of var 
    | Initai of wsize * var * expr 
    | Inita of var * int
    | InBound of wsize * int * expr
    | Valid of wsize * expr 
    | NotZero of wsize * expr 

  let in_bound ws x e = 
    match (L.unloc x).v_ty with
    | Arr(ws1,n) -> InBound(ws, (arr_size ws1 n), e)
    | _ -> assert false

  let safe_op2 safe _e1 e2 = function
    | E.Oand    | E.Oor     
    | E.Oadd _  | E.Omul _  | E.Osub _ 
    | E.Oland _ | E.Olor _  | E.Olxor _ 
    | E.Olsr _  | E.Olsl _  | E.Oasr _
    | E.Oeq _   | E.Oneq _  | E.Olt _  | E.Ole _ | E.Ogt _ | E.Oge _ 
    | E.Ovadd _ | E.Ovsub _ | E.Ovmul _
    | E.Ovlsr _ | E.Ovlsl _ | E.Ovasr _ -> safe

    | E.Odiv E.Cmp_int -> safe 
    | E.Omod Cmp_int  -> safe
    | E.Odiv (E.Cmp_w(_, s)) -> NotZero (s, e2) :: safe 
    | E.Omod (E.Cmp_w(_, s)) -> NotZero (s, e2) :: safe 
    
  let is_init env x safe = 
    let (_s,option) = Mv.find (L.unloc x) env.vars in
    if option then Initv (L.unloc x) :: safe
    else safe
    
  let rec safe_e_rec env safe = function
    | Pconst _ | Pbool _ | Parr_init _ -> safe
    | Pvar x -> 
      let x = x.gv in
      let (_s,option) = Mv.find (L.unloc x) env.vars in
      if option then
        match (L.unloc x).v_ty with
        | Arr(ws,n) -> Inita (L.unloc x, arr_size ws n) :: safe
        | _ -> Initv(L.unloc x) :: safe 
      else safe 
    | Pload (ws,x,e) -> 
      is_init env x (Valid (ws, snd (add64 (gkvar x) e)) :: safe_e_rec env safe e)
    | Papp1 (_, e) -> safe_e_rec env safe e
    | Pget (aa, ws, x, e) -> 
      assert (aa = Warray_.AAscale); (* NOT IMPLEMENTED *)
      let x = x.gv in
      let safe = 
        let (_s,option) = Mv.find (L.unloc x) env.vars in
        if option then Initai(ws, L.unloc x, e) :: safe 
        else safe in
      in_bound ws x e :: safe 
    | Psub _ -> assert false (* NOT IMPLEMENTED *) 
    | Papp2 (op, e1, e2) -> 
      safe_op2 (safe_e_rec env (safe_e_rec env safe e1) e2) e1 e2 op
    | PappN (_op, _es) -> assert false (* TODO: nary *)
    | Pif  (_,e1, e2, e3) -> 
      safe_e_rec env (safe_e_rec env (safe_e_rec env safe e1) e2) e3

  let safe_e env = safe_e_rec env [] 

  let safe_es env = List.fold_left (safe_e_rec env) []

  let safe_opn safe opn es = 
    let id = Expr.get_instr opn in
    List.map (fun c ->
        match c with
        | X86_decl.NotZero(sz, i) ->
          NotZero(sz, List.nth es (Conv.int_of_nat i))) id.i_safe @ safe
 
  let safe_lval env = function
    | Lnone _ | Lvar _ -> []
    | Lmem(ws, x, e) -> 
      is_init env x (Valid (ws, snd (add64 (gkvar x) e)) :: safe_e_rec env [] e)
    | Laset(aa, ws, x,e) -> 
      assert (aa = Warray_.AAscale); (* NOT IMPLEMENTED *)
      in_bound ws x e :: safe_e_rec env [] e 
    | Lasub _ -> assert false (* NOT IMPLEMENTED *) 

  let pp_safe_e env fmt = function
    | Initv x -> Format.fprintf fmt "is_init %a" (pp_var env) x
    | Initai(ws, x,e) -> Format.fprintf fmt "is_init%i %a %a" 
                           (int_of_ws ws) (pp_var env) x (pp_expr env) e
    | Inita(x,n) -> Format.fprintf fmt "Array%i.is_init %a" n (pp_var env) x 
    | Valid (sz, e) -> Format.fprintf fmt "is_valid Glob.mem %a W%a" (pp_expr env) e pp_size sz 
    | NotZero(sz,e) -> Format.fprintf fmt "%a <> W%a.zeros" (pp_expr env) e pp_size sz
    | InBound(ws, n,e)  -> Format.fprintf fmt "in_bound %a %i %i" 
                             (pp_expr env) e (size_of_ws ws) n

  let pp_safe_es env fmt es = pp_list "/\\@ " (pp_safe_e env) fmt es

  let pp_leaks env fmt es = 
    Format.fprintf fmt "leakages <- LeakAddr(@[[%a]@]) :: leakages;@ "
      (pp_list ";@ " (pp_expr env)) es

  let pp_safe_cond env fmt conds = 
    if conds <> [] then 
      Format.fprintf fmt "safe <- @[safe /\\ %a@];@ " (pp_safe_es env) conds 
    
  let pp_leaks_e env fmt e =
    match env.model with
    | ConstantTime -> pp_leaks env fmt (leaks_e e)
    | Safety -> pp_safe_cond env fmt (safe_e env e)
    | _ -> ()

  let pp_leaks_es env fmt es = 
    match env.model with
    | ConstantTime -> pp_leaks env fmt (leaks_es es)
    | Safety -> pp_safe_cond env fmt (safe_es env es)
    | _ -> ()
    
  let pp_leaks_opn env fmt op es = 
    match env.model with
    | ConstantTime -> pp_leaks env fmt (leaks_es es)
    | Safety -> 
      let conds = safe_opn (safe_es env es) op es in
      pp_safe_cond env fmt conds 
    | Normal -> ()

  let pp_leaks_if env fmt e = 
    match env.model with
    | ConstantTime -> 
      let leaks = leaks_e e in
      Format.fprintf fmt 
        "leakages <- LeakCond(%a) :: LeakAddr(@[[%a]@]) :: leakages;@ "
        (pp_expr env) e (pp_list ";@ " (pp_expr env)) leaks
    | Safety -> pp_safe_cond env fmt (safe_e env e)
    | Normal -> ()

  let pp_leaks_for env fmt e1 e2 = 
    match env.model with
    | ConstantTime -> 
      let leaks = leaks_es [e1;e2] in
      Format.fprintf fmt 
        "leakages <- LeakFor(%a,%a) :: LeakAddr(@[[%a]@]) :: leakages;@ "
        (pp_expr env) e1 (pp_expr env) e2 
        (pp_list ";@ " (pp_expr env)) leaks
    | Safety -> pp_safe_cond env fmt (safe_es env [e1;e2])
    | Normal -> ()

  let pp_leaks_lv env fmt lv = 
    match env.model with
    | ConstantTime -> 
      let leaks = leaks_lval lv in
      if leaks <> [] then pp_leaks env fmt leaks
    | Safety -> pp_safe_cond env fmt (safe_lval env lv)
    | _ -> ()

  let rec init_aux_i env i = 
    match i.i_desc with
    | Cassgn (lv, _, _, _) -> add_aux env [ty_lval lv]
    | Copn (lvs, _, _, _) -> add_aux env (List.map ty_lval lvs)
    | Ccall(_, lvs, _, _) -> 
      if lvs = [] then env 
      else add_aux env (List.map ty_lval lvs)
    | Cif(_, c1, c2) | Cwhile(_, c1, _, c2) -> init_aux (init_aux env c1) c2
    | Cfor(_,_,c) -> 
      if for_safety env then
        init_aux (add_aux env [tint; tint]) c
      else
        init_aux (add_aux env [tint]) c

    
  and init_aux env c = List.fold_left init_aux_i env c
 
  let pp_some env pp lv fmt e = 
    if for_safety env then
      match lv with
      | Lnone _ -> ()
      | Lvar x ->
        let x = L.unloc x in
        let _s, option = Mv.find x env.vars in
        if option then
          let ty = x.v_ty in
          if is_ty_arr ty then
            let (_ws,n) = array_kind ty in
            Format.fprintf fmt "(Array%i.map Some %a)" n pp e
          else Format.fprintf fmt "(Some %a)" pp e 
        else pp fmt e 
      | Lmem _ -> pp fmt e
      | Laset _ -> pp fmt e
      | Lasub _ -> assert false (* NOT IMPLEMENTED *) 
    else pp fmt e

  let pp_assgn_i env fmt lv (ety, aux) = 
    Format.fprintf fmt "@ "; pp_leaks_lv env fmt lv;
    let pp_e = pp_some env (pp_cast pp_string) lv in
    pp_lval1 env pp_e fmt (lv, (ety,aux))

  let pp_call env fmt lvs etys pp a = 
    let auxs = get_aux env etys in
    Format.fprintf fmt "@[%a %a;@]" pp_aux_lvs auxs pp a;
    let tyauxs = List.combine etys auxs in
    List.iter2 (pp_assgn_i env fmt) lvs tyauxs
        
  let rec pp_cmd env fmt c = 
    Format.fprintf fmt "@[<v>%a@]" (pp_list "@ " (pp_instr env)) c

  and pp_instr env fmt i = 
    match i.i_desc with 
    | Cassgn (lv, _, _, e) ->
      pp_leaks_e env fmt e;
      let pp fmt e = Format.fprintf fmt "<- %a" (pp_expr env) e in
      pp_call env fmt [lv] [ty_expr e] pp e 

    | Copn(lvs, _, op, es) ->
      let otys,itys = List.map Conv.ty_of_cty (E.sopn_tout op), List.map Conv.ty_of_cty (E.sopn_tin op) in
      let pp fmt (op, es) = 
        Format.fprintf fmt "<- %a %a" pp_opn op 
          (pp_list "@ " (pp_wcast env)) (List.combine itys es) in
      pp_leaks_opn env fmt op es;
      pp_call env fmt lvs otys pp (op, es)
      
    | Ccall(_, lvs, f, es) ->
      let otys, itys = get_funtype env f in
      let pp_args fmt es = 
        pp_list ",@ " (pp_wcast env) fmt (List.combine itys es) in
      pp_leaks_es env fmt es;
      if lvs = [] then 
        Format.fprintf fmt "@[%a (%a);@]" (pp_fname env) f pp_args es
      else
        let pp fmt es = 
          Format.fprintf fmt "<%@ %a (%a)" (pp_fname env) f pp_args es in
        pp_call env fmt lvs otys pp es 

    | Cif(e,c1,c2) ->
      pp_leaks_if env fmt e;
      Format.fprintf fmt "@[<v>if (%a) {@   %a@ } else {@   %a@ }@]"
        (pp_expr env) e (pp_cmd env) c1 (pp_cmd env) c2
      
    | Cwhile(_, c1, e,c2) ->
      let pp_leak fmt e = 
        Format.fprintf fmt "@ %a" (pp_leaks_if env) e in
      Format.fprintf fmt "@[<v>%a%a@ while (%a) {@   %a%a@ }@]"
        (pp_cmd env) c1 pp_leak e (pp_expr env) e 
        (pp_cmd env) (c2@c1) pp_leak e

    | Cfor(i, (d,e1,e2), c) ->
      pp_leaks_for env fmt e1 e2;
      let aux, env1 = 
        if for_safety env then 
          let auxs = get_aux env [tint;tint] in
          List.hd auxs, set_var env (L.unloc i) false (List.nth auxs 1) 
        else List.hd (get_aux env [tint]), env in
      let pp_init, pp_e2 = 
        match e2 with
        (* Can be generalized to the case where e2 is not modified by c and i *)
        | Pconst _ -> (fun _fmt () -> ()), (fun fmt () -> pp_expr env fmt e2)
        | _ -> 
          let pp_init fmt () = 
            Format.fprintf fmt "@[%s <-@ %a@];@ " aux (pp_expr env) e2 in
          let pp_e2 fmt () = pp_string fmt aux in
          pp_init, pp_e2 in
      let pp_i fmt () = pp_var env1 fmt (L.unloc i) in
      let pp_i1, pp_i2 = 
        if d = UpTo then pp_i , pp_e2
        else pp_e2, pp_i in
      let pp_restore fmt () = 
        if for_safety env then
          Format.fprintf fmt "@ @[%a <- %a;@]"
            (pp_var env) (L.unloc i) (pp_some env pp_i (Lvar i)) () in
      Format.fprintf fmt 
        "@[<v>%a%a <- %a;@ while (%a < %a) {@   @[<v>%a@ %a <- %a %s 1;@]@ }%a@]"
        pp_init () 
        pp_i () (pp_expr env) e1 
        pp_i1 () pp_i2 ()
        (pp_cmd env1) c
        pp_i () pp_i () (if d = UpTo then "+" else "-")
        pp_restore ()
        
end 

let pp_aux fmt env = 
  let pp ty aux = 
    Format.fprintf fmt "@[var %s:@ %a@];@ " aux (pp_ty false) ty in
  Mty.iter (fun ty -> List.iter (pp ty)) env.auxv

let pp_safe_ret env fmt xs =
  if for_safety env then
    let es = List.map (fun x -> Pvar (gkvar x)) xs in
    Leak.pp_safe_cond env fmt (Leak.safe_es env es)

let pp_fun env fmt f = 
  let locals = Sv.elements (locals f) in
  (* initialize the env *)
  let env = List.fold_left (add_var false) env f.f_args in
  let env = List.fold_left (add_var (for_safety env)) env locals in  
  (* init auxiliary variables *) 
  let env = 
    if env.model = Normal then Normal.init_aux env f.f_body
    else Leak.init_aux env f.f_body in

  (* Print the function *)
  (* FIXME ajouter les conditions d'initialisation 
     sur les variables de retour *)
  let pp_cmd = 
    if env.model = Normal then Normal.pp_cmd
    else Leak.pp_cmd in
  Format.fprintf fmt 
    "@[<v>proc %a (%a) : %a = {@   @[<v>%a@ %a@ %a@ %a%a@]@ }@]"
    (pp_fname env) f.f_name
    (pp_params env) f.f_args 
    (pp_rty false) f.f_tyout
    pp_aux env
    (pp_locals env) locals
    (pp_cmd env) f.f_body
    (pp_safe_ret env) f.f_ret 
    (pp_ret env) f.f_ret

<<<<<<< HEAD
let pp_glob_decl env fmt (x,d) =
  match d with
  | Global.Gword(ws, w) -> 
    Format.fprintf fmt "@[abbrev %a = %a.of_int %a.@]@ "
      (pp_var env) x pp_Tsz ws B.pp_print (Conv.bi_of_word ws w)
  | Global.Garr(p,t) ->
    let wz, t = Conv.to_array x.v_ty p t in
    let pp_elem fmt z = 
      Format.fprintf fmt "%a.of_int %a" pp_Tsz wz B.pp_print z in
    Format.fprintf fmt "@[abbrev %a = Array%i.of_list witness [%a].@]@ "
       (pp_var env) x (Array.length t) 
       (pp_list ";@ " pp_elem) (Array.to_list t)


=======
let pp_glob_decl env fmt (ws,x, z) =
  Format.fprintf fmt "@[abbrev %a = %a.of_int %a.@]@ "
    (pp_glob env) x pp_Tsz ws pp_print_i z
>>>>>>> 287c884d

let add_arrsz env f = 
  let add_sz x sz = 
    match x.v_ty with
    | Arr(_ws, n) -> Sint.add n sz 
    | _ -> sz in
  let add_wsz x sz =
    match x.v_ty with
    | Arr(ws, n) -> Sint.add (arr_size ws n) sz 
    | _ -> sz in
    
  let vars = vars_fc f in
  {env with arrsz = Sv.fold add_sz vars env.arrsz;
            warrsz = Sv.fold add_wsz vars env.warrsz; }

let pp_array_decl i = 
  let file = Format.sprintf "Array%i.ec" i in
  let out = open_out file in
  let fmt = Format.formatter_of_out_channel out in
  Format.fprintf fmt "@[<v>from Jasmin require import JArray.@ @ ";
  Format.fprintf fmt "clone export PolyArray as Array%i  with op size <- %i.@]@." i i;
  close_out out

let pp_warray_decl i = 
  let file = Format.sprintf "WArray%i.ec" i in
  let out = open_out file in
  let fmt = Format.formatter_of_out_channel out in
  Format.fprintf fmt "@[<v>from Jasmin require import JWord_array.@ @ ";
  Format.fprintf fmt "clone export WArray as WArray%i  with op size <- %i.@]@." i i;
  close_out out

let pp_prog fmt model globs funcs = 

  let env = empty_env model funcs in
  let env = 
    List.fold_left (fun env (x, _) -> add_glob env x)
      env globs in
  let env = List.fold_left add_arrsz env funcs in

  Sint.iter pp_array_decl env.arrsz;
  Sint.iter pp_warray_decl env.warrsz;

  let pp_arrays arr fmt s = 
    let l = Sint.elements s in
    let pp_i fmt i = Format.fprintf fmt "%s%i" arr i in
    if l <> [] then
      Format.fprintf fmt "require import @[%a@].@ " (pp_list "@ " pp_i) l in

  let pp_leakages fmt env = 
    match env.model with
    | ConstantTime ->
      Format.fprintf fmt "var leakages : leakages_t@ @ " 
    | Safety -> 
      Format.fprintf fmt "var safe : bool@ @ " 
    | Normal -> () in

  Format.fprintf fmt 
     "@[<v>%s.@ %s.@ @ %a%a@ %a@ @ module M = {@   @[<v>%a%a@]@ }.@ @]@." 
    "require import List Int IntExtra IntDiv CoreMap"
    "from Jasmin require import JModel"
    (pp_arrays "Array") env.arrsz
    (pp_arrays "WArray") env.warrsz
    (pp_list "@ @ " (pp_glob_decl env)) globs 
    pp_leakages env 
    (pp_list "@ @ " (pp_fun env)) funcs 
    
let rec used_func f = 
  used_func_c Ss.empty f.f_body 

and used_func_c used c = 
  List.fold_left used_func_i used c

and used_func_i used i = 
  match i.i_desc with
  | Cassgn _ | Copn _ -> used
  | Cif (_,c1,c2)     -> used_func_c (used_func_c used c1) c2
  | Cfor(_,_,c)       -> used_func_c used c
  | Cwhile(_,c1,_,c2)   -> used_func_c (used_func_c used c1) c2
  | Ccall (_,_,f,_)   -> Ss.add f.fn_name used

let extract fmt model ((globs,funcs):'a prog) tokeep = 
  let funcs = List.map Regalloc.fill_in_missing_names funcs in
  let tokeep = ref (Ss.of_list tokeep) in
  let dofun f = 
    if Ss.mem f.f_name.fn_name !tokeep then
      (tokeep := Ss.union (used_func f) !tokeep; true)
    else false in
  let funcs = List.filter dofun funcs in
  pp_prog fmt model globs (List.rev funcs)
<|MERGE_RESOLUTION|>--- conflicted
+++ resolved
@@ -1098,26 +1098,20 @@
     (pp_safe_ret env) f.f_ret 
     (pp_ret env) f.f_ret
 
-<<<<<<< HEAD
 let pp_glob_decl env fmt (x,d) =
   match d with
   | Global.Gword(ws, w) -> 
     Format.fprintf fmt "@[abbrev %a = %a.of_int %a.@]@ "
-      (pp_var env) x pp_Tsz ws B.pp_print (Conv.bi_of_word ws w)
+      (pp_var env) x pp_Tsz ws pp_print_i (Conv.bi_of_word ws w)
   | Global.Garr(p,t) ->
     let wz, t = Conv.to_array x.v_ty p t in
     let pp_elem fmt z = 
-      Format.fprintf fmt "%a.of_int %a" pp_Tsz wz B.pp_print z in
+      Format.fprintf fmt "%a.of_int %a" pp_Tsz wz pp_print_i z in
     Format.fprintf fmt "@[abbrev %a = Array%i.of_list witness [%a].@]@ "
        (pp_var env) x (Array.length t) 
        (pp_list ";@ " pp_elem) (Array.to_list t)
 
 
-=======
-let pp_glob_decl env fmt (ws,x, z) =
-  Format.fprintf fmt "@[abbrev %a = %a.of_int %a.@]@ "
-    (pp_glob env) x pp_Tsz ws pp_print_i z
->>>>>>> 287c884d
 
 let add_arrsz env f = 
   let add_sz x sz = 
