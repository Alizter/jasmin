open Utils
(*--------------------------------------------------------------------- *)
let version_string = "Jasmin Compiler @VERSION@"
(*--------------------------------------------------------------------- *)
let infile = ref ""
let outfile = ref ""
let latexfile = ref ""
let typeonly = ref false
let debug = ref false
let print_list = ref []
let ecfile = ref ""
let ec_list = ref []
let cost_analysis = ref false
let cost_after_pass = ref "cstexp"
let dot_cfg = ref false
let check_safety = ref false
let safety_param = ref None
let safety_config = ref None
let safety_makeconfigdoc = ref None
<<<<<<< HEAD
let print_transformers = ref false
let print_cost_transformers = ref false
=======

let help_version = ref false
>>>>>>> c3ec4826
let help_intrinsics = ref false

let lea = ref false
let set0 = ref false
let model = ref Normal

let set_printing p () =
  print_list := p :: !print_list

let set_all_print () =
  print_list := Compiler.compiler_step_list

let set_ec f =
  ec_list := f :: !ec_list

let set_constTime () = model := ConstantTime
let set_safety () = model := Safety

let set_checksafety () = check_safety := true
let set_safetyparam s = safety_param := Some s
let set_safetyconfig s = safety_config := Some s
let set_safety_makeconfigdoc s = safety_makeconfigdoc := Some s
      
let print_strings = function
  | Compiler.Typing                      -> "typing"   , "typing"
  | Compiler.ParamsExpansion             -> "cstexp"   , "constant expansion"
  | Compiler.Inlining                    -> "inline"   , "inlining"
  | Compiler.RemoveUnusedFunction        -> "rmfunc"   , "remove unused function"
  | Compiler.Unrolling                   -> "unroll"   , "unrolling"
  | Compiler.Splitting                   -> "splitting", "liverange splitting"
  | Compiler.AllocInlineAssgn            -> "valloc"   , "inlined variables allocation"
  | Compiler.DeadCode_AllocInlineAssgn   -> "vallocd"  , "dead code after inlined variables allocation"
  | Compiler.ShareStackVariable          -> "vshare"   , "sharing of stack variables"
  | Compiler.DeadCode_ShareStackVariable -> "vshared"  , "dead code after sharing of stack variables"
  | Compiler.RemoveArrInit               -> "rmarrinit" , "remove array init"
  | Compiler.RemoveGlobal                -> "rmglobals" , "remove globals variables"
  | Compiler.RegArrayExpansion           -> "arrexp"   , "expansion of register arrays"
  | Compiler.LowerInstruction            -> "lowering" , "lowering of instructions"
  | Compiler.RegAllocation               -> "ralloc"   , "register allocation"
  | Compiler.DeadCode_RegAllocation      -> "rallocd"  , "dead code after register allocation"
  | Compiler.StackAllocation             -> "stkalloc" , "stack allocation"
  | Compiler.Linearisation               -> "linear"   , "linearisation"
  | Compiler.Assembly                    -> "asm"      , "generation of assembly"

let print_option p =
  let s, msg = print_strings p in
  ("-p"^s, Arg.Unit (set_printing p), "print program after "^msg)

let options = [
    "-version" , Arg.Set help_version  , "display version information about this compiler (and exits)";
    "-o"       , Arg.Set_string outfile, "[filename]: name of the output file";
    "-typeonly", Arg.Set typeonly      , ": stop after typechecking";
    "-debug"   , Arg.Set debug         , ": print debug information";
    "-latex"     , Arg.Set_string latexfile, "[filename]: generate the corresponding LATEX file";
    "-lea"     , Arg.Set lea           , ": use lea as much as possible (default is nolea)";
    "-nolea"   , Arg.Clear lea         , ": try to use add and mul instead of lea";
    "-set0"     , Arg.Set set0          , ": use [xor x x] to set x to 0 (default is not)";
    "-noset0"   , Arg.Clear set0        , ": do not use set0 option";
    "-ec"       , Arg.String  set_ec    , "[f]: extract function [f] and its dependencies to an easycrypt file";
    "-oec"     ,  Arg.Set_string ecfile , "[filename]: use filename as output destination for easycrypt extraction";
    "-CT" , Arg.Unit set_constTime      , ": generates model for constant time verification";
    "-safety", Arg.Unit set_safety      , ": generates model for safety verification";
    "-dot", Arg.Set dot_cfg, ": print CFG of assembly in DOT format";
    "-cost", Arg.Set cost_analysis, ": execution cost (WIP)";
    "-cost-after", Arg.Set_string cost_after_pass, ": pass after which to run the cost analysis (see printing options to know the names of the passes)";
    "-checksafety", Arg.Unit set_checksafety, ": automatically check for safety";
    "-safetyparam", Arg.String set_safetyparam,
    "parameter for automatic safety verification:\n    \
     format: \"f_1>param_1|f_2>param_2|...\" \
     where each param_i is of the form:\n    \
     pt_1,...,pt_n;len_1,...,len_k\n    \
     pt_1,...,pt_n: input pointers of f_i\n    \
     len_1,...,len_k: input lengths of f_i";
     "-safetyconfig", Arg.String set_safetyconfig, "[filename]: use filename (JSON) as configuration file for the safety checker";
    "-safetymakeconfigdoc", Arg.String set_safety_makeconfigdoc, "[dir]: make the safety checker configuration docs in [dir]";
    "-lt", Arg.Set print_transformers, "Print the leak transformers to stdout";
    "-ct", Arg.Set print_cost_transformers, "Print the cost transformers to stdout";
    "-help-intrinsics", Arg.Set help_intrinsics, "List the set of intrinsic operators";
    "-pall"    , Arg.Unit set_all_print, "print program after each compilation steps";
  ] @  List.map print_option Compiler.compiler_step_list

let usage_msg = "Usage : jasminc [option] filename"



(* -------------------------------------------------------------------- *)
let eprint step pp_prog p =
  if List.mem step !print_list then
    let (_, msg) = print_strings step in
    Format.printf
"/* -------------------------------------------------------------------- */@.";
    Format.printf "/* After %s */@.@." msg;
    Format.printf "%a@.@.@." pp_prog p<|MERGE_RESOLUTION|>--- conflicted
+++ resolved
@@ -17,13 +17,10 @@
 let safety_param = ref None
 let safety_config = ref None
 let safety_makeconfigdoc = ref None
-<<<<<<< HEAD
 let print_transformers = ref false
 let print_cost_transformers = ref false
-=======
 
 let help_version = ref false
->>>>>>> c3ec4826
 let help_intrinsics = ref false
 
 let lea = ref false
