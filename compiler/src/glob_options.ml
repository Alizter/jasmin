open Utils
(*--------------------------------------------------------------------- *)
let infile = ref ""
let outfile = ref ""
let latexfile = ref ""
let typeonly = ref false
let debug = ref false
let print_list = ref []
let ecfile = ref ""
let ec_list = ref []
let cost_analysis = ref false
let cost_after_pass = ref "cstexp"
let dot_cfg = ref false
let check_safety = ref false
let safety_param = ref None
let safety_config = ref None
let safety_makeconfigdoc = ref None
let print_transformers = ref false
let print_cost_transformers = ref false
let help_intrinsics = ref false

let lea = ref false
let set0 = ref false
let model = ref Normal

let set_printing p () =
  print_list := p :: !print_list

let set_all_print () =
  print_list := Compiler.compiler_step_list

let set_ec f =
  ec_list := f :: !ec_list

let set_constTime () = model := ConstantTime
let set_safety () = model := Safety

let set_checksafety () = check_safety := true
let set_safetyparam s = safety_param := Some s
let set_safetyconfig s = safety_config := Some s
let set_safety_makeconfigdoc s = safety_makeconfigdoc := Some s
      
let print_strings = function
  | Compiler.Typing                      -> "typing"   , "typing"
  | Compiler.ParamsExpansion             -> "cstexp"   , "constant expansion"
  | Compiler.Inlining                    -> "inline"   , "inlining"
  | Compiler.RemoveUnusedFunction        -> "rmfunc"   , "remove unused function"
  | Compiler.Unrolling                   -> "unroll"   , "unrolling"
  | Compiler.Splitting                   -> "splitting", "liverange splitting"
  | Compiler.AllocInlineAssgn            -> "valloc"   , "inlined variables allocation"
  | Compiler.DeadCode_AllocInlineAssgn   -> "vallocd"  , "dead code after inlined variables allocation"
  | Compiler.ShareStackVariable          -> "vshare"   , "sharing of stack variables"
  | Compiler.DeadCode_ShareStackVariable -> "vshared"  , "dead code after sharing of stack variables"
  | Compiler.RemoveArrInit               -> "rmarrinit" , "remove array init"
  | Compiler.RemoveGlobal                -> "rmglobals" , "remove globals variables"
  | Compiler.RegArrayExpansion           -> "arrexp"   , "expansion of register arrays"
  | Compiler.LowerInstruction            -> "lowering" , "lowering of instructions"
  | Compiler.RegAllocation               -> "ralloc"   , "register allocation"
  | Compiler.DeadCode_RegAllocation      -> "rallocd"  , "dead code after register allocation"
  | Compiler.StackAllocation             -> "stkalloc" , "stack allocation"
  | Compiler.Linearisation               -> "linear"   , "linearisation"
  | Compiler.Assembly                    -> "asm"      , "generation of assembly"

let print_option p =
  let s, msg = print_strings p in
  ("-p"^s, Arg.Unit (set_printing p), "print program after "^msg)

let options = [
    "-o"       , Arg.Set_string outfile, "[filename]: name of the output file";
    "-typeonly", Arg.Set typeonly      , ": stop after typechecking";
    "-debug"   , Arg.Set debug         , ": print debug information";
    "-latex"     , Arg.Set_string latexfile, "[filename]: generate the corresponding LATEX file";
    "-lea"     , Arg.Set lea           , ": use lea as much as possible (default is nolea)";
    "-nolea"   , Arg.Clear lea         , ": try to use add and mul instead of lea";
    "-set0"     , Arg.Set set0          , ": use [xor x x] to set x to 0 (default is not)";
    "-noset0"   , Arg.Clear set0        , ": do not use set0 option";
    "-ec"       , Arg.String  set_ec    , "[f]: extract function [f] and its dependencies to an easycrypt file";
    "-oec"     ,  Arg.Set_string ecfile , "[filename]: use filename as output destination for easycrypt extraction";
    "-CT" , Arg.Unit set_constTime      , ": generates model for constant time verification";
    "-safety", Arg.Unit set_safety      , ": generates model for safety verification";
    "--dot", Arg.Set dot_cfg, ": print CFG of assembly in DOT format";
    "--cost", Arg.Set cost_analysis, ": execution cost (WIP)";
    "--cost-after", Arg.Set_string cost_after_pass, ": pass after which to run the cost analysis (see printing options to know the names of the passes)";
    "-checksafety", Arg.Unit set_checksafety, ": automatically check for safety";
    "-safetyparam", Arg.String set_safetyparam,
    "parameter for automatic safety verification:\n    \
     format: \"f_1>param_1|f_2>param_2|...\" \
     where each param_i is of the form:\n    \
     pt_1,...,pt_n;len_1,...,len_k\n    \
     pt_1,...,pt_n: input pointers of f_i\n    \
     len_1,...,len_k: input lengths of f_i";
     "-safetyconfig", Arg.String set_safetyconfig, "[filename]: use filename (JSON) as configuration file for the safety checker";
    "-safetymakeconfigdoc", Arg.String set_safety_makeconfigdoc, "[dir]: make the safety checker configuration docs in [dir]";
<<<<<<< HEAD
    "--lt", Arg.Set print_transformers, "Print the leak transformers to stdout";
    "--ct", Arg.Set print_cost_transformers, "Print the cost transformers to stdout";
    "--help-intrinsics", Arg.Set help_intrinsics, "List the set of intrinsic operators";
=======
    "-help-intrinsics", Arg.Set help_intrinsics, "List the set of intrinsic operators";
>>>>>>> 7d1a0c04
    "-pall"    , Arg.Unit set_all_print, "print program after each compilation steps";
  ] @  List.map print_option Compiler.compiler_step_list

let usage_msg = "Usage : jasminc [option] filename"



(* -------------------------------------------------------------------- *)
let eprint step pp_prog p =
  if List.mem step !print_list then
    let (_, msg) = print_strings step in
    Format.eprintf
"(* -------------------------------------------------------------------- *)@.";
    Format.eprintf "(* After %s *)@.@." msg;
    Format.eprintf "%a@.@.@." pp_prog p<|MERGE_RESOLUTION|>--- conflicted
+++ resolved
@@ -78,9 +78,9 @@
     "-oec"     ,  Arg.Set_string ecfile , "[filename]: use filename as output destination for easycrypt extraction";
     "-CT" , Arg.Unit set_constTime      , ": generates model for constant time verification";
     "-safety", Arg.Unit set_safety      , ": generates model for safety verification";
-    "--dot", Arg.Set dot_cfg, ": print CFG of assembly in DOT format";
-    "--cost", Arg.Set cost_analysis, ": execution cost (WIP)";
-    "--cost-after", Arg.Set_string cost_after_pass, ": pass after which to run the cost analysis (see printing options to know the names of the passes)";
+    "-dot", Arg.Set dot_cfg, ": print CFG of assembly in DOT format";
+    "-cost", Arg.Set cost_analysis, ": execution cost (WIP)";
+    "-cost-after", Arg.Set_string cost_after_pass, ": pass after which to run the cost analysis (see printing options to know the names of the passes)";
     "-checksafety", Arg.Unit set_checksafety, ": automatically check for safety";
     "-safetyparam", Arg.String set_safetyparam,
     "parameter for automatic safety verification:\n    \
@@ -91,13 +91,9 @@
      len_1,...,len_k: input lengths of f_i";
      "-safetyconfig", Arg.String set_safetyconfig, "[filename]: use filename (JSON) as configuration file for the safety checker";
     "-safetymakeconfigdoc", Arg.String set_safety_makeconfigdoc, "[dir]: make the safety checker configuration docs in [dir]";
-<<<<<<< HEAD
-    "--lt", Arg.Set print_transformers, "Print the leak transformers to stdout";
-    "--ct", Arg.Set print_cost_transformers, "Print the cost transformers to stdout";
-    "--help-intrinsics", Arg.Set help_intrinsics, "List the set of intrinsic operators";
-=======
+    "-lt", Arg.Set print_transformers, "Print the leak transformers to stdout";
+    "-ct", Arg.Set print_cost_transformers, "Print the cost transformers to stdout";
     "-help-intrinsics", Arg.Set help_intrinsics, "List the set of intrinsic operators";
->>>>>>> 7d1a0c04
     "-pall"    , Arg.Unit set_all_print, "print program after each compilation steps";
   ] @  List.map print_option Compiler.compiler_step_list
 
