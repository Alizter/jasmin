--- conflicted
+++ resolved
@@ -12,14 +12,10 @@
 let check_safety = ref false
 let safety_param = ref None
 let safety_config = ref None
-<<<<<<< HEAD
 let stop_after = ref None
 let safety_makeconfigdoc = ref None   
-=======
-let safety_makeconfigdoc = ref None
 
 let help_version = ref false
->>>>>>> 9c9ad262
 let help_intrinsics = ref false
 type color = | Auto | Always | Never
 let color = ref Auto
