--- conflicted
+++ resolved
@@ -11,14 +11,11 @@
 let ec_list = ref []
 let check_safety = ref false
 let safety_param = ref None
-<<<<<<< HEAD
 let safety_config = ref None
 let stop_after = ref None
-=======
 
 let help_intrinsics = ref false
 
->>>>>>> 49debba8
 let lea = ref false
 let set0 = ref false
 let model = ref Normal
@@ -122,17 +119,13 @@
      v_1,...,v_n;v_1',...,v_k'\n\
      v_1,...,v_n: list of pointer variables that have to be considered together\n\
      v_1',...,v_k': list of relational variables";
-<<<<<<< HEAD
     "-safetyconfig", Arg.String set_safetyconfig, "[filename]: use filename (JSON) as configuration file for the safety checker";
     "-wlea", Arg.Unit (add_warning UseLea), ": print warning when lea is used";
     "-w_"  , Arg.Unit (add_warning IntroduceNone), ": print warning when extra _ is introduced";
     "-wea", Arg.Unit (add_warning ExtraAssignment), ": print warning when assignment is introduced";
-    "-nowarning", Arg.Unit (nowarning), ": do no print warning"
+    "-nowarning", Arg.Unit (nowarning), ": do no print warning";
+    "--help-intrinsics", Arg.Set help_intrinsics, "List the set of intrinsic operators";
   ] @  List.map print_option poptions @ List.map stop_after_option poptions
-=======
-    "--help-intrinsics", Arg.Set help_intrinsics, "List the set of intrinsic operators";
-  ] @  List.map print_option poptions
->>>>>>> 49debba8
 
 let usage_msg = "Usage : jasminc [option] filename"
 
