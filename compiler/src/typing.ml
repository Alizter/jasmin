--- conflicted
+++ resolved
@@ -186,8 +186,8 @@
 (* -------------------------------------------------------------------- *)
 module Env : sig
   type exec = 
-    | Exec1 of P.funname * (Bigint.zint * Bigint.zint) list
-    | Exec2 of P.funname * P.funname * (Bigint.zint * Bigint.zint) list
+    | Exec1 of P.funname * (Z.t * Z.t) list
+    | Exec2 of P.funname * P.funname * (Z.t * Z.t) list
 
   type env
 
@@ -209,31 +209,22 @@
   end
 
   module Exec : sig
-<<<<<<< HEAD
   
-    val push : P.funname -> (Bigint.zint * Bigint.zint) list -> env -> env
-    val push_ct : P.funname -> P.funname -> (Bigint.zint * Bigint.zint) list -> env -> env
+    val push : P.funname -> (Z.t * Z.t) list -> env -> env
+    val push_ct : P.funname -> P.funname -> (Z.t * Z.t) list -> env -> env
     val get  : env -> exec list
-=======
-    val push : P.funname -> (Z.t * Z.t) list -> env -> env
-    val get  : env -> (P.funname * (Z.t * Z.t) list) list
->>>>>>> f4160a4e
   end
 
 end = struct
   type exec = 
-    | Exec1 of P.funname * (Bigint.zint * Bigint.zint) list
-    | Exec2 of P.funname * P.funname * (Bigint.zint * Bigint.zint) list
+    | Exec1 of P.funname * (Z.t * Z.t) list
+    | Exec2 of P.funname * P.funname * (Z.t * Z.t) list
 
   type env = {
     e_vars    : (S.symbol, P.pvar) Map.t;
     e_globals : (S.symbol, P.Name.t * P.pty) Map.t;
     e_funs    : (S.symbol, unit P.pfunc) Map.t;
-<<<<<<< HEAD
     e_exec    : exec list
-=======
-    e_exec    : (P.funname * (Z.t * Z.t) list) list
->>>>>>> f4160a4e
   }
 
   let empty : env =
@@ -270,8 +261,8 @@
   module Exec = struct
 
     type exec = 
-      | Exec1 of P.funname * (Bigint.zint * Bigint.zint) list
-      | Exec2 of P.funname * P.funname * (Bigint.zint * Bigint.zint) list
+      | Exec1 of P.funname * (Z.t * Z.t) list
+      | Exec2 of P.funname * P.funname * (Z.t * Z.t) list
 
     let push f m env = { env with e_exec = Exec1(f, m) :: env.e_exec }
     let push_ct f1 f2 m env = { env with e_exec = Exec2(f1, f2, m) :: env.e_exec }
