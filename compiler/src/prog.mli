(* ------------------------------------------------------------------------ *)
open Utils
open Wsize
module E = Expr
module L = Location
module B = Bigint

module Name : sig
  type t = string
end

type uid
val int_of_uid : uid -> int

(* ------------------------------------------------------------------------ *)
type base_ty =
  | Bool
  | Int              (* Unbounded integer for pexpr *)
  | U   of wsize (* U(n): unsigned n-bit integer *)

  [@@deriving compare,sexp]

type 'len gty =
  | Bty of base_ty
  | Arr of wsize * 'len (* Arr(n,de): array of n-bit integers with dim. *)
           (* invariant only Const variable can be used in expression *)
           (* the type of the expression is [Int] *)

type writable = Constant | Writable
type pointer = Direct | Pointer of writable

type v_kind =
  | Const             (* global parameter  *)
  | Stack of pointer  (* stack variable    *)
  | Reg   of pointer  (* register variable *)
  | Inline            (* inline variable   *)
  | Global            (* global (in memory) constant *) 
  [@@deriving compare,sexp]

type 'len gvar = private {
  v_name : Name.t;
  v_id   : uid;
  v_kind : v_kind;
  v_ty   : 'len gty;
  v_dloc : L.t;   (* location where declared *)
  v_annot : Syntax.annotations;
}

type 'len gvar_i = 'len gvar L.located

type 'len ggvar = {
  gv : 'len gvar_i;
  gs : E.v_scope;
}

type 'len gexpr =
  | Pconst of B.zint
  | Pbool  of bool
  | Parr_init of 'len
  | Pvar   of 'len ggvar
  | Pget   of Warray_.arr_access * wsize * 'len ggvar * 'len gexpr
  | Psub   of Warray_.arr_access * wsize * 'len * 'len ggvar * 'len gexpr
  | Pload  of wsize * 'len gvar_i * 'len gexpr
  | Papp1  of E.sop1 * 'len gexpr
  | Papp2  of E.sop2 * 'len gexpr * 'len gexpr
  | PappN of E.opN * 'len gexpr list
  | Pif    of 'len gty * 'len gexpr * 'len gexpr * 'len gexpr

type 'len gexprs = 'len gexpr list

val u8    : 'e gty
val u16   : 'e gty
val u32   : 'e gty
val u64   : 'e gty
val u128  : 'e gty
val u256  : 'e gty
val tu    : wsize -> 'e gty
val tint  : 'e gty
val tbool : 'e gty

val is_stack_kind   : v_kind -> bool
val is_reg_kind     : v_kind -> bool
val is_ptr          : v_kind -> bool
val is_reg_ptr_kind : v_kind -> bool
val is_stk_ptr_kind : v_kind -> bool


(* ------------------------------------------------------------------------ *)

type 'len glval =
 | Lnone of L.t * 'len gty
 | Lvar  of 'len gvar_i
 | Lmem  of wsize * 'len gvar_i * 'len gexpr
 | Laset of Warray_.arr_access * wsize * 'len gvar_i * 'len gexpr
 | Lasub of Warray_.arr_access * wsize * 'len * 'len gvar_i * 'len gexpr

type 'len glvals = 'len glval list

type funname = private {
  fn_name : Name.t;
  fn_id   : uid;
}

type 'len grange = E.dir * 'len gexpr * 'len gexpr

(* Warning E.sopn (E.Ocopy) contain a 'len without being polymorphic.
   Before instr this information is dummy ...
   This is durty ...
*)   
type ('len,'info) ginstr_r =
<<<<<<< HEAD
  | Cassgn of 'len glval * assgn_tag * 'len gty * 'len gexpr
  | Copn   of 'len glvals * assgn_tag * X86_extra.x86_extended_op Sopn.sopn * 'len gexprs
  | Csyscall of 'len glvals * Syscall.syscall_t * 'len gexprs
=======
  | Cassgn of 'len glval * E.assgn_tag * 'len gty * 'len gexpr
  | Copn   of 'len glvals * E.assgn_tag * X86_extra.x86_extended_op Sopn.sopn * 'len gexprs
>>>>>>> bfaa9ef6
  | Cif    of 'len gexpr * ('len,'info) gstmt * ('len,'info) gstmt
  | Cfor   of 'len gvar_i * 'len grange * ('len,'info) gstmt
  | Cwhile of E.align * ('len,'info) gstmt * 'len gexpr * ('len,'info) gstmt
  | Ccall  of E.inline_info * 'len glvals * funname * 'len gexprs

and ('len,'info) ginstr = {
  i_desc : ('len,'info) ginstr_r;
  i_loc  : L.i_loc;
  i_info : 'info;
  i_annot : Syntax.annotations;
}

and ('len,'info) gstmt = ('len,'info) ginstr list

(* ------------------------------------------------------------------------ *)
type subroutine_info = {
    returned_params : int option list; 
  }

type call_conv =
  | Export                 (* The function should be exported to the outside word *)
  | Subroutine of subroutine_info (* internal function that should not be inlined *)
  | Internal                   (* internal function that should be inlined *)

type returnaddress_kind = 
  | OnStack
  | OnReg

type f_annot = {
    retaddr_kind  : returnaddress_kind option;
    stack_allocation_size : B.zint option;
    stack_size    : B.zint option;
    stack_align   : wsize option;
  }

val f_annot_empty : f_annot

type ('len,'info) gfunc = {
    f_loc  : L.t;
    f_annot : f_annot;
    f_cc   : call_conv;
    f_name : funname;
    f_tyin : 'len gty list;
    f_args : 'len gvar list;
    f_body : ('len,'info) gstmt;
    f_tyout : 'len gty list;
    f_outannot : Syntax.annotations list; (* annotation attach to return type *)
    f_ret  : 'len gvar_i list
  }

type 'len ggexpr = 
  | GEword of 'len gexpr
  | GEarray of 'len gexprs

type ('len,'info) gmod_item =
  | MIfun   of ('len,'info) gfunc
  | MIparam of ('len gvar * 'len gexpr)
  | MIglobal of ('len gvar * 'len ggexpr)

type ('len,'info) gprog = ('len,'info) gmod_item list
   (* first declaration occur at the end (i.e reverse order) *)

(* ------------------------------------------------------------------------ *)
(* Parametrized expression *)

type pty    = pexpr gty
and  pvar   = pexpr gvar
and  pvar_i = pexpr gvar_i
and  plval  = pexpr glval
and  plvals = pexpr glvals
and  pexpr  = pexpr gexpr

type 'info pinstr = (pexpr,'info) ginstr
type 'info pstmt  = (pexpr,'info) gstmt

type 'info pfunc     = (pexpr,'info) gfunc
type 'info pmod_item = (pexpr,'info) gmod_item
type 'info pprog     = (pexpr,'info) gprog

(* -------------------------------------------------------------------- *)
module PV : sig
  type t = pvar

  val mk : Name.t -> v_kind -> pty -> L.t -> Syntax.annotations -> pvar

  val compare : pvar -> pvar -> int

  val equal : pvar -> pvar -> bool

  val hash : pvar -> int

  val is_glob : pvar -> bool
end

val gkglob : 'len gvar_i -> 'len ggvar
val gkvar : 'len gvar_i -> 'len ggvar
val is_gkvar : 'len ggvar -> bool

module Mpv : Map.S  with type key = pvar
module Spv : Set.S  with type elt = pvar

val pty_equal : pty -> pty -> bool
val pexpr_equal : pexpr -> pexpr -> bool

(* ------------------------------------------------------------------------ *)
(* Non parametrized expression                                              *)

type ty    = int gty
type var   = int gvar
type var_i = int gvar_i
type lval  = int glval
type lvals = int glval list
type expr  = int gexpr
type exprs = int gexpr list

type 'info instr = (int,'info) ginstr
type 'info stmt  = (int,'info) gstmt

type 'info func     = (int,'info) gfunc
type 'info mod_item = (int,'info) gmod_item
type global_decl    = var * Global.glob_value
type 'info prog     = global_decl list * 'info func list


(* -------------------------------------------------------------------- *)
module V : sig
  type t = var

  val mk : Name.t -> v_kind -> ty -> L.t -> Syntax.annotations -> var

  val clone : var -> var

  val compare : var -> var -> int

  val equal : var -> var -> bool

  val hash : var -> int

  val is_glob : var -> bool
end

module Sv : Set.S  with type elt = var
module Mv : Map.S  with type key = var
module Hv : Hash.S with type key = var

val rip : var
val rsp : var 

(* -------------------------------------------------------------------- *)
val kind_i : 'len gvar_i -> v_kind
val ty_i   : 'len gvar_i -> 'len gty 

(* -------------------------------------------------------------------- *)
module F : sig
  val mk : Name.t -> funname

  val compare : funname -> funname -> int

  val equal : funname -> funname -> bool

  val hash : funname -> int
end

module Sf : Set.S  with type elt = funname
module Mf : Map.S  with type key = funname
module Hf : Hash.S with type key = funname

(* -------------------------------------------------------------------- *)
(* used variables                                                       *)

val rvars_lv : Sv.t -> lval -> Sv.t
val vars_e  : expr -> Sv.t
val vars_es : expr list -> Sv.t
val vars_i  : 'info instr -> Sv.t
val vars_c  : 'info stmt  -> Sv.t
val vars_fc : 'info func  -> Sv.t

val locals  : 'info func -> Sv.t

(* -------------------------------------------------------------------- *)
(* Written variables & called functions *)
val written_vars_fc : 'info func -> Sv.t * L.i_loc list Mf.t

(* -------------------------------------------------------------------- *)
(* Refresh i_loc, ensure that locations are uniq                        *)

val refresh_i_loc_i : 'info instr -> 'info instr 
val refresh_i_loc_c : 'info stmt  -> 'info stmt 
val refresh_i_loc_f : 'info func  -> 'info func 
val refresh_i_loc_p : 'info prog  -> 'info prog 

(* -------------------------------------------------------------------- *)
(* Functions on types                                                   *)

val int_of_ws  : wsize -> int
val string_of_ws : wsize -> string
val size_of_ws : wsize -> int
val uptr       : wsize 

val wsize_lt : wsize -> wsize -> bool
val wsize_le : wsize -> wsize -> bool

val int_of_pe  : pelem -> int

val int_of_velem : velem -> int 

val is_ty_arr : 'e gty -> bool
val array_kind : ty -> wsize * int
val ws_of_ty   : 'e gty -> wsize
val arr_size : wsize -> int -> int
val size_of  : ty -> int
(* -------------------------------------------------------------------- *)
(* Functions on variables                                               *)

val is_stack_var : var -> bool
val is_reg_arr   : var -> bool
val is_stack_array : var_i -> bool

(* -------------------------------------------------------------------- *)
(* Functions over expressions                                           *)

val ( ++ ) : 'len gexpr -> 'len gexpr -> 'len gexpr
val ( ** ) : 'len gexpr -> 'len gexpr -> 'len gexpr
val cnst   : B.zint -> 'len gexpr
val icnst  : int -> 'len gexpr
val cast64 : 'len gexpr -> 'len gexpr
val is_var : 'len gexpr -> bool
val get_ofs : Warray_.arr_access -> Wsize.wsize -> 'len gexpr -> int option

(* -------------------------------------------------------------------- *)
(* Functions over lvalues                                               *)

val expr_of_lval : 'len glval -> 'len gexpr option

(* -------------------------------------------------------------------- *)
(* Functions over instructions                                          *)

val destruct_move : ('len, 'info) ginstr -> 'len glval * E.assgn_tag * 'len gty * 'len gexpr

val has_syscall : ('len, 'info) gstmt -> bool  

(* -------------------------------------------------------------------- *)
val clamp : wsize -> Bigint.zint -> Bigint.zint
val clamp_pe : pelem -> Bigint.zint -> Bigint.zint

(* -------------------------------------------------------------------- *)
type 'info sfundef = Expr.stk_fun_extra * 'info func 
type 'info sprog   = 'info sfundef list * Expr.sprog_extra



<|MERGE_RESOLUTION|>--- conflicted
+++ resolved
@@ -108,14 +108,9 @@
    This is durty ...
 *)   
 type ('len,'info) ginstr_r =
-<<<<<<< HEAD
-  | Cassgn of 'len glval * assgn_tag * 'len gty * 'len gexpr
-  | Copn   of 'len glvals * assgn_tag * X86_extra.x86_extended_op Sopn.sopn * 'len gexprs
-  | Csyscall of 'len glvals * Syscall.syscall_t * 'len gexprs
-=======
   | Cassgn of 'len glval * E.assgn_tag * 'len gty * 'len gexpr
   | Copn   of 'len glvals * E.assgn_tag * X86_extra.x86_extended_op Sopn.sopn * 'len gexprs
->>>>>>> bfaa9ef6
+  | Csyscall of 'len glvals * Syscall.syscall_t * 'len gexprs
   | Cif    of 'len gexpr * ('len,'info) gstmt * ('len,'info) gstmt
   | Cfor   of 'len gvar_i * 'len grange * ('len,'info) gstmt
   | Cwhile of E.align * ('len,'info) gstmt * 'len gexpr * ('len,'info) gstmt
