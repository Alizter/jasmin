--- conflicted
+++ resolved
@@ -52,9 +52,8 @@
   gs : E.v_scope;
 }
 
-<<<<<<< HEAD
 type 'len gexpr =
-  | Pconst of B.zint
+  | Pconst of Z.t
   | Pbool  of bool
   | Parr_init of 'len
   | Pvar   of 'len ggvar
@@ -67,22 +66,6 @@
   | Pif    of 'len gty * 'len gexpr * 'len gexpr * 'len gexpr
 
 type 'len gexprs = 'len gexpr list
-=======
-type 'ty gexpr =
-  | Pconst of Z.t
-  | Pbool  of bool
-  | Parr_init of Z.t
-  | Pvar   of 'ty gvar_i
-  | Pglobal of wsize * Name.t
-  | Pget   of wsize * 'ty gvar_i * 'ty gexpr
-  | Pload  of wsize * 'ty gvar_i * 'ty gexpr
-  | Papp1  of E.sop1 * 'ty gexpr
-  | Papp2  of E.sop2 * 'ty gexpr * 'ty gexpr
-  | PappN of E.opN * 'ty gexpr list
-  | Pif    of 'ty * 'ty gexpr * 'ty gexpr * 'ty gexpr
-
-type 'ty gexprs = 'ty gexpr list
->>>>>>> 96b5e980
 
 val u8    : 'e gty
 val u16   : 'e gty
@@ -156,8 +139,8 @@
 
 type f_annot = {
     retaddr_kind  : returnaddress_kind option;
-    stack_allocation_size : B.zint option;
-    stack_size    : B.zint option;
+    stack_allocation_size : Z.t option;
+    stack_size    : Z.t option;
     stack_align   : wsize option;
   }
 
@@ -234,7 +217,6 @@
 (* Non parametrized expression                                              *)
 
 type ty    = int gty
-<<<<<<< HEAD
 type var   = int gvar
 type var_i = int gvar_i
 type lval  = int glval
@@ -248,21 +230,6 @@
 type 'info func     = (int,'info) gfunc
 type 'info mod_item = (int,'info) gmod_item
 type global_decl    = var * Global.glob_value
-=======
-type var   = ty gvar
-type var_i = ty gvar_i
-type lval  = ty glval
-type lvals = ty glval list
-type expr  = ty gexpr
-type exprs = ty gexpr list
-
-type 'info instr = (ty,'info) ginstr
-type 'info stmt  = (ty,'info) gstmt
-
-type 'info func     = (ty,'info) gfunc
-type 'info mod_item = (ty,'info) gmod_item
-type global_decl    = wsize * Name.t * Z.t
->>>>>>> 96b5e980
 type 'info prog     = global_decl list * 'info func list
 
 
@@ -363,21 +330,13 @@
 (* -------------------------------------------------------------------- *)
 (* Functions over expressions                                           *)
 
-<<<<<<< HEAD
 val ( ++ ) : 'len gexpr -> 'len gexpr -> 'len gexpr
 val ( ** ) : 'len gexpr -> 'len gexpr -> 'len gexpr
-val cnst   : B.zint -> 'len gexpr
+val cnst   : Z.t -> 'len gexpr
 val icnst  : int -> 'len gexpr
 val cast64 : 'len gexpr -> 'len gexpr
 val is_var : 'len gexpr -> bool
 val get_ofs : Warray_.arr_access -> Wsize.wsize -> 'len gexpr -> int option
-=======
-val ( ++ ) : expr -> expr -> expr
-val ( ** ) : expr -> expr -> expr
-val cnst   : Z.t -> expr
-val icnst  : int -> expr
-val cast64 : expr -> expr
->>>>>>> 96b5e980
 
 (* -------------------------------------------------------------------- *)
 (* Functions over lvalue                                                *)
@@ -390,9 +349,8 @@
 val destruct_move : ('len, 'info) ginstr -> 'len glval * E.assgn_tag * 'len gty * 'len gexpr
 
 (* -------------------------------------------------------------------- *)
-<<<<<<< HEAD
-val clamp : wsize -> Bigint.zint -> Bigint.zint
-val clamp_pe : pelem -> Bigint.zint -> Bigint.zint
+val clamp : wsize -> Z.t -> Z.t
+val clamp_pe : pelem -> Z.t -> Z.t
 
 (* -------------------------------------------------------------------- *)
 type 'info sfundef = Expr.stk_fun_extra * 'info func 
@@ -400,7 +358,3 @@
 
 
 
-=======
-val clamp : wsize -> Z.t -> Z.t
-val clamp_pe : pelem -> Z.t -> Z.t
->>>>>>> 96b5e980
