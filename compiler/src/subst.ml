--- conflicted
+++ resolved
@@ -194,22 +194,11 @@
       let k = v0.gs in
       let v = v0.gv in
       let v_ = v.L.pl_desc in
-<<<<<<< HEAD
-      try Mpv.find v_ !subst
-      with Not_found ->
-        let ty = isubst_ty v_.v_ty in
-        let v1 = V.mk v_.v_name v_.v_kind ty v_.v_dloc v_.v_annot in
-        let v  = { v with L.pl_desc = v1 } in
-        let v0 = { gv = v; gs = k } in
-        let e = Pvar v0 in
-        subst := Mpv.add v_ e !subst;
-        e in
-=======
       let e =
         try Mpv.find v_ !subst
         with Not_found ->
           let ty = isubst_ty ~loc:v_.v_dloc v_.v_ty in
-          let v1 = V.mk v_.v_name v_.v_kind ty v_.v_dloc in
+          let v1 = V.mk v_.v_name v_.v_kind ty v_.v_dloc v_.v_annot in
           let v  = { v with L.pl_desc = v1 } in
           let v0 = { gv = v; gs = k } in
           let e = Pvar v0 in
@@ -222,7 +211,6 @@
         let x = {gv = x; gs = k} in
         Pvar x
       | _      -> e in
->>>>>>> 58d3f377
     aux in 
 
   let subst = ref Mpv.empty in
