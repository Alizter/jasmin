--- conflicted
+++ resolved
@@ -42,21 +42,6 @@
   | LT_compose (e, f) -> fprintf fmt "%a ∘ %a" pp_e_tr e pp_e_tr f
   | LT_rev -> p "rev"
 
-<<<<<<< HEAD
-let pp_e_es_tr fmt =
-  let p s = fprintf fmt "%s" s in
-  let q s e = fprintf fmt "%s %a" s pp_e_tr e in
-  function
-  | LT_leseq -> p "leseq"
-  | LT_emseq -> p "emseq"
-  | LT_subseq e -> q "subseq" e
-  | LT_idseq e -> q "idseq" e
-  | LT_idseq' e -> q "idseq'" e
-  | LT_dfst -> p "dfst"
-  | LT_dsnd -> p "dsnd"
-
-=======
->>>>>>> f40cdff1
 let pp_i_tr_single fmt =
   let p s = fprintf fmt "%s" s in
   let q s a = fprintf fmt "%s %a" s pp_e_tr a in
