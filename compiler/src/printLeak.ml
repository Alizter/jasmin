--- conflicted
+++ resolved
@@ -7,12 +7,6 @@
 let rec pp_leak_e fmt =
   let p s = fprintf fmt "%s" s in
   function
-<<<<<<< HEAD
-  | LEmpty  -> p "ε"
-  | LIdx _i -> p "ι"
-  | LAdr _a -> p "α"
-  | LSub s  -> fprintf fmt "sub(%a)" (pp_list ", " pp_leak_e) s  
-=======
   | LEmpty -> p "ε"
   | LIdx i -> fprintf fmt "[%a]" Bigint.pp_print (Conv.bi_of_z i)
   | LAdr _a -> p "α"
@@ -26,7 +20,6 @@
 
 (* ---------------------------------------------------------------- *)
 (* Leakage transformers *)
->>>>>>> 56301764
 
 let rec pp_tr_p fmt =
   let p s = fprintf fmt "%s" s in
@@ -57,6 +50,7 @@
   | LT_emseq -> p "emseq"
   | LT_subseq e -> q "subseq" e
   | LT_idseq e -> q "idseq" e
+  | LT_idseq' e -> q "idseq'" e
   | LT_dfst -> p "dfst"
   | LT_dsnd -> p "dsnd"
 
@@ -67,10 +61,10 @@
   | LT_ilmov2_ -> p "ilmov2"
   | LT_ilmov3_ -> p "ilmov3"
   | LT_ilmov4_ -> p "ilmov4"
-  | LT_ild_ -> p "ild"
-  | LT_ildc_ -> p "ildc"
-  | LT_ilea_ -> p "ilea"
-  | LT_ilsc_ -> p "ilsc"
+  | LT_ild_ _ -> p "ild"
+  | LT_ildc_ _ -> p "ildc"
+  | LT_ilea_ _ -> p "ilea"
+  | LT_ilsc_ _ -> p "ilsc"
   | LT_ilds_ -> p "ilds"
   | LT_ildus_ -> p "ildus"
   | LT_ilasgn_ -> p "ilasgn"
