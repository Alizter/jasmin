--- conflicted
+++ resolved
@@ -249,32 +249,18 @@
     if !debug then Printf.eprintf "translated to coq \n%!";
 
     let to_exec = Typing.Env.Exec.get env in
-<<<<<<< HEAD
     if to_exec <> [] then 
       begin
         let pp_range fmt (ptr, sz) =
-          Format.fprintf fmt "%a:%a" B.pp_print ptr B.pp_print sz in
+          Format.fprintf fmt "%a:%a" Z.pp_print ptr Z.pp_print sz in
           
         let eval f m = 
           Format.printf "Evaluation of %s (@[<h>%a@]):@." f.fn_name
             (pp_list ",@ " pp_range) m;
           let _m, vs, lk =
             (** TODO: allow to configure the initial stack pointer *)
-            let live = List.map (fun (ptr, sz) -> Conv.int64_of_bi ptr, Conv.z_of_bi sz) m in
-            (match Low_memory.Memory.coq_M.init live (Conv.int64_of_bi (Bigint.of_string "1024")) with Utils0.Ok m -> m | Utils0.Error err -> raise (Evaluator.Eval_error (Coq_xH, err))) |>
-=======
-    if to_exec <> [] then begin
-        let exec (f, m) =
-          try
-            let pp_range fmt (ptr, sz) =
-              Format.fprintf fmt "%a:%a" Z.pp_print ptr Z.pp_print sz in
-            Format.printf "Evaluation of %s (@[<h>%a@]):@." f.fn_name
-              (pp_list ",@ " pp_range) m;
-            let _m, vs, lk =
-              (** TODO: allow to configure the initial stack pointer *)
-              let live = List.map (fun (ptr, sz) -> Conv.int64_of_z ptr, Conv.cz_of_z sz) m in
-              (match Low_memory.Memory.coq_M.init live (Conv.int64_of_z (Z.of_string "1024")) with Utils0.Ok m -> m | Utils0.Error err -> raise (Evaluator.Eval_error (Coq_xH, err))) |>
->>>>>>> f4160a4e
+            let live = List.map (fun (ptr, sz) -> Conv.int64_of_z ptr, Conv.cz_of_z sz) m in
+            (match Low_memory.Memory.coq_M.init live (Conv.int64_of_z (Z.of_string "1024")) with Utils0.Ok m -> m | Utils0.Error err -> raise (Evaluator.Eval_error (Coq_xH, err))) |>
               Evaluator.exec cprog (Conv.cfun_of_fun tbl f) in
            vs, lk in
 
