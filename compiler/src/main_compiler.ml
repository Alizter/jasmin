open Utils
open Prog
open Glob_options

(* -------------------------------------------------------------------- *)
exception UsageError

let parse () =
  let error () = raise UsageError in
  let set_in s =
    if !infile <> "" then error();
    infile := s  in
  Arg.parse options set_in usage_msg;
  if !infile = "" && (not !help_intrinsics) && (!safety_makeconfigdoc = None)
  then error()

(*--------------------------------------------------------------------- *)

let pp_var_i tbl fmt vi =
  let vi = Conv.vari_of_cvari tbl vi in
  Printer.pp_var ~debug:true fmt (Prog.L.unloc vi)

let pp_clval tbl fmt lv =
  Conv.lval_of_clval tbl lv |>
  Printer.(pp_glv (pp_var ~debug:true)) fmt

let rec pp_comp_err tbl fmt =
  let open Printer in
  function
  | Compiler_util.Cerr_varalloc(x,y,msg) ->
    Format.fprintf fmt "Variable allocation %a and %a: %a"
     (pp_var_i tbl) x (pp_var_i tbl) y pp_string0 msg
  | Compiler_util.Cerr_inline _ ->
    Format.fprintf fmt "Inlining error"
  | Compiler_util.Cerr_Loop s ->
    Format.fprintf fmt "loop iterator to small in %a"
      pp_string0 s
  | Compiler_util.Cerr_fold2 s ->
    Format.fprintf fmt "fold2 error in %a"
      pp_string0 s
  | Compiler_util.Cerr_neqty (_, _, s) ->
    Format.fprintf fmt "neqty %a"
      pp_string0 s
  | Compiler_util.Cerr_neqop1(_, _, s) ->
    Format.fprintf fmt "op1 not equal in %a"
      pp_string0 s
  | Compiler_util.Cerr_neqop2(_, _, s) ->
    Format.fprintf fmt "op2 not equal in %a"
      pp_string0 s
  | Compiler_util.Cerr_neqopN(_, _, s) ->
    Format.fprintf fmt "opN not equal in %a"
      pp_string0 s
  | Compiler_util.Cerr_neqop(_,_, s) ->
    Format.fprintf fmt "opn not equal in %a"
      pp_string0 s
  | Compiler_util.Cerr_neqdir(s) ->
    Format.fprintf fmt "dir not equal in %a"
      pp_string0 s
  | Compiler_util.Cerr_neqexpr(_,_,s) ->
    Format.fprintf fmt "expression not equal in %a"
      pp_string0 s
  | Compiler_util.Cerr_neqlval(lv1, lv2, s) ->
    Format.fprintf fmt "lval not equal in %a: %a and %a"
      pp_string0 s (pp_clval tbl) lv1 (pp_clval tbl) lv2
  | Compiler_util.Cerr_neqfun(_,_,s) ->
    Format.fprintf fmt "funname not equal in %a"
       pp_string0 s
  | Compiler_util.Cerr_neqinstr(_,_,s) ->
    Format.fprintf fmt "instruction not equal in %a"
       pp_string0 s
  | Compiler_util.Cerr_unknown_fun(f1,s) ->
    Format.fprintf fmt "unknown function %s during %a"
     (Conv.fun_of_cfun tbl f1).fn_name
     pp_string0 s
  | Compiler_util.Cerr_in_fun f ->
    (pp_comp_ferr tbl) fmt f
  | Compiler_util.Cerr_arr_exp (e1, e2) ->
    Format.fprintf fmt "err arr exp %a and %a"
      (Printer.pp_expr ~debug:true) (Conv.expr_of_cexpr tbl e1)
      (Printer.pp_expr ~debug:true) (Conv.expr_of_cexpr tbl e2)
  | Compiler_util.Cerr_arr_exp_v _ ->
    Format.fprintf fmt "err arr exp: lval"
  | Compiler_util.Cerr_stk_alloc s ->
    Format.fprintf fmt "stack_alloc error %a"
      pp_string0 s
  | Compiler_util.Cerr_linear s ->
    Format.fprintf fmt "linearisation error %a"
      pp_string0 s
  | Compiler_util.Cerr_assembler c ->
    begin match c with
    | Compiler_util.AsmErr_string s ->
      Format.fprintf fmt "assembler error %a"
        pp_string0 s
    | Compiler_util.AsmErr_cond e ->
      Format.fprintf fmt "assembler error: invalid condition %a"
        (Printer.pp_expr ~debug:true) (Conv.expr_of_cexpr tbl e)
    end

and pp_comp_ferr tbl fmt = function
  | Compiler_util.Ferr_in_body(f1,f2,(ii, err_msg)) ->
    let f1 = Conv.fun_of_cfun tbl f1 in
    let f2 = Conv.fun_of_cfun tbl f2 in
    let (i_loc, _) = Conv.get_iinfo tbl ii in
    Format.fprintf fmt "in functions %s and %s at position %a: %a"
      f1.fn_name f2.fn_name Printer.pp_iloc i_loc
      (pp_comp_err tbl) err_msg
  | Compiler_util.Ferr_neqfun(f1,f2) ->
    let f1 = Conv.fun_of_cfun tbl f1 in
    let f2 = Conv.fun_of_cfun tbl f2 in
    Format.fprintf fmt "function %s and %s not equal"
      f1.fn_name f2.fn_name
  | Compiler_util.Ferr_neqprog  ->
    Format.fprintf fmt "program not equal"
  | Compiler_util.Ferr_loop     ->
    Format.fprintf fmt "loop iterator to small"
  | Compiler_util.Ferr_uniqfun ->
    Format.fprintf fmt "two function declarations with the same name"
  | Compiler_util.Ferr_uniqglob ->
    Format.fprintf fmt "two global declarations with the same name"
  | Compiler_util.Ferr_topo ->
    Format.fprintf fmt "program is not a topological sorting of the call-graph"
  | Compiler_util.Ferr_lowering ->
    Format.fprintf fmt "lowering check fails"
  | Ferr_glob_neq ->
    Format.fprintf fmt "error global not equal"
  | Ferr_fun (f, err_msg) ->
    let f =  Conv.fun_of_cfun tbl f in
    Format.fprintf fmt "in function %s: %a"
      f.fn_name (pp_comp_err tbl) err_msg
  | Ferr_remove_glob (ii, x) ->
    let i_loc, _ = Conv.get_iinfo tbl ii in
    Format.fprintf fmt "Cannot remove global variable %a at %a"
     (pp_var_i tbl) x
     Printer.pp_iloc i_loc
  | Ferr_remove_glob_dup (_, _) ->
    Format.fprintf fmt "duplicate global: please report"


(* -------------------------------------------------------------------- *)
let check_safety_p s p source_p =
  let () = if SafetyConfig.sc_print_program () then
      let s1,s2 = Glob_options.print_strings s in
      Format.eprintf "@[<v>At compilation pass: %s@;%s@;@;\
                      %a@;@]@."
        s1 s2
        (Printer.pp_prog ~debug:true) p
  in

  let () = SafetyConfig.pp_current_config_diff () in

  let () =
    List.iter (fun f_decl ->
        if f_decl.f_cc = Export then
          let () = Format.eprintf "@[<v>Analyzing function %s@]@."
              f_decl.f_name.fn_name in

          let source_f_decl = List.find (fun source_f_decl ->
              f_decl.f_name.fn_name = source_f_decl.f_name.fn_name
            ) (snd source_p) in
          let module AbsInt = SafetyInterpreter.AbsAnalyzer(struct
              let main_source = source_f_decl
              let main = f_decl
              let prog = p
              let cost_variables = []
            end) in

          AbsInt.analyze ())
      (List.rev (snd p)) in
  exit 0


(* -------------------------------------------------------------------- *)
let main () =
  try    
    parse();

    if !safety_makeconfigdoc <> None
    then (
      let dir = oget !safety_makeconfigdoc in
      SafetyConfig.mk_config_doc dir;
      exit 0);

    if !help_intrinsics
    then (Help.show_intrinsics (); exit 0);

    let fname = !infile in
    let ast   = Parseio.parse_program ~name:fname in
    let ast   = BatFile.with_file_in fname ast in

    let () = if !check_safety then
        match !safety_config with
        | Some conf -> SafetyConfig.load_config conf
        | None -> () in

    if !latexfile <> "" then begin
      let out = open_out !latexfile in
      let fmt = Format.formatter_of_out_channel out in
      Format.fprintf fmt "%a@." Latex_printer.pp_prog ast;
      close_out out;
      if !debug then Format.eprintf "Pretty printed to LATEX@."
    end;

    let env, pprog  = Typing.tt_program Typing.Env.empty ast in
    eprint Compiler.Typing Printer.pp_pprog pprog;
    if !typeonly then exit 0;

    let prog = Subst.remove_params pprog in

    (* The source program, before any compilation pass. *)
    let source_prog = prog in

<<<<<<< HEAD
    if SafetyConfig.sc_comp_pass () = Compiler.ParamsExpansion &&
       !check_safety
    then check_safety_p Compiler.ParamsExpansion prog source_prog
    else
=======
    (* This function is called after each compilation pass.
        - Check program safety (and exit) if the time has come
        - Pretty-print the program
        - Add your own checker here!
    *)
    let visit_prog_after_pass ~debug s p =
      if s = SafetyConfig.sc_comp_pass () && !check_safety then
        check_safety_p s p source_prog
      else
        eprint s (Printer.pp_prog ~debug) p in

    visit_prog_after_pass ~debug:true Compiler.ParamsExpansion prog;
>>>>>>> d01d8c0d

    if !ec_list <> [] then begin
      let fmt, close =
        if !ecfile = "" then Format.std_formatter, fun () -> ()
        else
          let out = open_out !ecfile in
          let fmt = Format.formatter_of_out_channel out in
          fmt, fun () -> close_out out in
      begin try
        BatPervasives.finally
          (fun () -> close ())
          (fun () -> ToEC.extract fmt !model prog !ec_list)
          ()
      with e ->
        BatPervasives.ignore_exceptions
          (fun () -> if !ecfile <> "" then Unix.unlink !ecfile) ();
        raise e end;
      exit 0
    end;

    let prog = Inline_array_copy.doit prog in

    (* Now call the coq compiler *)
    let tbl, cprog = Conv.cprog_of_prog Regalloc.X64.all_registers () prog in
    if !debug then Printf.eprintf "translated to coq \n%!";

    let to_exec = Typing.Env.Exec.get env in
    if to_exec <> [] then begin
        let exec (f, m) =
          try
            let pp_range fmt (ptr, sz) =
              Format.fprintf fmt "%a:%a" B.pp_print ptr B.pp_print sz in
            Format.printf "Evaluation of %s (@[<h>%a@]):@." f.fn_name
              (pp_list ",@ " pp_range) m;
            let _m, vs, lk =
              (** TODO: allow to configure the initial stack pointer *)
              let live = List.map (fun (ptr, sz) -> Conv.int64_of_bi ptr, Conv.z_of_bi sz) m in
              (match Low_memory.Memory.coq_M.init live (Conv.int64_of_bi (Bigint.of_string "1024")) with Utils0.Ok m -> m | Utils0.Error err -> raise (Evaluator.Eval_error (Coq_xH, err))) |>
              Evaluator.exec cprog (Conv.cfun_of_fun tbl f) in
            Format.printf "@[<v>%a@]@."
              (pp_list "@ " Evaluator.pp_val) vs
            ; Format.printf "Leakage: { %a }@."
                (pp_list "; " PrintLeak.pp_leak_i) lk
          with Evaluator.Eval_error (ii,err) ->
            hierror "%a" Evaluator.pp_error (tbl, ii, err)
        in
        List.iter exec to_exec
      end;


    let lowering_vars = Lowering.(
        let f ty n = Conv.fresh_cvar tbl n ty in
        let b = f tbool in
        { fresh_OF = (b "OF").vname
        ; fresh_CF = (b "CF").vname
        ; fresh_SF = (b "SF").vname
        ; fresh_PF = (b "PF").vname
        ; fresh_ZF = (b "ZF").vname
        ; fresh_multiplicand = (fun sz -> (f (Bty (U sz)) "multiplicand").vname)
        }) in

    let fdef_of_cfdef fn cfd = Conv.fdef_of_cfdef tbl (fn,cfd) in
    let cfdef_of_fdef fd = snd (Conv.cfdef_of_fdef tbl fd) in
    let apply msg trans fn cfd =
      if !debug then Format.eprintf "START %s@." msg;
      let fd = fdef_of_cfdef fn cfd in
      if !debug then Format.eprintf "back to ocaml@.";
      let fd = trans fd in
      cfdef_of_fdef fd in

    let stk_alloc_fd cfd =
      let fd = Conv.fdef_of_cfdef tbl cfd in
      if !debug then Format.eprintf "START stack alloc@." ;
      let stk_i =
        Var0.Var.vname (Conv.cvar_of_var tbl Array_expand.vstack) in
      let alloc, sz, to_save, p_stack = Array_expand.stk_alloc_func fd in
      let alloc =
        let trans (v,i) = Conv.cvar_of_var tbl v, Conv.z_of_int i in
        List.map trans alloc in
      let sz = Conv.z_of_int sz in
      let p_stack = 
        match p_stack with
        | None -> Stack_alloc.SavedStackNone
        | Some (`InReg x) -> Stack_alloc.SavedStackReg (Conv.cvar_of_var tbl x)
        | Some (`InStack p) -> Stack_alloc.SavedStackStk (Conv.z_of_int p) in
      
      let to_save = List.map (Conv.cvar_of_var tbl) (Sv.elements to_save) in
      ((sz, stk_i), alloc), (to_save, p_stack) 
    in

    let is_var_in_memory cv : bool =
      let v = Conv.vari_of_cvari tbl cv |> L.unloc in
      v.v_kind = Stack in

    let pp_linear fmt lp =
      PrintLinear.pp_prog tbl fmt lp in

    let rename_fd ii fn cfd =
      let ii,_ = Conv.get_iinfo tbl ii in
      let doit fd =
        let fd = Subst.clone_func fd in
        Subst.extend_iinfo ii fd in
      apply "rename_fd" doit fn cfd in

    let warning ii msg =
      let loc,_ = Conv.get_iinfo tbl ii in
      Format.eprintf "WARNING: at %a, %a@." Printer.pp_iloc loc Printer.pp_warning_msg msg;
      ii in

    let inline_var x =
      let x = Conv.var_of_cvar tbl x in
      x.v_kind = Inline in

    let translate_var = Conv.var_of_cvar tbl in

    let is_glob x =
      let x = Conv.var_of_cvar tbl x in
      x.v_kind = Global in

    let fresh_id gd x =
      let x = (Conv.var_of_cvar tbl x).v_name in
      let ns = List.map (fun (g,_) -> snd (Conv.global_of_cglobal g)) gd in
      let s = Ss.of_list ns in
      let x =
        if Ss.mem x s then
          let rec aux i =
            let x = x ^ "_" ^ string_of_int i in
            if Ss.mem x s then aux (i+1)
            else x in
          aux 0
        else x in
      Conv.string0_of_string x in

<<<<<<< HEAD
    (* Check safety and calls exit(_). *)
    let check_safety_cp s cp =
      let p = Conv.prog_of_cprog tbl cp in
      check_safety_p s p source_prog in

    let pp_cprog s cp =
      if !cost_analysis && s |> print_strings |> fst = !cost_after_pass
      then cp |> Conv.prog_of_cprog tbl |> CostAnalysis.analyze
      else
      if s = SafetyConfig.sc_comp_pass () && !check_safety then
        check_safety_cp s cp
      else
        eprint s (fun fmt cp ->
            let p = Conv.prog_of_cprog tbl cp in
            Printer.pp_prog ~debug:true fmt p) cp in

=======
    let pp_cprog s cp =
      Conv.prog_of_cprog tbl cp |>
      visit_prog_after_pass ~debug:true s in
>>>>>>> d01d8c0d

    let cparams = {
      Compiler.rename_fd    = rename_fd;
      Compiler.expand_fd    = apply "arr exp" Array_expand.arrexp_func;
      Compiler.var_alloc_fd = apply "var alloc" Varalloc.merge_var_inline_fd;
      Compiler.share_stk_fd = apply "share stk" Varalloc.alloc_stack_fd;
      Compiler.reg_alloc_fd = apply "reg alloc" (Regalloc.regalloc translate_var);
      Compiler.stk_alloc_fd = stk_alloc_fd;
      Compiler.lowering_vars = lowering_vars;
      Compiler.is_var_in_memory = is_var_in_memory;
      Compiler.print_prog   = (fun s p -> pp_cprog s p; p);
      Compiler.print_linear = (fun p -> eprint Compiler.Linearisation pp_linear p; p);
      Compiler.warning      = warning;
      Compiler.inline_var   = inline_var;
      Compiler.lowering_opt = Lowering.{ use_lea = !Glob_options.lea;
                                         use_set0 = !Glob_options.set0; };
      Compiler.is_glob     = is_glob;
      Compiler.fresh_id    = fresh_id;
    } in

    let entries =
      let ep = List.filter (fun fd -> fd.f_cc = Export) (snd prog) in
      List.map (fun fd -> Conv.cfun_of_fun tbl fd.f_name) ep in

    begin match
      Compiler.compile_prog_to_x86 cparams entries cprog with
    | Utils0.Error e ->
      Utils.hierror "compilation error %a@.PLEASE REPORT"
         (pp_comp_ferr tbl) e
    | Utils0.Ok (asm, leaks) ->
      if !outfile <> "" then begin
        BatFile.with_file_out !outfile (fun out ->
          let fmt = BatFormat.formatter_of_out_channel out in
          Format.fprintf fmt "%a%!" (Ppasm.pp_prog tbl) asm);
          if !debug then Format.eprintf "assembly listing written@."
      end else if List.mem Compiler.Assembly !print_list then
          Format.printf "%a%!" (Ppasm.pp_prog tbl) asm
      ; if !print_transformers then Format.printf "%a" (PrintLeak.pp tbl) leaks
      ; if !print_cost_transformers then Format.printf "%a" (PrintCost.pp tbl (List.hd (snd asm))) leaks
      ; if !dot_cfg then
          begin
            List.iter (fun (fn, fd) ->
                let fn = Ppasm.string_of_funname tbl fn in
                BatFile.with_file_out (Format.sprintf "jasmin_%s.dot" fn) (fun out ->
                    AsmCFG.pp_cfg (BatFormat.formatter_of_out_channel out) fn fd.X86_sem.xfd_body)
            ) (snd asm)
          end
    end
  with
  | Utils.HiError s ->
      Format.eprintf "%s\n%!" s; exit 1

  | UsageError ->
      Arg.usage options usage_msg;
      exit 1;

  | Syntax.ParseError (loc, None) ->
      Format.eprintf "%s: parse error\n%!"
        (Location.tostring loc);
      exit 1

  | Syntax.ParseError (loc, Some msg) ->
      Format.eprintf "%s: parse error: %s\n%!"
        (Location.tostring loc) msg;
      exit 1

  | Typing.TyError (loc, code) ->
      Format.eprintf "%s: typing error: %a\n%!"
        (Location.tostring loc)
        Typing.pp_tyerror code;
      exit 1

(* -------------------------------------------------------------------- *)
let () = main ()<|MERGE_RESOLUTION|>--- conflicted
+++ resolved
@@ -209,25 +209,21 @@
     (* The source program, before any compilation pass. *)
     let source_prog = prog in
 
-<<<<<<< HEAD
-    if SafetyConfig.sc_comp_pass () = Compiler.ParamsExpansion &&
-       !check_safety
-    then check_safety_p Compiler.ParamsExpansion prog source_prog
-    else
-=======
     (* This function is called after each compilation pass.
         - Check program safety (and exit) if the time has come
         - Pretty-print the program
         - Add your own checker here!
     *)
     let visit_prog_after_pass ~debug s p =
+      if !cost_analysis && s |> print_strings |> fst = !cost_after_pass
+      then CostAnalysis.analyze p
+      else
       if s = SafetyConfig.sc_comp_pass () && !check_safety then
         check_safety_p s p source_prog
       else
         eprint s (Printer.pp_prog ~debug) p in
 
     visit_prog_after_pass ~debug:true Compiler.ParamsExpansion prog;
->>>>>>> d01d8c0d
 
     if !ec_list <> [] then begin
       let fmt, close =
@@ -361,28 +357,9 @@
         else x in
       Conv.string0_of_string x in
 
-<<<<<<< HEAD
-    (* Check safety and calls exit(_). *)
-    let check_safety_cp s cp =
-      let p = Conv.prog_of_cprog tbl cp in
-      check_safety_p s p source_prog in
-
-    let pp_cprog s cp =
-      if !cost_analysis && s |> print_strings |> fst = !cost_after_pass
-      then cp |> Conv.prog_of_cprog tbl |> CostAnalysis.analyze
-      else
-      if s = SafetyConfig.sc_comp_pass () && !check_safety then
-        check_safety_cp s cp
-      else
-        eprint s (fun fmt cp ->
-            let p = Conv.prog_of_cprog tbl cp in
-            Printer.pp_prog ~debug:true fmt p) cp in
-
-=======
     let pp_cprog s cp =
       Conv.prog_of_cprog tbl cp |>
       visit_prog_after_pass ~debug:true s in
->>>>>>> d01d8c0d
 
     let cparams = {
       Compiler.rename_fd    = rename_fd;
