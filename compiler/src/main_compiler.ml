open Utils
open Prog
open Glob_options

(* -------------------------------------------------------------------- *)
exception UsageError

let parse () =
  let error () = raise UsageError in
  let set_in s =
    if !infile <> "" then error();
    infile := s  in
  Arg.parse options set_in usage_msg;
  if !infile = "" && (not !help_intrinsics) && (!safety_makeconfigdoc = None)
  then error()

(*--------------------------------------------------------------------- *)

let pp_var_i tbl fmt vi =
  let vi = Conv.vari_of_cvari tbl vi in
  Printer.pp_var ~debug:true fmt (Prog.L.unloc vi)

let pp_clval tbl fmt lv =
  Conv.lval_of_clval tbl lv |>
  Printer.(pp_glv (pp_var ~debug:true)) fmt

let rec pp_comp_err tbl fmt =
  let open Printer in
  function
  | Compiler_util.Cerr_varalloc(x,y,msg) ->
    Format.fprintf fmt "Variable allocation %a and %a: %a"
     (pp_var_i tbl) x (pp_var_i tbl) y pp_string0 msg
  | Compiler_util.Cerr_inline _ ->
    Format.fprintf fmt "Inlining error"
  | Compiler_util.Cerr_Loop s ->
    Format.fprintf fmt "loop iterator to small in %a"
      pp_string0 s
  | Compiler_util.Cerr_fold2 s ->
    Format.fprintf fmt "fold2 error in %a"
      pp_string0 s
  | Compiler_util.Cerr_neqty (_, _, s) ->
    Format.fprintf fmt "neqty %a"
      pp_string0 s
  | Compiler_util.Cerr_neqop1(_, _, s) ->
    Format.fprintf fmt "op1 not equal in %a"
      pp_string0 s
  | Compiler_util.Cerr_neqop2(_, _, s) ->
    Format.fprintf fmt "op2 not equal in %a"
      pp_string0 s
  | Compiler_util.Cerr_neqopN(_, _, s) ->
    Format.fprintf fmt "opN not equal in %a"
      pp_string0 s
  | Compiler_util.Cerr_neqop(_,_, s) ->
    Format.fprintf fmt "opn not equal in %a"
      pp_string0 s
  | Compiler_util.Cerr_neqdir(s) ->
    Format.fprintf fmt "dir not equal in %a"
      pp_string0 s
  | Compiler_util.Cerr_neqexpr(_,_,s) ->
    Format.fprintf fmt "expression not equal in %a"
      pp_string0 s
  | Compiler_util.Cerr_neqlval(lv1, lv2, s) ->
    Format.fprintf fmt "lval not equal in %a: %a and %a"
      pp_string0 s (pp_clval tbl) lv1 (pp_clval tbl) lv2
  | Compiler_util.Cerr_neqfun(_,_,s) ->
    Format.fprintf fmt "funname not equal in %a"
       pp_string0 s
  | Compiler_util.Cerr_neqinstr(_,_,s) ->
    Format.fprintf fmt "instruction not equal in %a"
       pp_string0 s
  | Compiler_util.Cerr_unknown_fun(f1,s) ->
    Format.fprintf fmt "unknown function %s during %a"
     (Conv.fun_of_cfun tbl f1).fn_name
     pp_string0 s
  | Compiler_util.Cerr_in_fun f ->
    (pp_comp_ferr tbl) fmt f
  | Compiler_util.Cerr_arr_exp (e1, e2) ->
    Format.fprintf fmt "err arr exp %a and %a"
      (Printer.pp_expr ~debug:true) (Conv.expr_of_cexpr tbl e1)
      (Printer.pp_expr ~debug:true) (Conv.expr_of_cexpr tbl e2)
  | Compiler_util.Cerr_arr_exp_v _ ->
    Format.fprintf fmt "err arr exp: lval"
  | Compiler_util.Cerr_stk_alloc s ->
    Format.fprintf fmt "stack_alloc error %a"
      pp_string0 s
  | Compiler_util.Cerr_linear s ->
    Format.fprintf fmt "linearisation error %a"
      pp_string0 s
  | Compiler_util.Cerr_assembler c ->
    begin match c with
    | Compiler_util.AsmErr_string s ->
      Format.fprintf fmt "assembler error %a"
        pp_string0 s
    | Compiler_util.AsmErr_cond e ->
      Format.fprintf fmt "assembler error: invalid condition %a"
        (Printer.pp_expr ~debug:true) (Conv.expr_of_cexpr tbl e)
    end

and pp_comp_ferr tbl fmt = function
  | Compiler_util.Ferr_in_body(f1,f2,(ii, err_msg)) ->
    let f1 = Conv.fun_of_cfun tbl f1 in
    let f2 = Conv.fun_of_cfun tbl f2 in
    let (i_loc, _) = Conv.get_iinfo tbl ii in
    Format.fprintf fmt "in functions %s and %s at position %a: %a"
      f1.fn_name f2.fn_name Printer.pp_iloc i_loc
      (pp_comp_err tbl) err_msg
  | Compiler_util.Ferr_neqfun(f1,f2) ->
    let f1 = Conv.fun_of_cfun tbl f1 in
    let f2 = Conv.fun_of_cfun tbl f2 in
    Format.fprintf fmt "function %s and %s not equal"
      f1.fn_name f2.fn_name
  | Compiler_util.Ferr_neqprog  ->
    Format.fprintf fmt "program not equal"
  | Compiler_util.Ferr_loop     ->
    Format.fprintf fmt "loop iterator to small"
  | Compiler_util.Ferr_uniqfun ->
    Format.fprintf fmt "two function declarations with the same name"
  | Compiler_util.Ferr_uniqglob ->
    Format.fprintf fmt "two global declarations with the same name"
  | Compiler_util.Ferr_topo ->
    Format.fprintf fmt "program is not a topological sorting of the call-graph"
  | Compiler_util.Ferr_lowering ->
    Format.fprintf fmt "lowering check fails"
  | Ferr_glob_neq ->
    Format.fprintf fmt "error global not equal"
  | Ferr_fun (f, err_msg) ->
    let f =  Conv.fun_of_cfun tbl f in
    Format.fprintf fmt "in function %s: %a"
      f.fn_name (pp_comp_err tbl) err_msg
  | Ferr_remove_glob (ii, x) ->
    let i_loc, _ = Conv.get_iinfo tbl ii in
    Format.fprintf fmt "Cannot remove global variable %a at %a"
     (pp_var_i tbl) x
     Printer.pp_iloc i_loc
  | Ferr_remove_glob_dup (_, _) ->
    Format.fprintf fmt "duplicate global: please report"


(* -------------------------------------------------------------------- *)
let check_safety_p s p source_p =
  let () = if SafetyConfig.sc_print_program () then
      let s1,s2 = Glob_options.print_strings s in
      Format.eprintf "@[<v>At compilation pass: %s@;%s@;@;\
                      %a@;@]@."
        s1 s2
        (Printer.pp_prog ~debug:true) p
  in

  let () = SafetyConfig.pp_current_config_diff () in

  let () =
    List.iter (fun f_decl ->
        if f_decl.f_cc = Export then
          let () = Format.eprintf "@[<v>Analyzing function %s@]@."
              f_decl.f_name.fn_name in

          let source_f_decl = List.find (fun source_f_decl ->
              f_decl.f_name.fn_name = source_f_decl.f_name.fn_name
            ) (snd source_p) in
          let module AbsInt = SafetyInterpreter.AbsAnalyzer(struct
              let main_source = source_f_decl
              let main = f_decl
              let prog = p
              let cost_variables = []
            end) in

          AbsInt.analyze ())
      (List.rev (snd p)) in
  exit 0


(* -------------------------------------------------------------------- *)
let main () =
  try    
    parse();

    if !safety_makeconfigdoc <> None
    then (
      let dir = oget !safety_makeconfigdoc in
      SafetyConfig.mk_config_doc dir;
      exit 0);

    if !help_intrinsics
    then (Help.show_intrinsics (); exit 0);

    let fname = !infile in
    let ast   = Parseio.parse_program ~name:fname in
    let ast   = BatFile.with_file_in fname ast in

    let () = if !check_safety then
        match !safety_config with
        | Some conf -> SafetyConfig.load_config conf
        | None -> () in

    if !latexfile <> "" then begin
      let out = open_out !latexfile in
      let fmt = Format.formatter_of_out_channel out in
      Format.fprintf fmt "%a@." Latex_printer.pp_prog ast;
      close_out out;
      if !debug then Format.eprintf "Pretty printed to LATEX@."
    end;

    let env, pprog  = Typing.tt_program Typing.Env.empty ast in
    eprint Compiler.Typing Printer.pp_pprog pprog;
    if !typeonly then exit 0;

    let prog = Subst.remove_params pprog in

    (* The source program, before any compilation pass. *)
    let source_prog = prog in

    (* This function is called after each compilation pass.
        - Check program safety (and exit) if the time has come
        - Pretty-print the program
        - Add your own checker here!
    *)
    let visit_prog_after_pass ~debug s p =
      if !cost_analysis && s |> print_strings |> fst = !cost_after_pass
      then CostAnalysis.analyze p
      else
      if s = SafetyConfig.sc_comp_pass () && !check_safety then
        check_safety_p s p source_prog
      else
        eprint s (Printer.pp_prog ~debug) p in

    visit_prog_after_pass ~debug:true Compiler.ParamsExpansion prog;

    if !ec_list <> [] then begin
      let fmt, close =
        if !ecfile = "" then Format.std_formatter, fun () -> ()
        else
          let out = open_out !ecfile in
          let fmt = Format.formatter_of_out_channel out in
          fmt, fun () -> close_out out in
      begin try
        BatPervasives.finally
          (fun () -> close ())
          (fun () -> ToEC.extract fmt !model prog !ec_list)
          ()
      with e ->
        BatPervasives.ignore_exceptions
          (fun () -> if !ecfile <> "" then Unix.unlink !ecfile) ();
        raise e end;
      exit 0
    end;

    let prog = Inline_array_copy.doit prog in

    (* Now call the coq compiler *)
    let tbl, cprog = Conv.cprog_of_prog Regalloc.X64.all_registers () prog in
    if !debug then Printf.eprintf "translated to coq \n%!";

    let to_exec = Typing.Env.Exec.get env in
    if to_exec <> [] then begin
        let exec (f, m) =
          try
            let pp_range fmt (ptr, sz) =
              Format.fprintf fmt "%a:%a" Z.pp_print ptr Z.pp_print sz in
            Format.printf "/* Evaluation of %s (@[<h>%a@]):@." f.fn_name
              (pp_list ",@ " pp_range) m;
            let _m, vs, lk =
              (** TODO: allow to configure the initial stack pointer *)
              let live = List.map (fun (ptr, sz) -> Conv.int64_of_z ptr, Conv.cz_of_z sz) m in
              (match Low_memory.Memory.coq_M.init live (Conv.int64_of_z (Z.of_string "1024")) with Utils0.Ok m -> m | Utils0.Error err -> raise (Evaluator.Eval_error (Coq_xH, err))) |>
              Evaluator.exec cprog (Conv.cfun_of_fun tbl f) in
            Format.printf "@[<v>%a@]@."
<<<<<<< HEAD
              (pp_list "@ " Evaluator.pp_val) vs
            ; Format.printf "Leakage: { %a }@."
                (pp_list "; " PrintLeak.pp_leak_i) lk
=======
              (pp_list "@ " Evaluator.pp_val) vs;
            Format.printf "*/@."
>>>>>>> 960a34d8
          with Evaluator.Eval_error (ii,err) ->
            hierror "%a" Evaluator.pp_error (tbl, ii, err)
        in
        List.iter exec to_exec
      end;


    let lowering_vars = Lowering.(
        let f ty n = Conv.fresh_cvar tbl n ty in
        let b = f tbool in
        { fresh_OF = (b "OF").vname
        ; fresh_CF = (b "CF").vname
        ; fresh_SF = (b "SF").vname
        ; fresh_PF = (b "PF").vname
        ; fresh_ZF = (b "ZF").vname
        ; fresh_multiplicand = (fun sz -> (f (Bty (U sz)) "multiplicand").vname)
        }) in

    let fdef_of_cfdef fn cfd = Conv.fdef_of_cfdef tbl (fn,cfd) in
    let cfdef_of_fdef fd = snd (Conv.cfdef_of_fdef tbl fd) in
    let apply msg trans fn cfd =
      if !debug then Format.eprintf "START %s@." msg;
      let fd = fdef_of_cfdef fn cfd in
      if !debug then Format.eprintf "back to ocaml@.";
      let fd = trans fd in
      cfdef_of_fdef fd in

    let stk_alloc_fd cfd =
      let fd = Conv.fdef_of_cfdef tbl cfd in
      if !debug then Format.eprintf "START stack alloc@." ;
      let stk_i =
        Var0.Var.vname (Conv.cvar_of_var tbl Array_expand.vstack) in
      let alloc, sz, to_save, p_stack = Array_expand.stk_alloc_func fd in
      let alloc =
        let trans (v,i) = Conv.cvar_of_var tbl v, Conv.cz_of_int i in
        List.map trans alloc in
      let sz = Conv.cz_of_int sz in
      let p_stack = 
        match p_stack with
        | None -> Stack_alloc.SavedStackNone
        | Some (`InReg x) -> Stack_alloc.SavedStackReg (Conv.cvar_of_var tbl x)
        | Some (`InStack p) -> Stack_alloc.SavedStackStk (Conv.cz_of_int p) in
      
      let to_save = List.map (Conv.cvar_of_var tbl) (Sv.elements to_save) in
      ((sz, stk_i), alloc), (to_save, p_stack) 
    in

    let is_var_in_memory cv : bool =
      let v = Conv.vari_of_cvari tbl cv |> L.unloc in
      v.v_kind = Stack in

    let pp_linear fmt lp =
      PrintLinear.pp_prog tbl fmt lp in

    let rename_fd ii fn cfd =
      let ii,_ = Conv.get_iinfo tbl ii in
      let doit fd =
        let fd = Subst.clone_func fd in
        Subst.extend_iinfo ii fd in
      apply "rename_fd" doit fn cfd in

    let warning ii msg =
      let loc,_ = Conv.get_iinfo tbl ii in
      Format.eprintf "WARNING: at %a, %a@." Printer.pp_iloc loc Printer.pp_warning_msg msg;
      ii in

    let inline_var x =
      let x = Conv.var_of_cvar tbl x in
      x.v_kind = Inline in

    let translate_var = Conv.var_of_cvar tbl in

    let is_glob x =
      let x = Conv.var_of_cvar tbl x in
      x.v_kind = Global in

    let fresh_id gd x =
      let x = (Conv.var_of_cvar tbl x).v_name in
      let ns = List.map (fun (g,_) -> snd (Conv.global_of_cglobal g)) gd in
      let s = Ss.of_list ns in
      let x =
        if Ss.mem x s then
          let rec aux i =
            let x = x ^ "_" ^ string_of_int i in
            if Ss.mem x s then aux (i+1)
            else x in
          aux 0
        else x in
      Conv.string0_of_string x in

    let pp_cprog s cp =
      Conv.prog_of_cprog tbl cp |>
      visit_prog_after_pass ~debug:true s in

    let cparams = {
      Compiler.rename_fd    = rename_fd;
      Compiler.expand_fd    = apply "arr exp" Array_expand.arrexp_func;
      Compiler.var_alloc_fd = apply "var alloc" Varalloc.merge_var_inline_fd;
      Compiler.share_stk_fd = apply "share stk" Varalloc.alloc_stack_fd;
      Compiler.reg_alloc_fd = apply "reg alloc" (Regalloc.regalloc translate_var);
      Compiler.stk_alloc_fd = stk_alloc_fd;
      Compiler.lowering_vars = lowering_vars;
      Compiler.is_var_in_memory = is_var_in_memory;
      Compiler.print_prog   = (fun s p -> pp_cprog s p; p);
      Compiler.print_linear = (fun p -> eprint Compiler.Linearisation pp_linear p; p);
      Compiler.warning      = warning;
      Compiler.inline_var   = inline_var;
      Compiler.lowering_opt = Lowering.{ use_lea = !Glob_options.lea;
                                         use_set0 = !Glob_options.set0; };
      Compiler.is_glob     = is_glob;
      Compiler.fresh_id    = fresh_id;
    } in

    let entries =
      let ep = List.filter (fun fd -> fd.f_cc = Export) (snd prog) in
      List.map (fun fd -> Conv.cfun_of_fun tbl fd.f_name) ep in

    begin match
      Compiler.compile_prog_to_x86 cparams entries cprog with
    | Utils0.Error e ->
      Utils.hierror "compilation error %a@.PLEASE REPORT"
         (pp_comp_ferr tbl) e
    | Utils0.Ok (asm, leaks) ->
      if !outfile <> "" then begin
        BatFile.with_file_out !outfile (fun out ->
          let fmt = BatFormat.formatter_of_out_channel out in
          Format.fprintf fmt "%a%!" (Ppasm.pp_prog tbl) asm);
          if !debug then Format.eprintf "assembly listing written@."
      end else if List.mem Compiler.Assembly !print_list then
          Format.printf "%a%!" (Ppasm.pp_prog tbl) asm
      ; if !print_transformers then Format.printf "%a" (PrintLeak.pp tbl) leaks
      ; if !print_cost_transformers then Format.printf "%a" (PrintCost.pp tbl (List.hd (snd asm))) leaks
      ; if !dot_cfg then
          begin
            List.iter (fun (fn, fd) ->
                let fn = Ppasm.string_of_funname tbl fn in
                BatFile.with_file_out (Format.sprintf "jasmin_%s.dot" fn) (fun out ->
                    AsmCFG.pp_cfg (BatFormat.formatter_of_out_channel out) fn fd.X86_sem.xfd_body)
            ) (snd asm)
          end
    end
  with
  | Utils.HiError s ->
      Format.eprintf "%s\n%!" s; exit 1

  | UsageError ->
      Arg.usage options usage_msg;
      exit 1;

  | Syntax.ParseError (loc, None) ->
      Format.eprintf "%s: parse error\n%!"
        (Location.tostring loc);
      exit 1

  | Syntax.ParseError (loc, Some msg) ->
      Format.eprintf "%s: parse error: %s\n%!"
        (Location.tostring loc) msg;
      exit 1

  | Typing.TyError (loc, code) ->
      Format.eprintf "%s: typing error: %a\n%!"
        (Location.tostring loc)
        Typing.pp_tyerror code;
      exit 1

(* -------------------------------------------------------------------- *)
let () = main ()<|MERGE_RESOLUTION|>--- conflicted
+++ resolved
@@ -264,14 +264,10 @@
               (match Low_memory.Memory.coq_M.init live (Conv.int64_of_z (Z.of_string "1024")) with Utils0.Ok m -> m | Utils0.Error err -> raise (Evaluator.Eval_error (Coq_xH, err))) |>
               Evaluator.exec cprog (Conv.cfun_of_fun tbl f) in
             Format.printf "@[<v>%a@]@."
-<<<<<<< HEAD
               (pp_list "@ " Evaluator.pp_val) vs
             ; Format.printf "Leakage: { %a }@."
                 (pp_list "; " PrintLeak.pp_leak_i) lk
-=======
-              (pp_list "@ " Evaluator.pp_val) vs;
-            Format.printf "*/@."
->>>>>>> 960a34d8
+            ; Format.printf "*/@."
           with Evaluator.Eval_error (ii,err) ->
             hierror "%a" Evaluator.pp_error (tbl, ii, err)
         in
