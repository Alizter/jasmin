--- conflicted
+++ resolved
@@ -216,9 +216,6 @@
         - Add your own checker here!
     *)
     let visit_prog_after_pass ~debug s p =
-      if !cost_analysis && s |> print_strings |> fst = !cost_after_pass
-      then CostAnalysis.analyze p
-      else
       if s = SafetyConfig.sc_comp_pass () && !check_safety then
         check_safety_p s p source_prog
       else
@@ -378,18 +375,8 @@
       Conv.string0_of_string x in
 
     let pp_cprog s cp =
-<<<<<<< HEAD
-      if s = SafetyConfig.sc_comp_pass () && !check_safety then
-        check_safety_cp s cp
-      else
-        eprint s (fun fmt cp ->
-            let p = Conv.prog_of_cprog tbl cp in
-            Printer.pp_prog ~debug:true fmt p) cp in
-
-=======
       Conv.prog_of_cprog tbl cp |>
       visit_prog_after_pass ~debug:true s in
->>>>>>> c187546c
 
     let cparams = {
       Compiler.rename_fd    = rename_fd;
