--- conflicted
+++ resolved
@@ -316,114 +316,8 @@
     let translate_var = Conv.var_of_cvar tbl in
     
     let memory_analysis up : Compiler.stack_alloc_oracles =
-<<<<<<< HEAD
       StackAlloc.memory_analysis pp_comp_ferr ~debug:!debug tbl up
      in
-=======
-      let open StackAlloc in
-      let open Regalloc in
-      if !debug then Format.eprintf "START memory analysis@.";
-      let p = Conv.prog_of_cuprog tbl up in
-      let pmap, fds = StackAlloc.alloc_prog p in
-      if !debug then
-        Format.eprintf "After memory analysis@.%a@."
-          (Printer.pp_prog ~debug:true) ([], (List.map snd fds));
-
-      (* remove unused result *)
-      let tokeep = RemoveUnusedResults.analyse fds in
-      let tokeep fn = tokeep (Conv.fun_of_cfun tbl fn) in
-      let deadcode (extra, fd) =
-        let (fn, cfd) = Conv.cufdef_of_fdef tbl fd in
-        let fd = 
-          match Dead_code.dead_code_fd tokeep fn cfd with
-          | Utils0.Ok cfd -> Conv.fdef_of_cufdef tbl (fn, cfd) 
-          | Utils0.Error _ -> (* ignore the error !! *) fd
-        in
-        (extra,fd) in
-      let fds = List.map deadcode fds in
-      if !debug then
-        Format.eprintf "After remove unused return @.%a@."
-          (Printer.pp_prog ~debug:true) ([], (List.map snd fds));
-
-      (* register allocation *)
-      let has_stack cc sao = cc = Export && sao.sao_has_stack in
-      let fds, _rev_alloc, _extra_free_registers, _live_calls =
-        Regalloc.alloc_prog translate_var has_stack fds in
-      let atbl = Hf.create 117 in 
-      let get_sao fn = try Hf.find atbl fn with Not_found -> assert false in
-      let mk_oas (sao, ro, fd) =
-        let to_save = if fd.f_cc = Export then ro.ro_to_save else [] in
-        let has_stack = has_stack fd.f_cc sao || to_save <> [] in
-        let rastack = odfl OnReg fd.f_annot.retaddr_kind = OnStack in
-        let rsp = V.clone rsp in
-        let ra = V.mk "RA" (Stack Direct) u64 L._dummy in
-        let extra =
-          let extra = to_save in
-          let extra = if rastack then ra :: extra else extra in
-          if has_stack && ro.ro_rsp = None then rsp :: extra
-          else extra in
-        let alloc, size, align, extrapos = 
-          StackAlloc.alloc_stack sao.sao_alloc extra in
-        let align = 
-          Sf.fold (fun fn align ->
-              let fn_algin = (get_sao fn).Stack_alloc.sao_align in
-              if wsize_lt align fn_algin then fn_algin else align) sao.sao_calls align in
-
-        let saved_stack = 
-          if has_stack then
-            match ro.ro_rsp with
-            | Some x -> Expr.SavedStackReg (Conv.cvar_of_var tbl x)
-            | None   -> Expr.SavedStackStk (Conv.z_of_int (List.assoc rsp extrapos))
-          else Expr.SavedStackNone in
-
-        let conv_pi pi = 
-          Stack_alloc.({
-            pp_ptr = Conv.cvar_of_var tbl pi.pi_ptr;
-            pp_writable = pi.pi_writable;
-            pp_align    = pi.pi_align;
-          }) in
-        let conv_ptr_kind = function
-          | Pstack(i, ws) -> Stack_alloc.Pstack (Conv.z_of_int i, ws)
-          | Pregptr p     -> Stack_alloc.Pregptr(Conv.cvar_of_var tbl p);
-          | Pstkptr i     -> Stack_alloc.Pstkptr(Conv.z_of_int i) in
-        let conv_alloc (x,k) = Conv.cvar_of_var tbl x, conv_ptr_kind k in
-
-        let conv_to_save x =
-          Conv.cvar_of_var tbl x,
-          (try List.assoc x extrapos with Not_found -> -1) |> Conv.z_of_int
-        in
-
-        let sao = 
-          Stack_alloc.({
-            sao_align  = align;
-            sao_size   = Conv.z_of_int size;
-            sao_params = List.map (omap conv_pi) sao.sao_params;
-            sao_return = List.map (omap Conv.nat_of_int) sao.sao_return;
-            sao_alloc  = List.map conv_alloc alloc; 
-            sao_to_save = List.map conv_to_save ro.ro_to_save;
-            sao_rsp  = saved_stack;
-            sao_return_address =
-              if rastack
-              then RAstack (Conv.z_of_int (List.assoc ra extrapos))
-              else match ro.ro_return_address with
-                   | None -> RAnone
-                   | Some ra -> RAreg (Conv.cvar_of_var tbl ra)
-          }) in
-        Hf.add atbl fd.f_name sao in
-      List.iter mk_oas (List.rev fds);
-      let data, alloc = StackAlloc.alloc_mem pmap (fst p) in
-      let tog (x,(i,ws)) = (Conv.cvar_of_var tbl x, (Conv.z_of_int i, ws)) in
-      Compiler.({
-        ao_globals      = data;
-        ao_global_alloc = List.map tog alloc;
-        ao_stack_alloc  = 
-          fun fn -> 
-          try Hf.find atbl (Conv.fun_of_cfun tbl fn)
-          with Not_found -> assert false
-      })
-         
-    in
->>>>>>> 19063ca3
 
     let global_regalloc sp = 
       if !debug then Format.eprintf "START regalloc@.";
@@ -448,13 +342,9 @@
              else hierror "Function %s has a stack alignment %s (expected: %s)" f_name.fn_name (string_of_ws actual) (string_of_ws expected)
           end
         ) fds;
-<<<<<<< HEAD
-      let fds, rev_alloc, extra_free_registers =
+
+      let fds, rev_alloc, extra_free_registers, live_calls =
         Regalloc.alloc_prog translate_var (fun _fd extra ->
-=======
-      let fds, rev_alloc, extra_free_registers, live_calls =
-        Regalloc.alloc_prog translate_var (fun _cc extra ->
->>>>>>> 19063ca3
             match extra.Expr.sf_save_stack with
             | Expr.SavedStackReg _ | Expr.SavedStackStk _ -> true
             | Expr.SavedStackNone -> false) fds in
