--- conflicted
+++ resolved
@@ -153,13 +153,8 @@
 let pp_opn =
   let open Expr in
   let f w s = F.sprintf "%s_%d" s (int_of_ws w) in
-<<<<<<< HEAD
   let f2 w _w' s = F.sprintf "%s_%d" s (int_of_ws w) in (* TODO: concrete syntax for these intrinsics *)
-  let v ve sz s = F.sprintf "%s_%s" s (string_of_velem sz ve) in
-=======
-  let f2 w w' s = F.sprintf "%s_%d" s (int_of_ws w) in (* TODO: concrete syntax for these intrinsics *)
   let v ve sz s = F.sprintf "%s_%s" s (string_of_velem T.Unsigned sz ve) in
->>>>>>> 8c0deb19
   function
   | Omulu w -> f w "#mulu"
   | Oaddcarry w -> f w "#addc"
