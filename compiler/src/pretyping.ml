--- conflicted
+++ resolved
@@ -1391,7 +1391,7 @@
      let nargs = List.length pls in
      if nargs < n then
        let nextra = n - nargs in
-       warning IntroduceNone "at %a, introduce %d _ lvalues" P.L.pp_sloc loc nextra;
+       warning IntroduceNone (loc, []) "introduce %d _ lvalues" nextra;
        List.make nextra ignore_ @ pls
      else pls in
 
@@ -1441,18 +1441,6 @@
       aux arguments pls in
 
   let ls = List.map (tt_lvalue env) pls in
-<<<<<<< HEAD
-=======
-  let n1 = List.length ls in
-  let n2 = List.length tys in
-  let ls = 
-    if n1 < n2 then
-      let n = n2 - n1 in
-      let loc = loc_of_tuples (List.map P.L.loc pls) in
-      warning IntroduceNone (loc, []) "introduce %d _ lvalues" n;
-      List.make n (loc, (fun ty ->  P.Lnone(loc,ty)), None) @ ls
-    else ls in
->>>>>>> 58d3f377
   check_sig_lvs tys ls
 
 let tt_exprs_cast env les tys =
@@ -1541,16 +1529,11 @@
       env, Some(mk_call (L.loc pi) is_inline lvs f es)
 
     | S.PIAssign (ls, `Raw, { pl_desc = PEPrim (f, args) }, None) ->
-<<<<<<< HEAD
-      let p = tt_prim f in
+      let p = tt_prim None f in
       let tlvs, tes, arguments = prim_sig p in
       let lvs = tt_lvalues env ls (Some arguments) tlvs in
-=======
-      let p = tt_prim None f in
-      let tlvs, tes = prim_sig p in
-      let lvs = tt_lvalues env ls tlvs in
       let es  = tt_exprs_cast env args tes in
-      P.Copn(lvs, AT_none, p, es)
+      env, Some(P.Copn(lvs, AT_none, p, es))
 
     | S.PIAssign (ls, `Raw, { pl_desc = PEOp1 (`Cast(`ToWord ct), {pl_desc = PEPrim (f, args) })} , None)
       ->
@@ -1558,9 +1541,8 @@
       let ws = tt_ws ws in
       assert (s = `Unsigned); (* FIXME *)
       let p = tt_prim (Some ws) f in
-      let tlvs, tes = prim_sig p in
-      let lvs = tt_lvalues env ls tlvs in
->>>>>>> 58d3f377
+      let tlvs, tes, arguments = prim_sig p in
+      let lvs = tt_lvalues env ls (Some arguments) tlvs in
       let es  = tt_exprs_cast env args tes in
       env, Some(P.Copn(lvs, AT_none, p, es))
 
