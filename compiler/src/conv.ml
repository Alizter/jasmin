open Var0
open Prog
include CoreConv

module W = Wsize
module T = Type
module C = Expr

<<<<<<< HEAD
let int64_of_bi bi = Word0.wrepr W.U64 (z_of_bi bi)
let int32_of_bi bi = Word0.wrepr W.U32 (z_of_bi bi)
=======
let rec pos_of_z z =
  let open Z.Compare in
  if z <= Z.one then BinNums.Coq_xH
  else
    let p = pos_of_z (Z.shift_right z 1) in
    if (Z.erem z (Z.of_int 2)) = Z.one
    then BinNums.Coq_xI p
    else BinNums.Coq_xO p

let rec z_of_pos pos =
  let open Z in
  match pos with
  | BinNums.Coq_xH   -> Z.one
  | BinNums.Coq_xO p -> Z.shift_left (z_of_pos p) 1
  | BinNums.Coq_xI p -> Z.shift_left (z_of_pos p) 1 + Z.one

let cz_of_z z =
  let open Z.Compare in
  if z = Z.zero then BinNums.Z0
  else if z < Z.zero then BinNums.Zneg (pos_of_z (Z.abs z))
  else BinNums.Zpos (pos_of_z z)

let z_of_cz z =
  match z with
  | BinNums.Zneg p -> Z.neg (z_of_pos p)
  | BinNums.Z0     -> Z.zero
  | BinNums.Zpos p -> z_of_pos p

let cz_of_int i = cz_of_z (Z.of_int i)

let z_of_nat n =
  z_of_cz (BinInt.Z.of_nat n)

let int_of_nat n = Z.to_int (z_of_nat n)
let nat_of_int i = BinInt.Z.to_nat (cz_of_int i)

let pos_of_int i = pos_of_z (Z.of_int i)
let int_of_pos p = Z.to_int (z_of_pos p)

let int64_of_z z = Word0.wrepr W.U64 (cz_of_z z)
let int32_of_z z = Word0.wrepr W.U32 (cz_of_z z)
>>>>>>> 7645ecc8


let z_of_int256 z  = z_of_cz (Word0.wsigned W.U256 z)
let z_of_int128 z  = z_of_cz (Word0.wsigned W.U128 z)
let z_of_int64 z  = z_of_cz (Word0.wsigned W.U64 z)
let z_of_int32 z  = z_of_cz (Word0.wsigned W.U32 z)
let z_of_int16 z  = z_of_cz (Word0.wsigned W.U16 z)
let z_of_int8 z  = z_of_cz (Word0.wsigned W.U8 z)

let z_of_word sz z = 
  match sz with
  | W.U8 -> z_of_int8 z 
  | W.U16 -> z_of_int16 z
  | W.U32 -> z_of_int32 z
  | W.U64 -> z_of_int64 z
  | W.U128 -> z_of_int128 z
  | W.U256 -> z_of_int256 z
(* ------------------------------------------------------------------------ *)

let string0_of_string s =
  let s0 = ref [] in
  for i = String.length s - 1 downto 0 do
    s0 := s.[i] :: !s0
  done;
  (Obj.magic !s0)

let string_of_string0 s0 =
  let s0 = Obj.magic s0 in
  let s0 = Array.of_list s0 in
  let sz = Array.length s0 in
  String.init sz (fun i -> s0.(i))

(* ------------------------------------------------------------------------ *)

let cty_of_ty = function
  | Bty Bool      -> T.Coq_sbool
  | Bty Int       -> T.Coq_sint
  | Bty (U sz)   -> T.Coq_sword(sz)
  | Arr (sz, len) -> T.Coq_sarr (pos_of_int (size_of_ws sz * len))

let ty_of_cty = function
  | T.Coq_sbool  ->  Bty Bool
  | T.Coq_sint   ->  Bty Int
  | T.Coq_sword sz -> Bty (U sz)
  | T.Coq_sarr p -> Arr (U8, int_of_pos p)

(* ------------------------------------------------------------------------ *)

type 'info coq_tbl = {
     dft_info      : 'info;
     mutable count : int;
     var           : (Var.var, var) Hashtbl.t;
     cvar          : Var.var Hv.t;
     vari          : (int, L.t) Hashtbl.t;
     iinfo         : (int, L.i_loc * 'info * Syntax.annotations) Hashtbl.t;
     funname       : (funname, BinNums.positive) Hashtbl.t;
     cfunname      : (BinNums.positive, funname) Hashtbl.t;
     finfo         : (int, L.t * f_annot * call_conv * Syntax.annotations list) Hashtbl.t;
  }

let new_count tbl =
  let n = tbl.count in
  tbl.count <- n + 1;
  n

let empty_tbl info = {
    dft_info = info;
    count    = 1;
    var      = Hashtbl.create 101;
    cvar     = Hv.create 101;
    vari     = Hashtbl.create 1000;
    iinfo    = Hashtbl.create 1000;
    funname  = Hashtbl.create 101;
    cfunname = Hashtbl.create 101;
    finfo    = Hashtbl.create 101;
  }

(* ------------------------------------------------------------------------ *)

let gen_cvar_of_var with_uid tbl v =
  try Hv.find tbl.cvar v
  with Not_found ->
    let s =
      if with_uid then
        v.v_name ^ "." ^ (string_of_int (int_of_uid v.v_id))
      else v.v_name in
    let cv = {
      Var.vtype = cty_of_ty v.v_ty;
      Var.vname = string0_of_string s
    } in
    Hv.add tbl.cvar v cv;
    assert (not (Hashtbl.mem tbl.var cv));
    Hashtbl.add tbl.var cv v;
    cv

let cvar_of_var tbl v = gen_cvar_of_var true tbl v
let cvar_of_reg tbl v = gen_cvar_of_var false tbl v

let var_of_cvar tbl cv =
  try Hashtbl.find tbl.var cv
  with Not_found -> assert false

(* ------------------------------------------------------------------------ *)

let get_loc tbl p =
  try Hashtbl.find tbl.vari (int_of_pos p)
  with Not_found -> L._dummy

let set_loc tbl loc =
  let n = new_count tbl in
  Hashtbl.add tbl.vari n loc;
  pos_of_int n

let cvari_of_vari tbl v =
  let p = set_loc tbl (L.loc v) in
  let cv = cvar_of_var tbl (L.unloc v) in
  { C.v_var = cv; C.v_info = p }

let vari_of_cvari tbl v =
  let loc =  get_loc tbl v.C.v_info in
  L.mk_loc loc (var_of_cvar tbl v.C.v_var)

let cgvari_of_gvari tbl v = 
  { C.gv = cvari_of_vari tbl v.gv;
    C.gs = v.gs }

let gvari_of_cgvari tbl v = 
  { gv = vari_of_cvari tbl v.C.gv;
    gs = v.C.gs }

(* ------------------------------------------------------------------------ *)
let rec cexpr_of_expr tbl = function
  | Pconst z          -> C.Pconst (cz_of_z z)
  | Pbool  b          -> C.Pbool  b
  | Parr_init n       -> C.Parr_init (pos_of_int n)
  | Pvar x            -> C.Pvar (cgvari_of_gvari tbl x)
  | Pget (aa,ws, x,e) -> C.Pget (aa, ws, cgvari_of_gvari tbl x, cexpr_of_expr tbl e)
  | Psub (aa,ws,len, x,e) -> 
    C.Psub (aa, ws, pos_of_int len, cgvari_of_gvari tbl x, cexpr_of_expr tbl e)
  | Pload (ws, x, e)  -> C.Pload(ws, cvari_of_vari tbl x, cexpr_of_expr tbl e)
  | Papp1 (o, e)      -> C.Papp1(o, cexpr_of_expr tbl e)
  | Papp2 (o, e1, e2) -> C.Papp2(o, cexpr_of_expr tbl e1, cexpr_of_expr tbl e2)
  | PappN (o, es) -> C.PappN (o, List.map (cexpr_of_expr tbl) es)
  | Pif   (ty, e, e1, e2) -> C.Pif(cty_of_ty ty, 
                                cexpr_of_expr tbl e,
                                cexpr_of_expr tbl e1,
                                cexpr_of_expr tbl e2)

let rec expr_of_cexpr tbl = function
  | C.Pconst z          -> Pconst (z_of_cz z)
  | C.Pbool  b          -> Pbool  b
  | C.Parr_init n       -> Parr_init (int_of_pos n)
  | C.Pvar x            -> Pvar (gvari_of_cgvari tbl x)
  | C.Pget (aa,ws, x,e) -> Pget (aa, ws, gvari_of_cgvari tbl x, expr_of_cexpr tbl e)
  | C.Psub (aa,ws,len,x,e) -> Psub (aa, ws, int_of_pos len, gvari_of_cgvari tbl x, expr_of_cexpr tbl e)
  | C.Pload (ws, x, e)  -> Pload(ws, vari_of_cvari tbl x, expr_of_cexpr tbl e)
  | C.Papp1 (o, e)      -> Papp1(o, expr_of_cexpr tbl e)
  | C.Papp2 (o, e1, e2) -> Papp2(o, expr_of_cexpr tbl e1, expr_of_cexpr tbl e2)
  | C.PappN (o, es) -> PappN (o, List.map (expr_of_cexpr tbl) es)
  | C.Pif (ty, e, e1, e2) -> Pif(ty_of_cty ty, expr_of_cexpr tbl e,
                               expr_of_cexpr tbl e1,
                               expr_of_cexpr tbl e2)


(* ------------------------------------------------------------------------ *)

let clval_of_lval tbl = function
  | Lnone(loc, ty)  -> C.Lnone (set_loc tbl loc, cty_of_ty ty)
  | Lvar x          -> C.Lvar  (cvari_of_vari tbl x)
  | Lmem (ws, x, e) -> C.Lmem (ws, cvari_of_vari tbl x, cexpr_of_expr tbl e)
  | Laset(aa,ws,x,e)-> C.Laset (aa, ws, cvari_of_vari tbl x, cexpr_of_expr tbl e)
  | Lasub(aa,ws,len,x,e)-> 
    C.Lasub (aa, ws, pos_of_int len, cvari_of_vari tbl x, cexpr_of_expr tbl e)

let lval_of_clval tbl = function
  | C.Lnone(p,ty)   -> Lnone (get_loc tbl p, ty_of_cty ty)
  | C.Lvar x        -> Lvar (vari_of_cvari tbl x)
  | C.Lmem(ws,x,e)  -> Lmem (ws, vari_of_cvari tbl x, expr_of_cexpr tbl e)
  | C.Laset(aa,ws,x,e) -> Laset (aa,ws, vari_of_cvari tbl x, expr_of_cexpr tbl e)
  | C.Lasub(aa,ws,len,x,e) -> 
    Lasub (aa,ws, int_of_pos len, vari_of_cvari tbl x, expr_of_cexpr tbl e)

(* ------------------------------------------------------------------------ *)

let clval_of_lvals tbl xs = List.map (clval_of_lval tbl) xs
let lval_of_clvals tbl xs = List.map (lval_of_clval tbl) xs

let cexpr_of_exprs tbl es = List.map (cexpr_of_expr tbl) es
let expr_of_cexprs tbl es = List.map (expr_of_cexpr tbl) es

(* ------------------------------------------------------------------------ *)

let cfun_of_fun tbl fn =
  try Hashtbl.find tbl.funname fn
  with Not_found ->
    let p = pos_of_int (new_count tbl) in
    Hashtbl.add tbl.funname fn p;
    Hashtbl.add tbl.cfunname p fn;
    p

let fun_of_cfun tbl p =
  try Hashtbl.find tbl.cfunname p
  with Not_found -> assert false

(* -------------------------------------------------------------------- *)
let string_of_funname tbl p =
  (fun_of_cfun tbl p).fn_name

(* ------------------------------------------------------------------------ *)

let set_iinfo tbl loc ii ia =
  let n = new_count tbl in
  Hashtbl.add tbl.iinfo n (loc, ii, ia);
  pos_of_int n

let get_iinfo tbl n =
  let n = int_of_pos n in
  try Hashtbl.find tbl.iinfo n
  with Not_found ->
    Format.eprintf "WARNING: CAN NOT FIND IINFO %i@." n;
    (L.i_dummy), tbl.dft_info, []

let rec cinstr_of_instr tbl i c =
  let n = set_iinfo tbl i.i_loc i.i_info i.i_annot in
  cinstr_r_of_instr_r tbl n i.i_desc c

and cinstr_r_of_instr_r tbl p i tl =
  match i with
  | Cassgn(x,t, ty,e) ->
    let ir  =
      C.Cassgn(clval_of_lval tbl x, t, cty_of_ty ty, cexpr_of_expr tbl e) in
    C.MkI(p, ir) :: tl
  | Copn(x,t,o,e) ->
    let ir =
      C.Copn(clval_of_lvals tbl x, t, o, cexpr_of_exprs tbl e) in
    C.MkI(p, ir) :: tl

  | Csyscall(x,o,e) ->
    let ir =
      C.Csyscall(clval_of_lvals tbl x, o, cexpr_of_exprs tbl e) in
    C.MkI(p, ir) :: tl


  | Cif(e,c1,c2) ->
    let c1 = cstmt_of_stmt tbl c1 [] in
    let c2 = cstmt_of_stmt tbl c2 [] in
    let ir = C.Cif(cexpr_of_expr tbl e, c1, c2) in
    C.MkI(p, ir) :: tl

  | Cfor(x, (d,e1,e2), c) ->
    let d = ((d, cexpr_of_expr tbl e1), cexpr_of_expr tbl e2) in
    let x = cvari_of_vari tbl x in
    let c = cstmt_of_stmt tbl c [] in
    let ir = C.Cfor(x,d,c) in
    C.MkI(p, ir) :: tl
  | Cwhile(a, c, e, c') ->
    let ir = C.Cwhile(a, cstmt_of_stmt tbl c [], cexpr_of_expr tbl e,
                      cstmt_of_stmt tbl c' []) in
    C.MkI(p,ir) :: tl
  | Ccall(ii, x, f, e) ->
    let ir =
      C.Ccall(ii, clval_of_lvals tbl x, cfun_of_fun tbl f, cexpr_of_exprs tbl e)
    in
    C.MkI(p,ir) :: tl

and cstmt_of_stmt tbl c tl =
  List.fold_right (cinstr_of_instr tbl) c tl

let rec instr_of_cinstr tbl i =
  match i with
  | C.MkI(p, ir) ->
    let (i_loc, i_info, i_annot) = get_iinfo tbl p in
    let i_desc = instr_r_of_cinstr_r tbl ir in
    { i_desc; i_loc; i_info; i_annot }

and instr_r_of_cinstr_r tbl = function
  | C.Cassgn(x,t, ty,e) ->
    Cassgn(lval_of_clval tbl x, t, ty_of_cty ty, expr_of_cexpr tbl e)

  | C.Copn(x,t,o,e) ->
    Copn(lval_of_clvals tbl x, t, o, expr_of_cexprs tbl e)

  | C.Csyscall(x,o,e) ->
    Csyscall(lval_of_clvals tbl x, o, expr_of_cexprs tbl e)
  
  | C.Cif(e,c1,c2) ->
    let c1 = stmt_of_cstmt tbl c1 in
    let c2 = stmt_of_cstmt tbl c2 in
    Cif(expr_of_cexpr tbl e, c1, c2)

  | Cfor(x, ((d,e1),e2), c) ->
    let d = (d, expr_of_cexpr tbl e1, expr_of_cexpr tbl e2) in
    let x = vari_of_cvari tbl x in
    let c = stmt_of_cstmt tbl c in
    Cfor(x,d,c)

  | Cwhile(a, c, e, c') ->
    Cwhile(a, stmt_of_cstmt tbl c, expr_of_cexpr tbl e, stmt_of_cstmt tbl c')

  | Ccall(ii, x, f, e) ->
    Ccall(ii, lval_of_clvals tbl x, fun_of_cfun tbl f, expr_of_cexprs tbl e)

and stmt_of_cstmt tbl c =
  List.map (instr_of_cinstr tbl) c


(* ------------------------------------------------------------------------ *)

let set_finfo tbl loc annot cc oannot =
  let n = new_count tbl in
  Hashtbl.add tbl.finfo n (loc, annot, cc, oannot);
  pos_of_int n

let get_finfo tbl n =
  try Hashtbl.find tbl.finfo (int_of_pos n)
  with Not_found -> assert false

let cufdef_of_fdef tbl fd =
  let fn = cfun_of_fun tbl fd.f_name in
  let f_info = set_finfo tbl fd.f_loc fd.f_annot fd.f_cc fd.f_outannot in
  let f_params =
    List.map (fun x -> cvari_of_vari tbl (L.mk_loc L._dummy x)) fd.f_args in
  let f_body = cstmt_of_stmt tbl fd.f_body [] in
  let f_res = List.map (cvari_of_vari tbl) fd.f_ret in
  fn, { C.f_info   = f_info;
        C.f_tyin   = List.map cty_of_ty fd.f_tyin;
        C.f_params = f_params;
        C.f_body   = f_body;
        C.f_tyout  = List.map cty_of_ty fd.f_tyout;
        C.f_res    = f_res;
        C.f_extra  = ();
      }


let fdef_of_cufdef tbl (fn, fd) =
  let f_loc, f_annot, f_cc, f_outannot = get_finfo tbl fd.C.f_info in
  { f_loc;
    f_annot;
    f_cc;
    f_name = fun_of_cfun tbl fn;
    f_tyin = List.map ty_of_cty fd.C.f_tyin;
    f_args = List.map (fun v -> L.unloc (vari_of_cvari tbl v)) fd.C.f_params;
    f_body = stmt_of_cstmt tbl fd.C.f_body;
    f_tyout = List.map ty_of_cty fd.C.f_tyout;
    f_outannot; 
    f_ret  = List.map (vari_of_cvari tbl) fd.C.f_res;
  }

let cgd_of_gd tbl (x, gd) = 
  (cvar_of_var tbl x, gd)

let gd_of_cgd tbl (x, gd) =
  (var_of_cvar tbl x, gd)

let cuprog_of_prog (all_registers: var list) info p =
  let tbl = empty_tbl info in
  (* init dummy iinfo *)
  let _ = set_iinfo tbl (L.i_dummy) info [] in
  (* First add registers *)
  List.iter
    (fun x -> ignore (cvar_of_reg tbl x))
    all_registers;
  let fds = List.map (cufdef_of_fdef tbl) (snd p) in
  let gd  = List.map (cgd_of_gd tbl) (fst p) in
  tbl, { C.p_globs = gd; C.p_funcs = fds; C.p_extra = () }

let prog_of_cuprog tbl p =
  List.map (gd_of_cgd tbl) p.C.p_globs,
  List.map (fdef_of_cufdef tbl) p.C.p_funcs


let csfdef_of_fdef tbl ((fe,fd):'info sfundef) =
  let fn, fd = cufdef_of_fdef tbl fd in
  fn, { fd with C.f_extra = fe }

let fdef_of_csfdef tbl (fn, fd) =
  let fd' = fdef_of_cufdef tbl (fn, fd) in
  fd.C.f_extra, fd'

let prog_of_csprog tbl p =
  List.map (fdef_of_csfdef tbl) p.C.p_funcs, p.C.p_extra


(* ---------------------------------------------------------------------------- *)
let to_array ty p t = 
  let ws, n = array_kind ty in
  let get i = 
    match Warray_.WArray.get p Warray_.AAscale ws t (cz_of_int i) with
    | Utils0.Ok w -> z_of_word ws w
    | _    -> assert false in
  ws, Array.init n get

(* ---------------------------------------------------------------------------- *)

(* This avoids printing dummy locations. Hope that it will not hide errors. *)
let patch_vi_loc tbl (e : Compiler_util.pp_error_loc) =
  match e.Compiler_util.pel_vi with
  | None -> e
  | Some vi ->
    let l = get_loc tbl vi in
    if L.isdummy l then { e with Compiler_util.pel_vi = None }
    else e

(* do we want more complex logic, e.g. if both vi and ii are <> None,
   we could check whether they point to the same line. If not, we could
   decide to return both.
*)
let iloc_of_loc tbl e =
  let open Utils in
  let e = patch_vi_loc tbl e in
  match e.pel_vi with
  | Some vi ->
    let loc = get_loc tbl vi in
    begin match e.pel_ii with
    | None -> Lone loc
    | Some ii ->
      (* if there are some locations coming from inlining, we print them *)
      let ({L.stack_loc = locs}, _, _) = get_iinfo tbl ii in
      Lmore (L.i_loc loc locs)
    end
  | None ->
    match e.pel_ii with
    | Some ii ->
      let (i_loc, _, _) = get_iinfo tbl ii in
      Lmore i_loc
    | None ->
      match e.pel_fi with
      | Some fi ->
        let (f_loc, _, _, _) = get_finfo tbl fi in
        Lone f_loc
      | None -> Lnone

(* Converts a Coq error into an OCaml one.
   We take as an argument the printer [pp_err] used to print the error message.
*)
let error_of_cerror pp_err tbl e =
  let open Utils in
  let msg = Format.dprintf "%a" pp_err e.Compiler_util.pel_msg in
  let iloc = iloc_of_loc tbl e in
  let funname = omap (fun fn -> (fun_of_cfun tbl fn).fn_name) e.pel_fn in
  let pass = omap string_of_string0 e.pel_pass in
  { err_msg = msg;
    err_loc = iloc;
    err_funname = funname;
    err_kind = "compilation error";
    err_sub_kind = pass;
    err_internal = e.pel_internal;
  }<|MERGE_RESOLUTION|>--- conflicted
+++ resolved
@@ -6,40 +6,6 @@
 module T = Type
 module C = Expr
 
-<<<<<<< HEAD
-let int64_of_bi bi = Word0.wrepr W.U64 (z_of_bi bi)
-let int32_of_bi bi = Word0.wrepr W.U32 (z_of_bi bi)
-=======
-let rec pos_of_z z =
-  let open Z.Compare in
-  if z <= Z.one then BinNums.Coq_xH
-  else
-    let p = pos_of_z (Z.shift_right z 1) in
-    if (Z.erem z (Z.of_int 2)) = Z.one
-    then BinNums.Coq_xI p
-    else BinNums.Coq_xO p
-
-let rec z_of_pos pos =
-  let open Z in
-  match pos with
-  | BinNums.Coq_xH   -> Z.one
-  | BinNums.Coq_xO p -> Z.shift_left (z_of_pos p) 1
-  | BinNums.Coq_xI p -> Z.shift_left (z_of_pos p) 1 + Z.one
-
-let cz_of_z z =
-  let open Z.Compare in
-  if z = Z.zero then BinNums.Z0
-  else if z < Z.zero then BinNums.Zneg (pos_of_z (Z.abs z))
-  else BinNums.Zpos (pos_of_z z)
-
-let z_of_cz z =
-  match z with
-  | BinNums.Zneg p -> Z.neg (z_of_pos p)
-  | BinNums.Z0     -> Z.zero
-  | BinNums.Zpos p -> z_of_pos p
-
-let cz_of_int i = cz_of_z (Z.of_int i)
-
 let z_of_nat n =
   z_of_cz (BinInt.Z.of_nat n)
 
@@ -51,7 +17,6 @@
 
 let int64_of_z z = Word0.wrepr W.U64 (cz_of_z z)
 let int32_of_z z = Word0.wrepr W.U32 (cz_of_z z)
->>>>>>> 7645ecc8
 
 
 let z_of_int256 z  = z_of_cz (Word0.wsigned W.U256 z)
