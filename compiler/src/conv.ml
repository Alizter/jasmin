--- conflicted
+++ resolved
@@ -37,12 +37,8 @@
 let z_of_nat n =
   z_of_cz (BinInt.Z.of_nat n)
 
-<<<<<<< HEAD
-let int_of_nat n = B.to_int (bi_of_nat n)
-let nat_of_int i = BinInt.Z.to_nat (z_of_int i)
-=======
 let int_of_nat n = Z.to_int (z_of_nat n)
->>>>>>> 96b5e980
+let nat_of_int i = BinInt.Z.to_nat (cz_of_int i)
 
 let pos_of_int i = pos_of_z (Z.of_int i)
 let int_of_pos p = Z.to_int (z_of_pos p)
@@ -50,22 +46,13 @@
 let int64_of_z z = Word0.wrepr W.U64 (cz_of_z z)
 let int32_of_z z = Word0.wrepr W.U32 (cz_of_z z)
 
-<<<<<<< HEAD
-
-let bi_of_int256 z  = bi_of_z (Word0.wsigned W.U256 z)
-let bi_of_int128 z  = bi_of_z (Word0.wsigned W.U128 z)
-let bi_of_int64 z  = bi_of_z (Word0.wsigned W.U64 z)
-let bi_of_int32 z  = bi_of_z (Word0.wsigned W.U32 z)
-let bi_of_int16 z  = bi_of_z (Word0.wsigned W.U16 z)
-let bi_of_int8 z  = bi_of_z (Word0.wsigned W.U8 z)
-=======
+
 let z_of_int256 z  = z_of_cz (Word0.wsigned W.U256 z)
 let z_of_int128 z  = z_of_cz (Word0.wsigned W.U128 z)
 let z_of_int64 z  = z_of_cz (Word0.wsigned W.U64 z)
 let z_of_int32 z  = z_of_cz (Word0.wsigned W.U32 z)
 let z_of_int16 z  = z_of_cz (Word0.wsigned W.U16 z)
 let z_of_int8 z  = z_of_cz (Word0.wsigned W.U8 z)
->>>>>>> 96b5e980
 
 let z_of_word sz z = 
   match sz with
@@ -184,35 +171,19 @@
   { C.gv = cvari_of_vari tbl v.gv;
     C.gs = v.gs }
 
-<<<<<<< HEAD
 let gvari_of_cgvari tbl v = 
   { gv = vari_of_cvari tbl v.C.gv;
     gs = v.C.gs }
-=======
-let cgd_of_gd (ws, g, z) = 
-  (cglobal_of_global ws g, cz_of_z z)
-  
-let gd_of_cgd (g, z) = 
-  let ws, n = global_of_cglobal g in
-  (ws, n, z_of_cz z)
->>>>>>> 96b5e980
 
 (* ------------------------------------------------------------------------ *)
 let rec cexpr_of_expr tbl = function
   | Pconst z          -> C.Pconst (cz_of_z z)
   | Pbool  b          -> C.Pbool  b
-<<<<<<< HEAD
   | Parr_init n       -> C.Parr_init (pos_of_int n)
   | Pvar x            -> C.Pvar (cgvari_of_gvari tbl x)
   | Pget (aa,ws, x,e) -> C.Pget (aa, ws, cgvari_of_gvari tbl x, cexpr_of_expr tbl e)
   | Psub (aa,ws,len, x,e) -> 
     C.Psub (aa, ws, pos_of_int len, cgvari_of_gvari tbl x, cexpr_of_expr tbl e)
-=======
-  | Parr_init n       -> C.Parr_init (pos_of_z n)
-  | Pvar x            -> C.Pvar (cvari_of_vari tbl x)
-  | Pglobal (ws, g)   -> C.Pglobal (cglobal_of_global ws g)
-  | Pget (ws, x,e)    -> C.Pget (ws, cvari_of_vari tbl x, cexpr_of_expr tbl e)
->>>>>>> 96b5e980
   | Pload (ws, x, e)  -> C.Pload(ws, cvari_of_vari tbl x, cexpr_of_expr tbl e)
   | Papp1 (o, e)      -> C.Papp1(o, cexpr_of_expr tbl e)
   | Papp2 (o, e1, e2) -> C.Papp2(o, cexpr_of_expr tbl e1, cexpr_of_expr tbl e2)
@@ -225,17 +196,10 @@
 let rec expr_of_cexpr tbl = function
   | C.Pconst z          -> Pconst (z_of_cz z)
   | C.Pbool  b          -> Pbool  b
-<<<<<<< HEAD
   | C.Parr_init n       -> Parr_init (int_of_pos n)
   | C.Pvar x            -> Pvar (gvari_of_cgvari tbl x)
   | C.Pget (aa,ws, x,e) -> Pget (aa, ws, gvari_of_cgvari tbl x, expr_of_cexpr tbl e)
   | C.Psub (aa,ws,len,x,e) -> Psub (aa, ws, int_of_pos len, gvari_of_cgvari tbl x, expr_of_cexpr tbl e)
-=======
-  | C.Parr_init n       -> Parr_init (z_of_pos n)
-  | C.Pvar x            -> Pvar (vari_of_cvari tbl x)
-  | C.Pglobal g         -> let ws, n = global_of_cglobal g in Pglobal (ws, n)
-  | C.Pget (ws, x,e)    -> Pget (ws, vari_of_cvari tbl x, expr_of_cexpr tbl e)
->>>>>>> 96b5e980
   | C.Pload (ws, x, e)  -> Pload(ws, vari_of_cvari tbl x, expr_of_cexpr tbl e)
   | C.Papp1 (o, e)      -> Papp1(o, expr_of_cexpr tbl e)
   | C.Papp2 (o, e1, e2) -> Papp2(o, expr_of_cexpr tbl e1, expr_of_cexpr tbl e2)
@@ -459,8 +423,8 @@
 let to_array ty p t = 
   let ws, n = array_kind ty in
   let get i = 
-    match Warray_.WArray.get p Warray_.AAscale ws t (z_of_int i) with
-    | Utils0.Ok w -> bi_of_word ws w
+    match Warray_.WArray.get p Warray_.AAscale ws t (cz_of_int i) with
+    | Utils0.Ok w -> z_of_word ws w
     | _    -> assert false in
   ws, Array.init n get
 
