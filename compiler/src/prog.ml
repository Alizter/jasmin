(* ------------------------------------------------------------------------ *)
open Utils
open Wsize
module E = Expr
module L = Location

module Name = struct
  type t = string
  let equal (n1:t) (n2:t) = n1 = n2
end

type uid = int

let int_of_uid i = i

(* ------------------------------------------------------------------------ *)
type base_ty =
  | Bool
  | Int              (* Unbounded integer for pexpr *)
  | U   of wsize (* U(n): unsigned n-bit integer *)
  [@@deriving compare,sexp]

type writable = Constant | Writable
type pointer = Direct | Pointer of writable

type v_kind =
  | Const            (* global parameter  *)
  | Stack of pointer (* stack variable    *)
  | Reg   of pointer (* register variable *)
  | Inline           (* inline variable   *)
  | Global           (* global (in memory) constant *) 

type 'len gty =
  | Bty of base_ty
  | Arr of wsize * 'len (* Arr(n,de): array of n-bit integers with dim. *)
           (* invariant only Const variable can be used in expression *)
           (* the type of the expression is [Int] *)

type 'len gvar = {
  v_name : Name.t;
  v_id   : uid;
  v_kind : v_kind;
  v_ty   : 'len gty;
  v_dloc : L.t;   (* location where declared *)
  v_annot : Syntax.annotations;
}

type 'len gvar_i = 'len gvar L.located

type 'len ggvar = {
  gv : 'len gvar_i;
  gs : E.v_scope;
}

type 'len gexpr =
  | Pconst of Z.t
  | Pbool  of bool
  | Parr_init of 'len
  | Pvar   of 'len ggvar
  | Pget   of Warray_.arr_access * wsize * 'len ggvar * 'len gexpr 
  | Psub   of Warray_.arr_access * wsize * 'len * 'len ggvar * 'len gexpr 
  | Pload  of wsize * 'len gvar_i * 'len gexpr
  | Papp1  of E.sop1 * 'len gexpr
  | Papp2  of E.sop2 * 'len gexpr * 'len gexpr
  | PappN of E.opN * 'len gexpr list
  | Pif    of 'len gty * 'len gexpr * 'len gexpr * 'len gexpr

type 'len gexprs = 'len gexpr list

let u8   = Bty (U U8)
let u16  = Bty (U U16)
let u32  = Bty (U U32)
let u64  = Bty (U U64)
let u128 = Bty (U U128)
let u256 = Bty (U U256)
let tu ws = Bty (U ws)
let tbool = Bty Bool
let tint  = Bty Int

let kind_i v = (L.unloc v).v_kind
let ty_i v = (L.unloc v).v_ty

let is_stack_kind k = 
  match k with
  | Stack _ -> true
  | _       -> false

let is_reg_kind k = 
  match k with
  | Reg _ -> true
  | _     -> false

let is_reg_ptr_kind k = 
  match k with
  | Reg (Pointer _) -> true
  | _ -> false

let is_stk_ptr_kind k = 
  match k with
  | Stack (Pointer _) -> true
  | _ -> false

let is_ptr k = 
  match k with
  | Stack k | Reg k -> k <> Direct 
  | _ -> false

(* ------------------------------------------------------------------------ *)

type 'len glval =
 | Lnone of L.t * 'len gty
 | Lvar  of 'len gvar_i
 | Lmem  of wsize * 'len gvar_i * 'len gexpr
 | Laset of Warray_.arr_access * wsize * 'len gvar_i * 'len gexpr
 | Lasub of Warray_.arr_access * wsize * 'len * 'len gvar_i * 'len gexpr
 (* Lasub(acc,sz,len,v,e) is the sub-array of v:
    - [ws/8 * e; ws/8 * e + ws/8 * len[   if acc = Scale
    - [       e;        e + ws/8 * len[   if acc = Direct *)

type 'len glvals = 'len glval list

type funname = {
    fn_name : Name.t;
    fn_id   : uid;
  }

type 'len grange = E.dir * 'len gexpr * 'len gexpr

type ('len,'info) ginstr_r =
  | Cassgn of 'len glval * E.assgn_tag * 'len gty * 'len gexpr
  | Copn   of 'len glvals * E.assgn_tag * X86_extra.x86_extended_op Sopn.sopn * 'len gexprs
  | Cif    of 'len gexpr * ('len,'info) gstmt * ('len,'info) gstmt
  | Cfor   of 'len gvar_i * 'len grange * ('len,'info) gstmt
  | Cwhile of E.align * ('len,'info) gstmt * 'len gexpr * ('len,'info) gstmt
  | Ccall  of E.inline_info * 'len glvals * funname * 'len gexprs

and ('len,'info) ginstr = {
    i_desc : ('len,'info) ginstr_r;
    i_loc  : L.i_loc;
    i_info : 'info;
    i_annot : Syntax.annotations;
  }

and ('len,'info) gstmt = ('len,'info) ginstr list

(* ------------------------------------------------------------------------ *)
type subroutine_info = {
    returned_params : int option list; 
  }

type call_conv =
  | Export                 (* The function should be exported to the outside word *)
  | Subroutine of subroutine_info (* internal function that should not be inlined *)
  | Internal                   (* internal function that should be inlined *)

type returnaddress_kind = 
  | OnStack
  | OnReg

type f_annot = { 
    retaddr_kind  : returnaddress_kind option;
    stack_allocation_size : Z.t option;
    stack_size    : Z.t option;
    stack_align   : wsize option;
  }

let f_annot_empty = {
    retaddr_kind  = None;
    stack_allocation_size = None;
    stack_size    = None;
    stack_align   = None;
  } 
    
type ('len,'info) gfunc = {
    f_loc  : L.t;
    f_annot : f_annot; 
    f_cc   : call_conv;
    f_name : funname;
    f_tyin : 'len gty list;
    f_args : 'len gvar list;
    f_body : ('len,'info) gstmt;
    f_tyout : 'len gty list;
    f_outannot : Syntax.annotations list; (* annotation attach to return type *)
    f_ret  : 'len gvar_i list
  }

type 'len ggexpr = 
  | GEword of 'len gexpr
  | GEarray of 'len gexprs

type ('len,'info) gmod_item =
  | MIfun   of ('len,'info) gfunc
  | MIparam of ('len gvar * 'len gexpr)
  | MIglobal of ('len gvar * 'len ggexpr)

type ('len,'info) gprog = ('len,'info) gmod_item list
   (* first declaration occur at the end (i.e reverse order) *)

(* ------------------------------------------------------------------------ *)
module GV = struct
  let mk v_name v_kind v_ty v_dloc v_annot =
    let v_id = Uniq.gen () in
    { v_name; v_id; v_kind; v_ty; v_dloc; v_annot }

  let clone v = mk v.v_name v.v_kind v.v_ty v.v_dloc v.v_annot

  let compare v1 v2 = v1.v_id - v2.v_id

  let equal v1 v2 = v1.v_id = v2.v_id

  let hash v = v.v_id

  let is_glob v = v.v_kind = Const

  let is_local v = not (is_glob v)
end

let gkglob x = { gv = x; gs = E.Sglob}
let gkvar x = { gv = x; gs = E.Slocal}

let is_gkvar x = x.gs = E.Slocal 

(* ------------------------------------------------------------------------ *)
(* Parametrized expression *)

type pty    = pexpr gty
and  pvar   = pexpr gvar
and  pvar_i = pexpr gvar_i
and  plval  = pexpr glval
and  plvals = pexpr glvals
and  pexpr  = pexpr gexpr

type 'info pinstr = (pexpr,'info) ginstr
type 'info pstmt  = (pexpr,'info) gstmt

type 'info pfunc     = (pexpr,'info) gfunc
type 'info pmod_item = (pexpr,'info) gmod_item
type 'info pprog     = (pexpr,'info) gprog

(* ------------------------------------------------------------------------ *)
module PV = struct
  type t = pvar
  include GV

  let gequal x1 x2 = equal (L.unloc x1.gv) (L.unloc x2.gv) && (x1.gs = x2.gs)
end

module Mpv : Map.S with type key = pvar = Map.Make (PV)
module Spv = Set.Make  (PV)

(* ------------------------------------------------------------------------ *)

let rec pty_equal t1 t2 = 
  match t1, t2 with 
  | Bty b1, Bty b2 -> b1 = b2
  | Arr(b1, e1), Arr(b2, e2) -> 
    (b1 = b2) && pexpr_equal e1 e2
  | _, _ -> false

and pexpr_equal e1 e2 = 
 match e1, e2 with
 | Pconst n1, Pconst n2 -> Z.equal n1 n2
 | Pbool b1, Pbool b2 -> b1 = b2
 | Pvar v1, Pvar v2 -> PV.gequal v1 v2
 | Pget(a1,b1,v1,e1), Pget(a2, b2,v2,e2) -> a1 = a2 && b1 = b2 && PV.gequal v1 v2 && pexpr_equal e1 e2
 | Psub(a1,b1,l1,v1,e1), Psub(a2,b2,l2,v2,e2) ->
   a1 = a2 && b1 = b2 && pexpr_equal l1 l2 && PV.gequal v1 v2 && pexpr_equal e1 e2
 | Pload(b1,v1,e1), Pload(b2,v2,e2) -> b1 = b2 && PV.equal (L.unloc v1) (L.unloc v2) && pexpr_equal e1 e2
 | Papp1(o1,e1), Papp1(o2,e2) -> o1 = o2 && pexpr_equal e1 e2
 | Papp2(o1,e11,e12), Papp2(o2,e21,e22) -> o1 = o2 &&  pexpr_equal e11 e21 && pexpr_equal e12 e22
 | Pif(_,e11,e12,e13), Pif(_,e21,e22,e23) -> pexpr_equal e11 e21 && pexpr_equal e12 e22 && pexpr_equal e13 e23 
 | _, _ -> false

(* ------------------------------------------------------------------------ *)
(* Non parametrized expression                                              *)

type ty    = int gty
type var   = int gvar
type var_i = int gvar_i
type lval  = int glval
type lvals = int glval list
type expr  = int gexpr
type exprs = int gexpr list

type 'info instr = (int,'info) ginstr
type 'info stmt  = (int,'info) gstmt

type 'info func     = (int,'info) gfunc
type 'info mod_item = (int,'info) gmod_item
type global_decl    = var * Global.glob_value
type 'info prog     = global_decl list * 'info func list

module V = struct
  type t = var
  include GV
end

module Sv = Set.Make  (V)
module Mv = Map.Make  (V)
module Hv = Hash.Make (V)

let rip = V.mk "RIP" (Reg Direct) u64 L._dummy []
let rsp = V.mk "RSP" (Reg Direct) u64 L._dummy []
(* ------------------------------------------------------------------------ *)
(* Function name                                                            *)

module F = struct
  let mk fn_name =
    { fn_name; fn_id = Uniq.gen (); }

  type t = funname

  let compare f1 f2 = f1.fn_id - f2.fn_id

  let equal f1 f2 = f1.fn_id = f2.fn_id

  let hash f = f.fn_id
end

module Sf = Set.Make (F)
module Mf = Map.Make (F)
module Hf = Hash.Make(F)


(* -------------------------------------------------------------------- *)
(* used variables                                                       *)
let rvars_v x s = 
  if is_gkvar x then Sv.add (L.unloc x.gv) s 
  else s 

<<<<<<< HEAD
let rec rvars_e s = function
  | Pconst _ | Pbool _ | Parr_init _ -> s
  | Pvar x         -> rvars_v x s
  | Pget(_,_,x,e) | Psub(_,_,_,x,e) -> rvars_e (rvars_v x s) e
  | Pload(_,x,e)   -> rvars_e (Sv.add (L.unloc x) s) e
  | Papp1(_, e)    -> rvars_e s e
  | Papp2(_,e1,e2) -> rvars_e (rvars_e s e1) e2
  | PappN (_, es)  -> rvars_es s es
  | Pif(_,e,e1,e2) -> rvars_e (rvars_e (rvars_e s e) e1) e2
=======
let rec rvars_e f s = function
  | Pconst _ | Pbool _ | Parr_init _ | Pglobal _ -> s
  | Pvar x         -> f (L.unloc x) s
  | Pget(_,x,e)    -> rvars_e f (f (L.unloc x) s) e
  | Pload(_,x,e)   -> rvars_e f (f (L.unloc x) s) e
  | Papp1(_, e)    -> rvars_e f s e
  | Papp2(_,e1,e2) -> rvars_e f (rvars_e f s e1) e2
  | PappN (_, es) -> rvars_es f s es
  | Pif(_,e,e1,e2)   -> rvars_e f (rvars_e f (rvars_e f s e) e1) e2
>>>>>>> 0eb820b0

and rvars_es f s es = List.fold_left (rvars_e f) s es

let rvars_lv f s = function
 | Lnone _       -> s
 | Lvar x        -> f (L.unloc x) s
 | Lmem (_,x,e)
<<<<<<< HEAD
 | Laset (_,_,x,e)
 | Lasub (_,_,_,x,e) -> rvars_e (Sv.add (L.unloc x) s) e
=======
 | Laset (_,x,e) -> rvars_e f (f (L.unloc x) s) e
>>>>>>> 0eb820b0

let rvars_lvs f s lvs = List.fold_left (rvars_lv f) s lvs

let rec rvars_i f s i =
  match i.i_desc with
<<<<<<< HEAD
  | Cassgn(x, _, _, e) -> rvars_e (rvars_lv s x) e  
  | Copn(x,_,_,e)    -> rvars_es (rvars_lvs s x) e
  | Cif(e,c1,c2)   -> rvars_c (rvars_c (rvars_e s e) c1) c2
=======
  | Cassgn(x, _, _, e)  -> rvars_e f (rvars_lv f s x) e
  | Copn(x,_,_,e)    -> rvars_es f (rvars_lvs f s x) e
  | Cif(e,c1,c2)   -> rvars_c f (rvars_c f (rvars_e f s e) c1) c2
>>>>>>> 0eb820b0
  | Cfor(x,(_,e1,e2), c) ->
    rvars_c f (rvars_e f (rvars_e f (f (L.unloc x) s) e1) e2) c
  | Cwhile(_,c,e,c')    -> rvars_c f (rvars_e f (rvars_c f s c') e) c
  | Ccall(_,x,_,e) -> rvars_es f (rvars_lvs f s x) e

and rvars_c f s c =  List.fold_left (rvars_i f) s c

let fold_vars_fc f z fc =
  let a  = List.fold_left (fun a x -> f (L.unloc x) a) z fc.f_ret in
  rvars_c f a fc.f_body

let vars_lv z x = rvars_lv Sv.add z x
let vars_e e = rvars_e Sv.add Sv.empty e
let vars_es es = rvars_es Sv.add Sv.empty es
let vars_i i = rvars_i Sv.add Sv.empty i
let vars_c c = rvars_c Sv.add Sv.empty c

let params fc =
  List.fold_left (fun s v -> Sv.add v s) Sv.empty fc.f_args

let vars_fc fc =
  let s = params fc in
  let s = List.fold_left (fun s v -> Sv.add (L.unloc v) s) s fc.f_ret in
  rvars_c Sv.add s fc.f_body

let locals fc =
  let s1 = params fc in
  let s2 = Sv.diff (vars_fc fc) s1 in
  Sv.filter V.is_local s2

let written_lv s =
  function
  | Lvar x -> Sv.add (L.unloc x) s
  | _ -> s

let rec written_vars_i ((v, f) as acc) i =
  match i.i_desc with
  | Cassgn(x, _, _, _) -> written_lv v x, f
  | Copn(xs, _, _, _)
    -> List.fold_left written_lv v xs, f
  | Ccall(_, xs, fn, _) ->
     List.fold_left written_lv v xs, Mf.modify_def [] fn (fun old -> i.i_loc :: old) f
  | Cif(_, s1, s2)
  | Cwhile(_, s1, _, s2)
    -> written_vars_stmt (written_vars_stmt acc s1) s2
  | Cfor(_, _, s) -> written_vars_stmt acc s
and written_vars_stmt acc s =
  List.fold_left written_vars_i acc s

let written_vars_fc fc =
  written_vars_stmt (Sv.empty, Mf.empty) fc.f_body

(* -------------------------------------------------------------------- *)
(* Refresh i_loc, ensure that locations are uniq                        *)

let rec refresh_i_loc_i (i:'info instr) : 'info instr = 
  let i_desc = 
    match i.i_desc with
    | Cassgn _ | Copn _ | Ccall _ -> i.i_desc
    | Cif(e, c1, c2) ->
        Cif(e, refresh_i_loc_c c1, refresh_i_loc_c c2)
    | Cfor(x, r, c) ->
        Cfor(x, r, refresh_i_loc_c c)
    | Cwhile(a, c1, e, c2) ->
        Cwhile(a, refresh_i_loc_c c1, e, refresh_i_loc_c c2)
  in
  { i with i_desc; i_loc = L.refresh_i_loc i.i_loc }

and refresh_i_loc_c (c:'info stmt) : 'info stmt = 
  List.map refresh_i_loc_i c

let refresh_i_loc_f (f:'info func) : 'info func = 
  { f with f_body = refresh_i_loc_c f.f_body }

let refresh_i_loc_p (p:'info prog) : 'info prog = 
  fst p, List.map refresh_i_loc_f (snd p)


(* -------------------------------------------------------------------- *)
(* Functions on types                                                   *)

let int_of_ws = function
  | U8   -> 8
  | U16  -> 16
  | U32  -> 32
  | U64  -> 64
  | U128 -> 128
  | U256 -> 256

let size_of_ws = function
  | U8   -> 1
  | U16  -> 2
  | U32  -> 4
  | U64  -> 8
  | U128 -> 16
  | U256 -> 32

let string_of_ws ws = Format.sprintf "u%i" (int_of_ws ws)

let wsize_lt ws1 ws2 = Wsize.wsize_cmp ws1 ws2 = Datatypes.Lt
let wsize_le ws1 ws2 = Wsize.wsize_cmp ws1 ws2 <> Datatypes.Gt

let uptr = U64 (* Warning this should be arch dependent *)

let int_of_pe =
  function
  | PE1   -> 1
  | PE2   -> 2
  | PE4   -> 4
  | PE8   -> 8
  | PE16  -> 16
  | PE32  -> 32
  | PE64  -> 64
  | PE128 -> 128


let int_of_velem ve = int_of_ws (wsize_of_velem ve)

let is_ty_arr = function
  | Arr _ -> true
  | _     -> false

let array_kind = function
  | Arr(ws, n) -> ws, n
  | _ -> assert false

let ws_of_ty = function
  | Bty (U ws) -> ws
  | _ -> assert false

let arr_size ws i = size_of_ws ws * i

let size_of t = 
  match t with
  | Bty (U ws) -> size_of_ws ws
  | Arr (ws', n) -> arr_size ws' n 
  | _ -> assert false 

(* -------------------------------------------------------------------- *)
(* Functions over variables                                             *)

let is_stack_var v = 
  is_stack_kind v.v_kind 

let is_reg_arr v =
  v.v_kind = Reg Direct && is_ty_arr v.v_ty

let is_stack_array x =
  let x = L.unloc x in
  is_ty_arr x.v_ty && x.v_kind = Stack Direct

(* -------------------------------------------------------------------- *)
(* Functions over expressions                                           *)

let ( ++ ) e1 e2 =
  match e1, e2 with
  | Pconst n1, Pconst n2 -> Pconst (Z.add n1 n2)
  | _, _                 -> Papp2(Oadd Op_int, e1, e2)
  
let ( ** ) e1 e2 =
  match e1, e2 with
  | Pconst n1, Pconst n2 -> Pconst (Z.mul n1 n2)
  | _, _                 -> Papp2(Omul Op_int, e1, e2)

let cnst i = Pconst i
let icnst i = cnst (Z.of_int i)

let cast64 e = Papp1 (Oword_of_int U64, e)

let is_var = function
  | Pvar _ -> true
  | _ -> false

let get_ofs aa ws e =
  match e with
  | Pconst i ->
     Some
       (match aa with
        | Warray_.AAdirect -> Z.to_int i
        | Warray_.AAscale -> size_of_ws ws * Z.to_int i
       )
  | _ -> None

(* -------------------------------------------------------------------- *)
(* Functions over lvalue                                                *)

let expr_of_lval = function
  | Lnone _         -> None
  | Lvar x          -> Some (Pvar (gkvar x))
  | Lmem (ws, x, e) -> Some (Pload(ws,x,e))
  | Laset(a, ws, x, e) -> Some (Pget(a,ws,gkvar x,e))
  | Lasub(a, ws, l, x, e) -> Some (Psub(a,ws,l,gkvar x, e))

(* -------------------------------------------------------------------- *)
(* Functions over instruction                                           *)

let destruct_move i =
  match i.i_desc with
  | Cassgn(x, tag, ty, e) -> x, tag, ty, e
  | _                 -> assert false

(* -------------------------------------------------------------------- *)
let clamp (sz : wsize) (z : Z.t) =
  Z.erem z (Z.shift_left Z.one (int_of_ws sz))

let clamp_pe (sz : pelem) (z : Z.t) =
  Z.erem z (Z.shift_left Z.one (int_of_pe sz))


(* --------------------------------------------------------------------- *)
type 'info sfundef = Expr.stk_fun_extra * 'info func 
type 'info sprog   = 'info sfundef list * Expr.sprog_extra<|MERGE_RESOLUTION|>--- conflicted
+++ resolved
@@ -324,31 +324,19 @@
 
 (* -------------------------------------------------------------------- *)
 (* used variables                                                       *)
-let rvars_v x s = 
-  if is_gkvar x then Sv.add (L.unloc x.gv) s 
+let rvars_v f x s =
+  if is_gkvar x then f (L.unloc x.gv) s
   else s 
 
-<<<<<<< HEAD
-let rec rvars_e s = function
+let rec rvars_e f s = function
   | Pconst _ | Pbool _ | Parr_init _ -> s
-  | Pvar x         -> rvars_v x s
-  | Pget(_,_,x,e) | Psub(_,_,_,x,e) -> rvars_e (rvars_v x s) e
-  | Pload(_,x,e)   -> rvars_e (Sv.add (L.unloc x) s) e
-  | Papp1(_, e)    -> rvars_e s e
-  | Papp2(_,e1,e2) -> rvars_e (rvars_e s e1) e2
-  | PappN (_, es)  -> rvars_es s es
-  | Pif(_,e,e1,e2) -> rvars_e (rvars_e (rvars_e s e) e1) e2
-=======
-let rec rvars_e f s = function
-  | Pconst _ | Pbool _ | Parr_init _ | Pglobal _ -> s
-  | Pvar x         -> f (L.unloc x) s
-  | Pget(_,x,e)    -> rvars_e f (f (L.unloc x) s) e
+  | Pvar x         -> rvars_v f x s
+  | Pget(_,_,x,e) | Psub (_, _, _, x, e) -> rvars_e f (rvars_v f x s) e
   | Pload(_,x,e)   -> rvars_e f (f (L.unloc x) s) e
   | Papp1(_, e)    -> rvars_e f s e
   | Papp2(_,e1,e2) -> rvars_e f (rvars_e f s e1) e2
   | PappN (_, es) -> rvars_es f s es
   | Pif(_,e,e1,e2)   -> rvars_e f (rvars_e f (rvars_e f s e) e1) e2
->>>>>>> 0eb820b0
 
 and rvars_es f s es = List.fold_left (rvars_e f) s es
 
@@ -356,26 +344,16 @@
  | Lnone _       -> s
  | Lvar x        -> f (L.unloc x) s
  | Lmem (_,x,e)
-<<<<<<< HEAD
  | Laset (_,_,x,e)
- | Lasub (_,_,_,x,e) -> rvars_e (Sv.add (L.unloc x) s) e
-=======
- | Laset (_,x,e) -> rvars_e f (f (L.unloc x) s) e
->>>>>>> 0eb820b0
+ | Lasub (_,_,_,x,e) -> rvars_e f (f (L.unloc x) s) e
 
 let rvars_lvs f s lvs = List.fold_left (rvars_lv f) s lvs
 
 let rec rvars_i f s i =
   match i.i_desc with
-<<<<<<< HEAD
-  | Cassgn(x, _, _, e) -> rvars_e (rvars_lv s x) e  
-  | Copn(x,_,_,e)    -> rvars_es (rvars_lvs s x) e
-  | Cif(e,c1,c2)   -> rvars_c (rvars_c (rvars_e s e) c1) c2
-=======
   | Cassgn(x, _, _, e)  -> rvars_e f (rvars_lv f s x) e
   | Copn(x,_,_,e)    -> rvars_es f (rvars_lvs f s x) e
   | Cif(e,c1,c2)   -> rvars_c f (rvars_c f (rvars_e f s e) c1) c2
->>>>>>> 0eb820b0
   | Cfor(x,(_,e1,e2), c) ->
     rvars_c f (rvars_e f (rvars_e f (f (L.unloc x) s) e1) e2) c
   | Cwhile(_,c,e,c')    -> rvars_c f (rvars_e f (rvars_c f s c') e) c
