--- conflicted
+++ resolved
@@ -329,7 +329,6 @@
   | U128 -> 16
   | U256 -> 32
 
-<<<<<<< HEAD
 let int_of_pe =
   function
   | PE1   -> 1
@@ -340,9 +339,8 @@
   | PE32  -> 32
   | PE64  -> 64
   | PE128 -> 128
-=======
+
 let int_of_velem ve = int_of_ws (wsize_of_velem ve)
->>>>>>> 8c0deb19
 
 let is_ty_arr = function
   | Arr _ -> true
