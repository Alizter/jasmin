--- conflicted
+++ resolved
@@ -52,9 +52,8 @@
   gs : E.v_scope;
 }
 
-<<<<<<< HEAD
 type 'len gexpr =
-  | Pconst of B.zint
+  | Pconst of Z.t
   | Pbool  of bool
   | Parr_init of 'len
   | Pvar   of 'len ggvar
@@ -67,22 +66,6 @@
   | Pif    of 'len gty * 'len gexpr * 'len gexpr * 'len gexpr
 
 type 'len gexprs = 'len gexpr list
-=======
-type 'ty gexpr =
-  | Pconst of Z.t
-  | Pbool  of bool
-  | Parr_init of Z.t
-  | Pvar   of 'ty gvar_i
-  | Pglobal of wsize * Name.t
-  | Pget   of wsize * 'ty gvar_i * 'ty gexpr
-  | Pload  of wsize * 'ty gvar_i * 'ty gexpr
-  | Papp1  of E.sop1 * 'ty gexpr
-  | Papp2  of E.sop2 * 'ty gexpr * 'ty gexpr
-  | PappN of E.opN * 'ty gexpr list
-  | Pif    of 'ty * 'ty gexpr * 'ty gexpr * 'ty gexpr
-
-type 'ty gexprs = 'ty gexpr list
->>>>>>> 96b5e980
 
 let u8   = Bty (U U8)
 let u16  = Bty (U U16)
@@ -176,8 +159,8 @@
 
 type f_annot = { 
     retaddr_kind  : returnaddress_kind option;
-    stack_allocation_size : B.zint option;
-    stack_size    : B.zint option;
+    stack_allocation_size : Z.t option;
+    stack_size    : Z.t option;
     stack_align   : wsize option;
   }
 
@@ -292,7 +275,6 @@
 (* Non parametrized expression                                              *)
 
 type ty    = int gty
-<<<<<<< HEAD
 type var   = int gvar
 type var_i = int gvar_i
 type lval  = int glval
@@ -306,21 +288,6 @@
 type 'info func     = (int,'info) gfunc
 type 'info mod_item = (int,'info) gmod_item
 type global_decl    = var * Global.glob_value
-=======
-type var   = ty gvar
-type var_i = ty gvar_i
-type lval  = ty glval
-type lvals = ty glval list
-type expr  = ty gexpr
-type exprs = ty gexpr list
-
-type 'info instr = (ty,'info) ginstr
-type 'info stmt  = (ty,'info) gstmt
-
-type 'info func     = (ty,'info) gfunc
-type 'info mod_item = (ty,'info) gmod_item
-type global_decl    = wsize * Name.t * Z.t
->>>>>>> 96b5e980
 type 'info prog     = global_decl list * 'info func list
 
 module V = struct
@@ -561,8 +528,8 @@
   | Pconst i ->
      Some
        (match aa with
-        | Warray_.AAdirect -> B.to_int i
-        | Warray_.AAscale -> size_of_ws ws * B.to_int i
+        | Warray_.AAdirect -> Z.to_int i
+        | Warray_.AAscale -> size_of_ws ws * Z.to_int i
        )
   | _ -> None
 
@@ -588,15 +555,10 @@
 let clamp (sz : wsize) (z : Z.t) =
   Z.erem z (Z.shift_left Z.one (int_of_ws sz))
 
-<<<<<<< HEAD
-let clamp_pe (sz : pelem) (z : Bigint.zint) =
-  Bigint.erem z (Bigint.lshift Bigint.one (int_of_pe sz))
+let clamp_pe (sz : pelem) (z : Z.t) =
+  Z.erem z (Z.shift_left Z.one (int_of_pe sz))
 
 
 (* --------------------------------------------------------------------- *)
 type 'info sfundef = Expr.stk_fun_extra * 'info func 
-type 'info sprog   = 'info sfundef list * Expr.sprog_extra
-=======
-let clamp_pe (sz : pelem) (z : Z.t) =
-  Z.erem z (Z.shift_left Z.one (int_of_pe sz))
->>>>>>> 96b5e980
+type 'info sprog   = 'info sfundef list * Expr.sprog_extra